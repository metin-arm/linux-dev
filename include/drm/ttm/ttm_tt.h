--- conflicted
+++ resolved
@@ -39,24 +39,8 @@
 struct ttm_operation_ctx;
 
 /**
-<<<<<<< HEAD
- * struct ttm_tt
- *
- * @pages: Array of pages backing the data.
- * @page_flags: see TTM_PAGE_FLAG_*
- * @num_pages: Number of pages in the page array.
- * @sg: for SG objects via dma-buf
- * @dma_address: The DMA (bus) addresses of the pages
- * @swap_storage: Pointer to shmem struct file for swap storage.
- * @pages_list: used by some page allocation backend
- * @caching: The current caching state of the pages, see enum ttm_caching.
- *
- * This is a structure holding the pages, caching- and aperture binding
- * status for a buffer object that isn't backed by fixed (VRAM / AGP)
-=======
  * struct ttm_tt - This is a structure holding the pages, caching- and aperture
  * binding status for a buffer object that isn't backed by fixed (VRAM / AGP)
->>>>>>> 56d33754
  * memory.
  */
 struct ttm_tt {
