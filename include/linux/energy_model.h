/* SPDX-License-Identifier: GPL-2.0 */
#ifndef _LINUX_ENERGY_MODEL_H
#define _LINUX_ENERGY_MODEL_H
#include <linux/cpumask.h>
#include <linux/device.h>
#include <linux/jump_label.h>
#include <linux/kobject.h>
#include <linux/rcupdate.h>
#include <linux/sched/cpufreq.h>
#include <linux/sched/topology.h>
#include <linux/types.h>

/**
 * struct em_perf_state - Performance state of a performance domain
 * @frequency:	The frequency in KHz, for consistency with CPUFreq
 * @power:	The power consumed at this level (by 1 CPU or by a registered
 *		device). It can be a total power: static and dynamic.
 * @cost:	The cost coefficient associated with this level, used during
 *		energy calculation. Equal to: power * max_frequency / frequency
 * @flags:	see "em_perf_state flags" description below.
 */
struct em_perf_state {
	unsigned long frequency;
	unsigned long power;
	unsigned long cost;
	unsigned long flags;
};

/*
 * em_perf_state flags:
 *
 * EM_PERF_STATE_INEFFICIENT: The performance state is inefficient. There is
 * in this em_perf_domain, another performance state with a higher frequency
 * but a lower or equal power cost. Such inefficient states are ignored when
 * using em_pd_get_efficient_*() functions.
 */
#define EM_PERF_STATE_INEFFICIENT BIT(0)

/**
 * struct em_perf_domain - Performance domain
 * @table:		List of performance states, in ascending order
 * @nr_perf_states:	Number of performance states
 * @flags:		See "em_perf_domain flags"
 * @cpus:		Cpumask covering the CPUs of the domain. It's here
 *			for performance reasons to avoid potential cache
 *			misses during energy calculations in the scheduler
 *			and simplifies allocating/freeing that memory region.
 *
 * In case of CPU device, a "performance domain" represents a group of CPUs
 * whose performance is scaled together. All CPUs of a performance domain
 * must have the same micro-architecture. Performance domains often have
 * a 1-to-1 mapping with CPUFreq policies. In case of other devices the @cpus
 * field is unused.
 */
struct em_perf_domain {
	struct em_perf_state *table;
	int nr_perf_states;
	unsigned long flags;
	unsigned long cpus[];
};

/*
 *  em_perf_domain flags:
 *
 *  EM_PERF_DOMAIN_MILLIWATTS: The power values are in milli-Watts or some
 *  other scale.
 *
 *  EM_PERF_DOMAIN_SKIP_INEFFICIENCIES: Skip inefficient states when estimating
 *  energy consumption.
 *
 *  EM_PERF_DOMAIN_ARTIFICIAL: The power values are artificial and might be
 *  created by platform missing real power information
 */
#define EM_PERF_DOMAIN_MILLIWATTS BIT(0)
#define EM_PERF_DOMAIN_SKIP_INEFFICIENCIES BIT(1)
#define EM_PERF_DOMAIN_ARTIFICIAL BIT(2)

#define em_span_cpus(em) (to_cpumask((em)->cpus))
#define em_is_artificial(em) ((em)->flags & EM_PERF_DOMAIN_ARTIFICIAL)

#ifdef CONFIG_ENERGY_MODEL
#define EM_MAX_POWER 0xFFFF

/*
 * Increase resolution of energy estimation calculations for 64-bit
 * architectures. The extra resolution improves decision made by EAS for the
 * task placement when two Performance Domains might provide similar energy
 * estimation values (w/o better resolution the values could be equal).
 *
 * We increase resolution only if we have enough bits to allow this increased
 * resolution (i.e. 64-bit). The costs for increasing resolution when 32-bit
 * are pretty high and the returns do not justify the increased costs.
 */
#ifdef CONFIG_64BIT
#define em_scale_power(p) ((p) * 1000)
#else
#define em_scale_power(p) (p)
#endif

struct em_data_callback {
	/**
	 * active_power() - Provide power at the next performance state of
	 *		a device
	 * @dev		: Device for which we do this operation (can be a CPU)
	 * @power	: Active power at the performance state
	 *		(modified)
	 * @freq	: Frequency at the performance state in kHz
	 *		(modified)
	 *
	 * active_power() must find the lowest performance state of 'dev' above
	 * 'freq' and update 'power' and 'freq' to the matching active power
	 * and frequency.
	 *
	 * In case of CPUs, the power is the one of a single CPU in the domain,
	 * expressed in milli-Watts or an abstract scale. It is expected to
	 * fit in the [0, EM_MAX_POWER] range.
	 *
	 * Return 0 on success.
	 */
	int (*active_power)(struct device *dev, unsigned long *power,
			    unsigned long *freq);

	/**
	 * get_cost() - Provide the cost at the given performance state of
	 *		a device
	 * @dev		: Device for which we do this operation (can be a CPU)
	 * @freq	: Frequency at the performance state in kHz
	 * @cost	: The cost value for the performance state
	 *		(modified)
	 *
	 * In case of CPUs, the cost is the one of a single CPU in the domain.
	 * It is expected to fit in the [0, EM_MAX_POWER] range due to internal
	 * usage in EAS calculation.
	 *
	 * Return 0 on success, or appropriate error value in case of failure.
	 */
	int (*get_cost)(struct device *dev, unsigned long freq,
			unsigned long *cost);
};
<<<<<<< HEAD
#define EM_DATA_CB(_active_power_cb) { .active_power = &_active_power_cb }
#define EM_SET_ACTIVE_POWER_CB(em_cb, cb) ((em_cb).active_power = cb)
=======
#define EM_SET_ACTIVE_POWER_CB(em_cb, cb) ((em_cb).active_power = cb)
#define EM_ADV_DATA_CB(_active_power_cb, _cost_cb)	\
	{ .active_power = _active_power_cb,		\
	  .get_cost = _cost_cb }
#define EM_DATA_CB(_active_power_cb)			\
		EM_ADV_DATA_CB(_active_power_cb, NULL)
>>>>>>> 88084a3d

struct em_perf_domain *em_cpu_get(int cpu);
struct em_perf_domain *em_pd_get(struct device *dev);
int em_dev_register_perf_domain(struct device *dev, unsigned int nr_states,
				struct em_data_callback *cb, cpumask_t *span,
				bool milliwatts);
void em_dev_unregister_perf_domain(struct device *dev);

/**
 * em_pd_get_efficient_state() - Get an efficient performance state from the EM
 * @pd   : Performance domain for which we want an efficient frequency
 * @freq : Frequency to map with the EM
 *
 * It is called from the scheduler code quite frequently and as a consequence
 * doesn't implement any check.
 *
 * Return: An efficient performance state, high enough to meet @freq
 * requirement.
 */
static inline
struct em_perf_state *em_pd_get_efficient_state(struct em_perf_domain *pd,
						unsigned long freq)
{
	struct em_perf_state *ps;
	int i;

	for (i = 0; i < pd->nr_perf_states; i++) {
		ps = &pd->table[i];
		if (ps->frequency >= freq) {
			if (pd->flags & EM_PERF_DOMAIN_SKIP_INEFFICIENCIES &&
			    ps->flags & EM_PERF_STATE_INEFFICIENT)
				continue;
			break;
		}
	}

	return ps;
}

/**
 * em_cpu_energy() - Estimates the energy consumed by the CPUs of a
 *		performance domain
 * @pd		: performance domain for which energy has to be estimated
 * @max_util	: highest utilization among CPUs of the domain
 * @sum_util	: sum of the utilization of all CPUs in the domain
 * @allowed_cpu_cap	: maximum allowed CPU capacity for the @pd, which
 *			  might reflect reduced frequency (due to thermal)
 *
 * This function must be used only for CPU devices. There is no validation,
 * i.e. if the EM is a CPU type and has cpumask allocated. It is called from
 * the scheduler code quite frequently and that is why there is not checks.
 *
 * Return: the sum of the energy consumed by the CPUs of the domain assuming
 * a capacity state satisfying the max utilization of the domain.
 */
static inline unsigned long em_cpu_energy(struct em_perf_domain *pd,
				unsigned long max_util, unsigned long sum_util,
				unsigned long allowed_cpu_cap)
{
	unsigned long freq, scale_cpu;
	struct em_perf_state *ps;
	int cpu;

	if (!sum_util)
		return 0;

	/*
	 * In order to predict the performance state, map the utilization of
	 * the most utilized CPU of the performance domain to a requested
	 * frequency, like schedutil. Take also into account that the real
	 * frequency might be set lower (due to thermal capping). Thus, clamp
	 * max utilization to the allowed CPU capacity before calculating
	 * effective frequency.
	 */
	cpu = cpumask_first(to_cpumask(pd->cpus));
	scale_cpu = arch_scale_cpu_capacity(cpu);
	ps = &pd->table[pd->nr_perf_states - 1];

	max_util = map_util_perf(max_util);
	max_util = min(max_util, allowed_cpu_cap);
	freq = map_util_freq(max_util, ps->frequency, scale_cpu);

	/*
	 * Find the lowest performance state of the Energy Model above the
	 * requested frequency.
	 */
	ps = em_pd_get_efficient_state(pd, freq);

	/*
	 * The capacity of a CPU in the domain at the performance state (ps)
	 * can be computed as:
	 *
	 *             ps->freq * scale_cpu
	 *   ps->cap = --------------------                          (1)
	 *                 cpu_max_freq
	 *
	 * So, ignoring the costs of idle states (which are not available in
	 * the EM), the energy consumed by this CPU at that performance state
	 * is estimated as:
	 *
	 *             ps->power * cpu_util
	 *   cpu_nrg = --------------------                          (2)
	 *                   ps->cap
	 *
	 * since 'cpu_util / ps->cap' represents its percentage of busy time.
	 *
	 *   NOTE: Although the result of this computation actually is in
	 *         units of power, it can be manipulated as an energy value
	 *         over a scheduling period, since it is assumed to be
	 *         constant during that interval.
	 *
	 * By injecting (1) in (2), 'cpu_nrg' can be re-expressed as a product
	 * of two terms:
	 *
	 *             ps->power * cpu_max_freq   cpu_util
	 *   cpu_nrg = ------------------------ * ---------          (3)
	 *                    ps->freq            scale_cpu
	 *
	 * The first term is static, and is stored in the em_perf_state struct
	 * as 'ps->cost'.
	 *
	 * Since all CPUs of the domain have the same micro-architecture, they
	 * share the same 'ps->cost', and the same CPU capacity. Hence, the
	 * total energy of the domain (which is the simple sum of the energy of
	 * all of its CPUs) can be factorized as:
	 *
	 *            ps->cost * \Sum cpu_util
	 *   pd_nrg = ------------------------                       (4)
	 *                  scale_cpu
	 */
	return ps->cost * sum_util / scale_cpu;
}

/**
 * em_pd_nr_perf_states() - Get the number of performance states of a perf.
 *				domain
 * @pd		: performance domain for which this must be done
 *
 * Return: the number of performance states in the performance domain table
 */
static inline int em_pd_nr_perf_states(struct em_perf_domain *pd)
{
	return pd->nr_perf_states;
}

#else
struct em_data_callback {};
#define EM_ADV_DATA_CB(_active_power_cb, _cost_cb) { }
#define EM_DATA_CB(_active_power_cb) { }
#define EM_SET_ACTIVE_POWER_CB(em_cb, cb) do { } while (0)

static inline
int em_dev_register_perf_domain(struct device *dev, unsigned int nr_states,
				struct em_data_callback *cb, cpumask_t *span,
				bool milliwatts)
{
	return -EINVAL;
}
static inline void em_dev_unregister_perf_domain(struct device *dev)
{
}
static inline struct em_perf_domain *em_cpu_get(int cpu)
{
	return NULL;
}
static inline struct em_perf_domain *em_pd_get(struct device *dev)
{
	return NULL;
}
static inline unsigned long em_cpu_energy(struct em_perf_domain *pd,
			unsigned long max_util, unsigned long sum_util,
			unsigned long allowed_cpu_cap)
{
	return 0;
}
static inline int em_pd_nr_perf_states(struct em_perf_domain *pd)
{
	return 0;
}
#endif

#endif<|MERGE_RESOLUTION|>--- conflicted
+++ resolved
@@ -137,17 +137,12 @@
 	int (*get_cost)(struct device *dev, unsigned long freq,
 			unsigned long *cost);
 };
-<<<<<<< HEAD
-#define EM_DATA_CB(_active_power_cb) { .active_power = &_active_power_cb }
-#define EM_SET_ACTIVE_POWER_CB(em_cb, cb) ((em_cb).active_power = cb)
-=======
 #define EM_SET_ACTIVE_POWER_CB(em_cb, cb) ((em_cb).active_power = cb)
 #define EM_ADV_DATA_CB(_active_power_cb, _cost_cb)	\
 	{ .active_power = _active_power_cb,		\
 	  .get_cost = _cost_cb }
 #define EM_DATA_CB(_active_power_cb)			\
 		EM_ADV_DATA_CB(_active_power_cb, NULL)
->>>>>>> 88084a3d
 
 struct em_perf_domain *em_cpu_get(int cpu);
 struct em_perf_domain *em_pd_get(struct device *dev);
