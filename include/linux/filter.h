/* SPDX-License-Identifier: GPL-2.0 */
/*
 * Linux Socket Filter Data Structures
 */
#ifndef __LINUX_FILTER_H__
#define __LINUX_FILTER_H__

#include <stdarg.h>

#include <linux/atomic.h>
#include <linux/refcount.h>
#include <linux/compat.h>
#include <linux/skbuff.h>
#include <linux/linkage.h>
#include <linux/printk.h>
#include <linux/workqueue.h>
#include <linux/sched.h>
#include <linux/capability.h>
#include <linux/cryptohash.h>
#include <linux/set_memory.h>
#include <linux/kallsyms.h>
#include <linux/if_vlan.h>
#include <linux/vmalloc.h>

#include <net/sch_generic.h>

#include <asm/byteorder.h>
#include <uapi/linux/filter.h>
#include <uapi/linux/bpf.h>

struct sk_buff;
struct sock;
struct seccomp_data;
struct bpf_prog_aux;
struct xdp_rxq_info;
struct xdp_buff;
struct sock_reuseport;
struct ctl_table;
struct ctl_table_header;

/* ArgX, context and stack frame pointer register positions. Note,
 * Arg1, Arg2, Arg3, etc are used as argument mappings of function
 * calls in BPF_CALL instruction.
 */
#define BPF_REG_ARG1	BPF_REG_1
#define BPF_REG_ARG2	BPF_REG_2
#define BPF_REG_ARG3	BPF_REG_3
#define BPF_REG_ARG4	BPF_REG_4
#define BPF_REG_ARG5	BPF_REG_5
#define BPF_REG_CTX	BPF_REG_6
#define BPF_REG_FP	BPF_REG_10

/* Additional register mappings for converted user programs. */
#define BPF_REG_A	BPF_REG_0
#define BPF_REG_X	BPF_REG_7
#define BPF_REG_TMP	BPF_REG_2	/* scratch reg */
#define BPF_REG_D	BPF_REG_8	/* data, callee-saved */
#define BPF_REG_H	BPF_REG_9	/* hlen, callee-saved */

/* Kernel hidden auxiliary/helper register. */
#define BPF_REG_AX		MAX_BPF_REG
#define MAX_BPF_EXT_REG		(MAX_BPF_REG + 1)
#define MAX_BPF_JIT_REG		MAX_BPF_EXT_REG

/* unused opcode to mark special call to bpf_tail_call() helper */
#define BPF_TAIL_CALL	0xf0

/* unused opcode to mark special load instruction. Same as BPF_ABS */
#define BPF_PROBE_MEM	0x20

/* unused opcode to mark call to interpreter with arguments */
#define BPF_CALL_ARGS	0xe0

/* As per nm, we expose JITed images as text (code) section for
 * kallsyms. That way, tools like perf can find it to match
 * addresses.
 */
#define BPF_SYM_ELF_TYPE	't'

/* BPF program can access up to 512 bytes of stack space. */
#define MAX_BPF_STACK	512

/* Helper macros for filter block array initializers. */

/* ALU ops on registers, bpf_add|sub|...: dst_reg += src_reg */

#define BPF_ALU64_REG(OP, DST, SRC)				\
	((struct bpf_insn) {					\
		.code  = BPF_ALU64 | BPF_OP(OP) | BPF_X,	\
		.dst_reg = DST,					\
		.src_reg = SRC,					\
		.off   = 0,					\
		.imm   = 0 })

#define BPF_ALU32_REG(OP, DST, SRC)				\
	((struct bpf_insn) {					\
		.code  = BPF_ALU | BPF_OP(OP) | BPF_X,		\
		.dst_reg = DST,					\
		.src_reg = SRC,					\
		.off   = 0,					\
		.imm   = 0 })

/* ALU ops on immediates, bpf_add|sub|...: dst_reg += imm32 */

#define BPF_ALU64_IMM(OP, DST, IMM)				\
	((struct bpf_insn) {					\
		.code  = BPF_ALU64 | BPF_OP(OP) | BPF_K,	\
		.dst_reg = DST,					\
		.src_reg = 0,					\
		.off   = 0,					\
		.imm   = IMM })

#define BPF_ALU32_IMM(OP, DST, IMM)				\
	((struct bpf_insn) {					\
		.code  = BPF_ALU | BPF_OP(OP) | BPF_K,		\
		.dst_reg = DST,					\
		.src_reg = 0,					\
		.off   = 0,					\
		.imm   = IMM })

/* Endianess conversion, cpu_to_{l,b}e(), {l,b}e_to_cpu() */

#define BPF_ENDIAN(TYPE, DST, LEN)				\
	((struct bpf_insn) {					\
		.code  = BPF_ALU | BPF_END | BPF_SRC(TYPE),	\
		.dst_reg = DST,					\
		.src_reg = 0,					\
		.off   = 0,					\
		.imm   = LEN })

/* Short form of mov, dst_reg = src_reg */

#define BPF_MOV64_REG(DST, SRC)					\
	((struct bpf_insn) {					\
		.code  = BPF_ALU64 | BPF_MOV | BPF_X,		\
		.dst_reg = DST,					\
		.src_reg = SRC,					\
		.off   = 0,					\
		.imm   = 0 })

#define BPF_MOV32_REG(DST, SRC)					\
	((struct bpf_insn) {					\
		.code  = BPF_ALU | BPF_MOV | BPF_X,		\
		.dst_reg = DST,					\
		.src_reg = SRC,					\
		.off   = 0,					\
		.imm   = 0 })

/* Short form of mov, dst_reg = imm32 */

#define BPF_MOV64_IMM(DST, IMM)					\
	((struct bpf_insn) {					\
		.code  = BPF_ALU64 | BPF_MOV | BPF_K,		\
		.dst_reg = DST,					\
		.src_reg = 0,					\
		.off   = 0,					\
		.imm   = IMM })

#define BPF_MOV32_IMM(DST, IMM)					\
	((struct bpf_insn) {					\
		.code  = BPF_ALU | BPF_MOV | BPF_K,		\
		.dst_reg = DST,					\
		.src_reg = 0,					\
		.off   = 0,					\
		.imm   = IMM })

/* Special form of mov32, used for doing explicit zero extension on dst. */
#define BPF_ZEXT_REG(DST)					\
	((struct bpf_insn) {					\
		.code  = BPF_ALU | BPF_MOV | BPF_X,		\
		.dst_reg = DST,					\
		.src_reg = DST,					\
		.off   = 0,					\
		.imm   = 1 })

static inline bool insn_is_zext(const struct bpf_insn *insn)
{
	return insn->code == (BPF_ALU | BPF_MOV | BPF_X) && insn->imm == 1;
}

/* BPF_LD_IMM64 macro encodes single 'load 64-bit immediate' insn */
#define BPF_LD_IMM64(DST, IMM)					\
	BPF_LD_IMM64_RAW(DST, 0, IMM)

#define BPF_LD_IMM64_RAW(DST, SRC, IMM)				\
	((struct bpf_insn) {					\
		.code  = BPF_LD | BPF_DW | BPF_IMM,		\
		.dst_reg = DST,					\
		.src_reg = SRC,					\
		.off   = 0,					\
		.imm   = (__u32) (IMM) }),			\
	((struct bpf_insn) {					\
		.code  = 0, /* zero is reserved opcode */	\
		.dst_reg = 0,					\
		.src_reg = 0,					\
		.off   = 0,					\
		.imm   = ((__u64) (IMM)) >> 32 })

/* pseudo BPF_LD_IMM64 insn used to refer to process-local map_fd */
#define BPF_LD_MAP_FD(DST, MAP_FD)				\
	BPF_LD_IMM64_RAW(DST, BPF_PSEUDO_MAP_FD, MAP_FD)

/* Short form of mov based on type, BPF_X: dst_reg = src_reg, BPF_K: dst_reg = imm32 */

#define BPF_MOV64_RAW(TYPE, DST, SRC, IMM)			\
	((struct bpf_insn) {					\
		.code  = BPF_ALU64 | BPF_MOV | BPF_SRC(TYPE),	\
		.dst_reg = DST,					\
		.src_reg = SRC,					\
		.off   = 0,					\
		.imm   = IMM })

#define BPF_MOV32_RAW(TYPE, DST, SRC, IMM)			\
	((struct bpf_insn) {					\
		.code  = BPF_ALU | BPF_MOV | BPF_SRC(TYPE),	\
		.dst_reg = DST,					\
		.src_reg = SRC,					\
		.off   = 0,					\
		.imm   = IMM })

/* Direct packet access, R0 = *(uint *) (skb->data + imm32) */

#define BPF_LD_ABS(SIZE, IMM)					\
	((struct bpf_insn) {					\
		.code  = BPF_LD | BPF_SIZE(SIZE) | BPF_ABS,	\
		.dst_reg = 0,					\
		.src_reg = 0,					\
		.off   = 0,					\
		.imm   = IMM })

/* Indirect packet access, R0 = *(uint *) (skb->data + src_reg + imm32) */

#define BPF_LD_IND(SIZE, SRC, IMM)				\
	((struct bpf_insn) {					\
		.code  = BPF_LD | BPF_SIZE(SIZE) | BPF_IND,	\
		.dst_reg = 0,					\
		.src_reg = SRC,					\
		.off   = 0,					\
		.imm   = IMM })

/* Memory load, dst_reg = *(uint *) (src_reg + off16) */

#define BPF_LDX_MEM(SIZE, DST, SRC, OFF)			\
	((struct bpf_insn) {					\
		.code  = BPF_LDX | BPF_SIZE(SIZE) | BPF_MEM,	\
		.dst_reg = DST,					\
		.src_reg = SRC,					\
		.off   = OFF,					\
		.imm   = 0 })

/* Memory store, *(uint *) (dst_reg + off16) = src_reg */

#define BPF_STX_MEM(SIZE, DST, SRC, OFF)			\
	((struct bpf_insn) {					\
		.code  = BPF_STX | BPF_SIZE(SIZE) | BPF_MEM,	\
		.dst_reg = DST,					\
		.src_reg = SRC,					\
		.off   = OFF,					\
		.imm   = 0 })

/* Atomic memory add, *(uint *)(dst_reg + off16) += src_reg */

#define BPF_STX_XADD(SIZE, DST, SRC, OFF)			\
	((struct bpf_insn) {					\
		.code  = BPF_STX | BPF_SIZE(SIZE) | BPF_XADD,	\
		.dst_reg = DST,					\
		.src_reg = SRC,					\
		.off   = OFF,					\
		.imm   = 0 })

/* Memory store, *(uint *) (dst_reg + off16) = imm32 */

#define BPF_ST_MEM(SIZE, DST, OFF, IMM)				\
	((struct bpf_insn) {					\
		.code  = BPF_ST | BPF_SIZE(SIZE) | BPF_MEM,	\
		.dst_reg = DST,					\
		.src_reg = 0,					\
		.off   = OFF,					\
		.imm   = IMM })

/* Conditional jumps against registers, if (dst_reg 'op' src_reg) goto pc + off16 */

#define BPF_JMP_REG(OP, DST, SRC, OFF)				\
	((struct bpf_insn) {					\
		.code  = BPF_JMP | BPF_OP(OP) | BPF_X,		\
		.dst_reg = DST,					\
		.src_reg = SRC,					\
		.off   = OFF,					\
		.imm   = 0 })

/* Conditional jumps against immediates, if (dst_reg 'op' imm32) goto pc + off16 */

#define BPF_JMP_IMM(OP, DST, IMM, OFF)				\
	((struct bpf_insn) {					\
		.code  = BPF_JMP | BPF_OP(OP) | BPF_K,		\
		.dst_reg = DST,					\
		.src_reg = 0,					\
		.off   = OFF,					\
		.imm   = IMM })

/* Like BPF_JMP_REG, but with 32-bit wide operands for comparison. */

#define BPF_JMP32_REG(OP, DST, SRC, OFF)			\
	((struct bpf_insn) {					\
		.code  = BPF_JMP32 | BPF_OP(OP) | BPF_X,	\
		.dst_reg = DST,					\
		.src_reg = SRC,					\
		.off   = OFF,					\
		.imm   = 0 })

/* Like BPF_JMP_IMM, but with 32-bit wide operands for comparison. */

#define BPF_JMP32_IMM(OP, DST, IMM, OFF)			\
	((struct bpf_insn) {					\
		.code  = BPF_JMP32 | BPF_OP(OP) | BPF_K,	\
		.dst_reg = DST,					\
		.src_reg = 0,					\
		.off   = OFF,					\
		.imm   = IMM })

/* Unconditional jumps, goto pc + off16 */

#define BPF_JMP_A(OFF)						\
	((struct bpf_insn) {					\
		.code  = BPF_JMP | BPF_JA,			\
		.dst_reg = 0,					\
		.src_reg = 0,					\
		.off   = OFF,					\
		.imm   = 0 })

/* Relative call */

#define BPF_CALL_REL(TGT)					\
	((struct bpf_insn) {					\
		.code  = BPF_JMP | BPF_CALL,			\
		.dst_reg = 0,					\
		.src_reg = BPF_PSEUDO_CALL,			\
		.off   = 0,					\
		.imm   = TGT })

/* Function call */

#define BPF_CAST_CALL(x)					\
		((u64 (*)(u64, u64, u64, u64, u64))(x))

#define BPF_EMIT_CALL(FUNC)					\
	((struct bpf_insn) {					\
		.code  = BPF_JMP | BPF_CALL,			\
		.dst_reg = 0,					\
		.src_reg = 0,					\
		.off   = 0,					\
		.imm   = ((FUNC) - __bpf_call_base) })

/* Raw code statement block */

#define BPF_RAW_INSN(CODE, DST, SRC, OFF, IMM)			\
	((struct bpf_insn) {					\
		.code  = CODE,					\
		.dst_reg = DST,					\
		.src_reg = SRC,					\
		.off   = OFF,					\
		.imm   = IMM })

/* Program exit */

#define BPF_EXIT_INSN()						\
	((struct bpf_insn) {					\
		.code  = BPF_JMP | BPF_EXIT,			\
		.dst_reg = 0,					\
		.src_reg = 0,					\
		.off   = 0,					\
		.imm   = 0 })

/* Internal classic blocks for direct assignment */

#define __BPF_STMT(CODE, K)					\
	((struct sock_filter) BPF_STMT(CODE, K))

#define __BPF_JUMP(CODE, K, JT, JF)				\
	((struct sock_filter) BPF_JUMP(CODE, K, JT, JF))

#define bytes_to_bpf_size(bytes)				\
({								\
	int bpf_size = -EINVAL;					\
								\
	if (bytes == sizeof(u8))				\
		bpf_size = BPF_B;				\
	else if (bytes == sizeof(u16))				\
		bpf_size = BPF_H;				\
	else if (bytes == sizeof(u32))				\
		bpf_size = BPF_W;				\
	else if (bytes == sizeof(u64))				\
		bpf_size = BPF_DW;				\
								\
	bpf_size;						\
})

#define bpf_size_to_bytes(bpf_size)				\
({								\
	int bytes = -EINVAL;					\
								\
	if (bpf_size == BPF_B)					\
		bytes = sizeof(u8);				\
	else if (bpf_size == BPF_H)				\
		bytes = sizeof(u16);				\
	else if (bpf_size == BPF_W)				\
		bytes = sizeof(u32);				\
	else if (bpf_size == BPF_DW)				\
		bytes = sizeof(u64);				\
								\
	bytes;							\
})

#define BPF_SIZEOF(type)					\
	({							\
		const int __size = bytes_to_bpf_size(sizeof(type)); \
		BUILD_BUG_ON(__size < 0);			\
		__size;						\
	})

#define BPF_FIELD_SIZEOF(type, field)				\
	({							\
		const int __size = bytes_to_bpf_size(FIELD_SIZEOF(type, field)); \
		BUILD_BUG_ON(__size < 0);			\
		__size;						\
	})

#define BPF_LDST_BYTES(insn)					\
	({							\
		const int __size = bpf_size_to_bytes(BPF_SIZE((insn)->code)); \
		WARN_ON(__size < 0);				\
		__size;						\
	})

#define __BPF_MAP_0(m, v, ...) v
#define __BPF_MAP_1(m, v, t, a, ...) m(t, a)
#define __BPF_MAP_2(m, v, t, a, ...) m(t, a), __BPF_MAP_1(m, v, __VA_ARGS__)
#define __BPF_MAP_3(m, v, t, a, ...) m(t, a), __BPF_MAP_2(m, v, __VA_ARGS__)
#define __BPF_MAP_4(m, v, t, a, ...) m(t, a), __BPF_MAP_3(m, v, __VA_ARGS__)
#define __BPF_MAP_5(m, v, t, a, ...) m(t, a), __BPF_MAP_4(m, v, __VA_ARGS__)

#define __BPF_REG_0(...) __BPF_PAD(5)
#define __BPF_REG_1(...) __BPF_MAP(1, __VA_ARGS__), __BPF_PAD(4)
#define __BPF_REG_2(...) __BPF_MAP(2, __VA_ARGS__), __BPF_PAD(3)
#define __BPF_REG_3(...) __BPF_MAP(3, __VA_ARGS__), __BPF_PAD(2)
#define __BPF_REG_4(...) __BPF_MAP(4, __VA_ARGS__), __BPF_PAD(1)
#define __BPF_REG_5(...) __BPF_MAP(5, __VA_ARGS__)

#define __BPF_MAP(n, ...) __BPF_MAP_##n(__VA_ARGS__)
#define __BPF_REG(n, ...) __BPF_REG_##n(__VA_ARGS__)

#define __BPF_CAST(t, a)						       \
	(__force t)							       \
	(__force							       \
	 typeof(__builtin_choose_expr(sizeof(t) == sizeof(unsigned long),      \
				      (unsigned long)0, (t)0))) a
#define __BPF_V void
#define __BPF_N

#define __BPF_DECL_ARGS(t, a) t   a
#define __BPF_DECL_REGS(t, a) u64 a

#define __BPF_PAD(n)							       \
	__BPF_MAP(n, __BPF_DECL_ARGS, __BPF_N, u64, __ur_1, u64, __ur_2,       \
		  u64, __ur_3, u64, __ur_4, u64, __ur_5)

#define BPF_CALL_x(x, name, ...)					       \
	static __always_inline						       \
	u64 ____##name(__BPF_MAP(x, __BPF_DECL_ARGS, __BPF_V, __VA_ARGS__));   \
	typedef u64 (*btf_##name)(__BPF_MAP(x, __BPF_DECL_ARGS, __BPF_V, __VA_ARGS__)); \
	u64 name(__BPF_REG(x, __BPF_DECL_REGS, __BPF_N, __VA_ARGS__));	       \
	u64 name(__BPF_REG(x, __BPF_DECL_REGS, __BPF_N, __VA_ARGS__))	       \
	{								       \
		return ((btf_##name)____##name)(__BPF_MAP(x,__BPF_CAST,__BPF_N,__VA_ARGS__));\
	}								       \
	static __always_inline						       \
	u64 ____##name(__BPF_MAP(x, __BPF_DECL_ARGS, __BPF_V, __VA_ARGS__))

#define BPF_CALL_0(name, ...)	BPF_CALL_x(0, name, __VA_ARGS__)
#define BPF_CALL_1(name, ...)	BPF_CALL_x(1, name, __VA_ARGS__)
#define BPF_CALL_2(name, ...)	BPF_CALL_x(2, name, __VA_ARGS__)
#define BPF_CALL_3(name, ...)	BPF_CALL_x(3, name, __VA_ARGS__)
#define BPF_CALL_4(name, ...)	BPF_CALL_x(4, name, __VA_ARGS__)
#define BPF_CALL_5(name, ...)	BPF_CALL_x(5, name, __VA_ARGS__)

#define bpf_ctx_range(TYPE, MEMBER)						\
	offsetof(TYPE, MEMBER) ... offsetofend(TYPE, MEMBER) - 1
#define bpf_ctx_range_till(TYPE, MEMBER1, MEMBER2)				\
	offsetof(TYPE, MEMBER1) ... offsetofend(TYPE, MEMBER2) - 1
#if BITS_PER_LONG == 64
# define bpf_ctx_range_ptr(TYPE, MEMBER)					\
	offsetof(TYPE, MEMBER) ... offsetofend(TYPE, MEMBER) - 1
#else
# define bpf_ctx_range_ptr(TYPE, MEMBER)					\
	offsetof(TYPE, MEMBER) ... offsetof(TYPE, MEMBER) + 8 - 1
#endif /* BITS_PER_LONG == 64 */

#define bpf_target_off(TYPE, MEMBER, SIZE, PTR_SIZE)				\
	({									\
		BUILD_BUG_ON(FIELD_SIZEOF(TYPE, MEMBER) != (SIZE));		\
		*(PTR_SIZE) = (SIZE);						\
		offsetof(TYPE, MEMBER);						\
	})

#ifdef CONFIG_COMPAT
/* A struct sock_filter is architecture independent. */
struct compat_sock_fprog {
	u16		len;
	compat_uptr_t	filter;	/* struct sock_filter * */
};
#endif

struct sock_fprog_kern {
	u16			len;
	struct sock_filter	*filter;
};

<<<<<<< HEAD
#define BPF_BINARY_HEADER_MAGIC	0x05de0e82
=======
/* Some arches need doubleword alignment for their instructions and/or data */
#define BPF_IMAGE_ALIGNMENT 8
>>>>>>> e42617b8

struct bpf_binary_header {
#ifdef CONFIG_CFI_CLANG
	u32 magic;
#endif
	u32 pages;
	u8 image[] __aligned(BPF_IMAGE_ALIGNMENT);
};

struct bpf_prog {
	u16			pages;		/* Number of allocated pages */
	u16			jited:1,	/* Is our filter JIT'ed? */
				jit_requested:1,/* archs need to JIT the prog */
				gpl_compatible:1, /* Is filter GPL compatible? */
				cb_access:1,	/* Is control block accessed? */
				dst_needed:1,	/* Do we need dst entry? */
				blinded:1,	/* Was blinded */
				is_func:1,	/* program is a bpf function */
				kprobe_override:1, /* Do we override a kprobe? */
				has_callchain_buf:1, /* callchain buffer allocated? */
				enforce_expected_attach_type:1; /* Enforce expected_attach_type checking at attach time */
	enum bpf_prog_type	type;		/* Type of BPF program */
	enum bpf_attach_type	expected_attach_type; /* For some prog types */
	u32			len;		/* Number of filter blocks */
	u32			jited_len;	/* Size of jited insns in bytes */
	u8			tag[BPF_TAG_SIZE];
	struct bpf_prog_aux	*aux;		/* Auxiliary fields */
	struct sock_fprog_kern	*orig_prog;	/* Original BPF program */
	unsigned int		(*bpf_func)(const void *ctx,
					    const struct bpf_insn *insn);
	/* Instructions for interpreter */
	union {
		struct sock_filter	insns[0];
		struct bpf_insn		insnsi[0];
	};
};

struct sk_filter {
	refcount_t	refcnt;
	struct rcu_head	rcu;
	struct bpf_prog	*prog;
};

DECLARE_STATIC_KEY_FALSE(bpf_stats_enabled_key);

#if IS_ENABLED(CONFIG_BPF_JIT) && IS_ENABLED(CONFIG_CFI_CLANG)
/*
 * With JIT, the kernel makes an indirect call to dynamically generated
 * code. Use bpf_call_func to perform additional validation of the call
 * target to narrow down attack surface. Architectures implementing BPF
 * JIT can override arch_bpf_jit_check_func for arch-specific checking.
 */
extern bool arch_bpf_jit_check_func(const struct bpf_prog *prog);

static inline unsigned int __bpf_call_func(const struct bpf_prog *prog,
					   const void *ctx)
{
	/* Call interpreter with CFI checking. */
	return prog->bpf_func(ctx, prog->insnsi);
}

static inline struct bpf_binary_header *
bpf_jit_binary_hdr(const struct bpf_prog *fp);

static inline unsigned int __nocfi bpf_call_func(const struct bpf_prog *prog,
						 const void *ctx)
{
	const struct bpf_binary_header *hdr = bpf_jit_binary_hdr(prog);

	if (!IS_ENABLED(CONFIG_BPF_JIT_ALWAYS_ON) && !prog->jited)
		return __bpf_call_func(prog, ctx);

	/*
	 * We are about to call dynamically generated code. Check that the
	 * page has bpf_binary_header with a valid magic to limit possible
	 * call targets.
	 */
	BUG_ON(hdr->magic != BPF_BINARY_HEADER_MAGIC ||
		!arch_bpf_jit_check_func(prog));

	/* Call jited function without CFI checking. */
	return prog->bpf_func(ctx, prog->insnsi);
}

static inline void bpf_jit_set_header_magic(struct bpf_binary_header *hdr)
{
	hdr->magic = BPF_BINARY_HEADER_MAGIC;
}
#else
static inline unsigned int bpf_call_func(const struct bpf_prog *prog,
					 const void *ctx)
{
	return prog->bpf_func(ctx, prog->insnsi);
}

static inline void bpf_jit_set_header_magic(struct bpf_binary_header *hdr)
{
}
#endif

#define BPF_PROG_RUN(prog, ctx)	({				\
	u32 ret;						\
	cant_sleep();						\
	if (static_branch_unlikely(&bpf_stats_enabled_key)) {	\
		struct bpf_prog_stats *stats;			\
		u64 start = sched_clock();			\
		ret = bpf_call_func(prog, ctx);			\
		stats = this_cpu_ptr(prog->aux->stats);		\
		u64_stats_update_begin(&stats->syncp);		\
		stats->cnt++;					\
		stats->nsecs += sched_clock() - start;		\
		u64_stats_update_end(&stats->syncp);		\
	} else {						\
		ret = bpf_call_func(prog, ctx);			\
	}							\
	ret; })

#define BPF_SKB_CB_LEN QDISC_CB_PRIV_LEN

struct bpf_skb_data_end {
	struct qdisc_skb_cb qdisc_cb;
	void *data_meta;
	void *data_end;
};

struct bpf_redirect_info {
	u32 flags;
	u32 tgt_index;
	void *tgt_value;
	struct bpf_map *map;
	struct bpf_map *map_to_flush;
	u32 kern_flags;
};

DECLARE_PER_CPU(struct bpf_redirect_info, bpf_redirect_info);

/* flags for bpf_redirect_info kern_flags */
#define BPF_RI_F_RF_NO_DIRECT	BIT(0)	/* no napi_direct on return_frame */

/* Compute the linear packet data range [data, data_end) which
 * will be accessed by various program types (cls_bpf, act_bpf,
 * lwt, ...). Subsystems allowing direct data access must (!)
 * ensure that cb[] area can be written to when BPF program is
 * invoked (otherwise cb[] save/restore is necessary).
 */
static inline void bpf_compute_data_pointers(struct sk_buff *skb)
{
	struct bpf_skb_data_end *cb = (struct bpf_skb_data_end *)skb->cb;

	BUILD_BUG_ON(sizeof(*cb) > FIELD_SIZEOF(struct sk_buff, cb));
	cb->data_meta = skb->data - skb_metadata_len(skb);
	cb->data_end  = skb->data + skb_headlen(skb);
}

/* Similar to bpf_compute_data_pointers(), except that save orginal
 * data in cb->data and cb->meta_data for restore.
 */
static inline void bpf_compute_and_save_data_end(
	struct sk_buff *skb, void **saved_data_end)
{
	struct bpf_skb_data_end *cb = (struct bpf_skb_data_end *)skb->cb;

	*saved_data_end = cb->data_end;
	cb->data_end  = skb->data + skb_headlen(skb);
}

/* Restore data saved by bpf_compute_data_pointers(). */
static inline void bpf_restore_data_end(
	struct sk_buff *skb, void *saved_data_end)
{
	struct bpf_skb_data_end *cb = (struct bpf_skb_data_end *)skb->cb;

	cb->data_end = saved_data_end;
}

static inline u8 *bpf_skb_cb(struct sk_buff *skb)
{
	/* eBPF programs may read/write skb->cb[] area to transfer meta
	 * data between tail calls. Since this also needs to work with
	 * tc, that scratch memory is mapped to qdisc_skb_cb's data area.
	 *
	 * In some socket filter cases, the cb unfortunately needs to be
	 * saved/restored so that protocol specific skb->cb[] data won't
	 * be lost. In any case, due to unpriviledged eBPF programs
	 * attached to sockets, we need to clear the bpf_skb_cb() area
	 * to not leak previous contents to user space.
	 */
	BUILD_BUG_ON(FIELD_SIZEOF(struct __sk_buff, cb) != BPF_SKB_CB_LEN);
	BUILD_BUG_ON(FIELD_SIZEOF(struct __sk_buff, cb) !=
		     FIELD_SIZEOF(struct qdisc_skb_cb, data));

	return qdisc_skb_cb(skb)->data;
}

static inline u32 __bpf_prog_run_save_cb(const struct bpf_prog *prog,
					 struct sk_buff *skb)
{
	u8 *cb_data = bpf_skb_cb(skb);
	u8 cb_saved[BPF_SKB_CB_LEN];
	u32 res;

	if (unlikely(prog->cb_access)) {
		memcpy(cb_saved, cb_data, sizeof(cb_saved));
		memset(cb_data, 0, sizeof(cb_saved));
	}

	res = BPF_PROG_RUN(prog, skb);

	if (unlikely(prog->cb_access))
		memcpy(cb_data, cb_saved, sizeof(cb_saved));

	return res;
}

static inline u32 bpf_prog_run_save_cb(const struct bpf_prog *prog,
				       struct sk_buff *skb)
{
	u32 res;

	preempt_disable();
	res = __bpf_prog_run_save_cb(prog, skb);
	preempt_enable();
	return res;
}

static inline u32 bpf_prog_run_clear_cb(const struct bpf_prog *prog,
					struct sk_buff *skb)
{
	u8 *cb_data = bpf_skb_cb(skb);
	u32 res;

	if (unlikely(prog->cb_access))
		memset(cb_data, 0, BPF_SKB_CB_LEN);

	preempt_disable();
	res = BPF_PROG_RUN(prog, skb);
	preempt_enable();
	return res;
}

static __always_inline u32 bpf_prog_run_xdp(const struct bpf_prog *prog,
					    struct xdp_buff *xdp)
{
	/* Caller needs to hold rcu_read_lock() (!), otherwise program
	 * can be released while still running, or map elements could be
	 * freed early while still having concurrent users. XDP fastpath
	 * already takes rcu_read_lock() when fetching the program, so
	 * it's not necessary here anymore.
	 */
	return BPF_PROG_RUN(prog, xdp);
}

static inline u32 bpf_prog_insn_size(const struct bpf_prog *prog)
{
	return prog->len * sizeof(struct bpf_insn);
}

static inline u32 bpf_prog_tag_scratch_size(const struct bpf_prog *prog)
{
	return round_up(bpf_prog_insn_size(prog) +
			sizeof(__be64) + 1, SHA_MESSAGE_BYTES);
}

static inline unsigned int bpf_prog_size(unsigned int proglen)
{
	return max(sizeof(struct bpf_prog),
		   offsetof(struct bpf_prog, insns[proglen]));
}

static inline bool bpf_prog_was_classic(const struct bpf_prog *prog)
{
	/* When classic BPF programs have been loaded and the arch
	 * does not have a classic BPF JIT (anymore), they have been
	 * converted via bpf_migrate_filter() to eBPF and thus always
	 * have an unspec program type.
	 */
	return prog->type == BPF_PROG_TYPE_UNSPEC;
}

static inline u32 bpf_ctx_off_adjust_machine(u32 size)
{
	const u32 size_machine = sizeof(unsigned long);

	if (size > size_machine && size % size_machine == 0)
		size = size_machine;

	return size;
}

static inline bool
bpf_ctx_narrow_access_ok(u32 off, u32 size, u32 size_default)
{
	return size <= size_default && (size & (size - 1)) == 0;
}

static inline u8
bpf_ctx_narrow_access_offset(u32 off, u32 size, u32 size_default)
{
	u8 access_off = off & (size_default - 1);

#ifdef __LITTLE_ENDIAN
	return access_off;
#else
	return size_default - (access_off + size);
#endif
}

#define bpf_ctx_wide_access_ok(off, size, type, field)			\
	(size == sizeof(__u64) &&					\
	off >= offsetof(type, field) &&					\
	off + sizeof(__u64) <= offsetofend(type, field) &&		\
	off % sizeof(__u64) == 0)

#define bpf_classic_proglen(fprog) (fprog->len * sizeof(fprog->filter[0]))

static inline void bpf_prog_lock_ro(struct bpf_prog *fp)
{
#ifndef CONFIG_BPF_JIT_ALWAYS_ON
	if (!fp->jited) {
		set_vm_flush_reset_perms(fp);
		set_memory_ro((unsigned long)fp, fp->pages);
	}
#endif
}

static inline void bpf_jit_binary_lock_ro(struct bpf_binary_header *hdr)
{
	set_vm_flush_reset_perms(hdr);
	set_memory_ro((unsigned long)hdr, hdr->pages);
	set_memory_x((unsigned long)hdr, hdr->pages);
}

static inline struct bpf_binary_header *
bpf_jit_binary_hdr(const struct bpf_prog *fp)
{
	unsigned long real_start = (unsigned long)fp->bpf_func;
	unsigned long addr = real_start & PAGE_MASK;

	return (void *)addr;
}

int sk_filter_trim_cap(struct sock *sk, struct sk_buff *skb, unsigned int cap);
static inline int sk_filter(struct sock *sk, struct sk_buff *skb)
{
	return sk_filter_trim_cap(sk, skb, 1);
}

struct bpf_prog *bpf_prog_select_runtime(struct bpf_prog *fp, int *err);
void bpf_prog_free(struct bpf_prog *fp);

bool bpf_opcode_in_insntable(u8 code);

void bpf_prog_free_linfo(struct bpf_prog *prog);
void bpf_prog_fill_jited_linfo(struct bpf_prog *prog,
			       const u32 *insn_to_jit_off);
int bpf_prog_alloc_jited_linfo(struct bpf_prog *prog);
void bpf_prog_free_jited_linfo(struct bpf_prog *prog);
void bpf_prog_free_unused_jited_linfo(struct bpf_prog *prog);

struct bpf_prog *bpf_prog_alloc(unsigned int size, gfp_t gfp_extra_flags);
struct bpf_prog *bpf_prog_alloc_no_stats(unsigned int size, gfp_t gfp_extra_flags);
struct bpf_prog *bpf_prog_realloc(struct bpf_prog *fp_old, unsigned int size,
				  gfp_t gfp_extra_flags);
void __bpf_prog_free(struct bpf_prog *fp);

static inline void bpf_prog_unlock_free(struct bpf_prog *fp)
{
	__bpf_prog_free(fp);
}

typedef int (*bpf_aux_classic_check_t)(struct sock_filter *filter,
				       unsigned int flen);

int bpf_prog_create(struct bpf_prog **pfp, struct sock_fprog_kern *fprog);
int bpf_prog_create_from_user(struct bpf_prog **pfp, struct sock_fprog *fprog,
			      bpf_aux_classic_check_t trans, bool save_orig);
void bpf_prog_destroy(struct bpf_prog *fp);

int sk_attach_filter(struct sock_fprog *fprog, struct sock *sk);
int sk_attach_bpf(u32 ufd, struct sock *sk);
int sk_reuseport_attach_filter(struct sock_fprog *fprog, struct sock *sk);
int sk_reuseport_attach_bpf(u32 ufd, struct sock *sk);
void sk_reuseport_prog_free(struct bpf_prog *prog);
int sk_detach_filter(struct sock *sk);
int sk_get_filter(struct sock *sk, struct sock_filter __user *filter,
		  unsigned int len);

bool sk_filter_charge(struct sock *sk, struct sk_filter *fp);
void sk_filter_uncharge(struct sock *sk, struct sk_filter *fp);

u64 __bpf_call_base(u64 r1, u64 r2, u64 r3, u64 r4, u64 r5);
#define __bpf_call_base_args \
	((u64 (*)(u64, u64, u64, u64, u64, const struct bpf_insn *)) \
	 __bpf_call_base)

struct bpf_prog *bpf_int_jit_compile(struct bpf_prog *prog);
void bpf_jit_compile(struct bpf_prog *prog);
bool bpf_jit_needs_zext(void);
bool bpf_helper_changes_pkt_data(void *func);

static inline bool bpf_dump_raw_ok(void)
{
	/* Reconstruction of call-sites is dependent on kallsyms,
	 * thus make dump the same restriction.
	 */
	return kallsyms_show_value() == 1;
}

struct bpf_prog *bpf_patch_insn_single(struct bpf_prog *prog, u32 off,
				       const struct bpf_insn *patch, u32 len);
int bpf_remove_insns(struct bpf_prog *prog, u32 off, u32 cnt);

void bpf_clear_redirect_map(struct bpf_map *map);

static inline bool xdp_return_frame_no_direct(void)
{
	struct bpf_redirect_info *ri = this_cpu_ptr(&bpf_redirect_info);

	return ri->kern_flags & BPF_RI_F_RF_NO_DIRECT;
}

static inline void xdp_set_return_frame_no_direct(void)
{
	struct bpf_redirect_info *ri = this_cpu_ptr(&bpf_redirect_info);

	ri->kern_flags |= BPF_RI_F_RF_NO_DIRECT;
}

static inline void xdp_clear_return_frame_no_direct(void)
{
	struct bpf_redirect_info *ri = this_cpu_ptr(&bpf_redirect_info);

	ri->kern_flags &= ~BPF_RI_F_RF_NO_DIRECT;
}

static inline int xdp_ok_fwd_dev(const struct net_device *fwd,
				 unsigned int pktlen)
{
	unsigned int len;

	if (unlikely(!(fwd->flags & IFF_UP)))
		return -ENETDOWN;

	len = fwd->mtu + fwd->hard_header_len + VLAN_HLEN;
	if (pktlen > len)
		return -EMSGSIZE;

	return 0;
}

/* The pair of xdp_do_redirect and xdp_do_flush_map MUST be called in the
 * same cpu context. Further for best results no more than a single map
 * for the do_redirect/do_flush pair should be used. This limitation is
 * because we only track one map and force a flush when the map changes.
 * This does not appear to be a real limitation for existing software.
 */
int xdp_do_generic_redirect(struct net_device *dev, struct sk_buff *skb,
			    struct xdp_buff *xdp, struct bpf_prog *prog);
int xdp_do_redirect(struct net_device *dev,
		    struct xdp_buff *xdp,
		    struct bpf_prog *prog);
void xdp_do_flush_map(void);

void bpf_warn_invalid_xdp_action(u32 act);

#ifdef CONFIG_INET
struct sock *bpf_run_sk_reuseport(struct sock_reuseport *reuse, struct sock *sk,
				  struct bpf_prog *prog, struct sk_buff *skb,
				  u32 hash);
#else
static inline struct sock *
bpf_run_sk_reuseport(struct sock_reuseport *reuse, struct sock *sk,
		     struct bpf_prog *prog, struct sk_buff *skb,
		     u32 hash)
{
	return NULL;
}
#endif

#ifdef CONFIG_BPF_JIT
extern int bpf_jit_enable;
extern int bpf_jit_harden;
extern int bpf_jit_kallsyms;
extern long bpf_jit_limit;

typedef void (*bpf_jit_fill_hole_t)(void *area, unsigned int size);

struct bpf_binary_header *
bpf_jit_binary_alloc(unsigned int proglen, u8 **image_ptr,
		     unsigned int alignment,
		     bpf_jit_fill_hole_t bpf_fill_ill_insns);
void bpf_jit_binary_free(struct bpf_binary_header *hdr);
u64 bpf_jit_alloc_exec_limit(void);
void *bpf_jit_alloc_exec(unsigned long size);
void bpf_jit_free_exec(void *addr);
void bpf_jit_free(struct bpf_prog *fp);

int bpf_jit_add_poke_descriptor(struct bpf_prog *prog,
				struct bpf_jit_poke_descriptor *poke);

int bpf_jit_get_func_addr(const struct bpf_prog *prog,
			  const struct bpf_insn *insn, bool extra_pass,
			  u64 *func_addr, bool *func_addr_fixed);

struct bpf_prog *bpf_jit_blind_constants(struct bpf_prog *fp);
void bpf_jit_prog_release_other(struct bpf_prog *fp, struct bpf_prog *fp_other);

static inline void bpf_jit_dump(unsigned int flen, unsigned int proglen,
				u32 pass, void *image)
{
	pr_err("flen=%u proglen=%u pass=%u image=%pK from=%s pid=%d\n", flen,
	       proglen, pass, image, current->comm, task_pid_nr(current));

	if (image)
		print_hex_dump(KERN_ERR, "JIT code: ", DUMP_PREFIX_OFFSET,
			       16, 1, image, proglen, false);
}

static inline bool bpf_jit_is_ebpf(void)
{
# ifdef CONFIG_HAVE_EBPF_JIT
	return true;
# else
	return false;
# endif
}

static inline bool ebpf_jit_enabled(void)
{
	return bpf_jit_enable && bpf_jit_is_ebpf();
}

static inline bool bpf_prog_ebpf_jited(const struct bpf_prog *fp)
{
	return fp->jited && bpf_jit_is_ebpf();
}

static inline bool bpf_jit_blinding_enabled(struct bpf_prog *prog)
{
	/* These are the prerequisites, should someone ever have the
	 * idea to call blinding outside of them, we make sure to
	 * bail out.
	 */
	if (!bpf_jit_is_ebpf())
		return false;
	if (!prog->jit_requested)
		return false;
	if (!bpf_jit_harden)
		return false;
	if (bpf_jit_harden == 1 && capable(CAP_SYS_ADMIN))
		return false;

	return true;
}

static inline bool bpf_jit_kallsyms_enabled(void)
{
	/* There are a couple of corner cases where kallsyms should
	 * not be enabled f.e. on hardening.
	 */
	if (bpf_jit_harden)
		return false;
	if (!bpf_jit_kallsyms)
		return false;
	if (bpf_jit_kallsyms == 1)
		return true;

	return false;
}

const char *__bpf_address_lookup(unsigned long addr, unsigned long *size,
				 unsigned long *off, char *sym);
bool is_bpf_text_address(unsigned long addr);
int bpf_get_kallsym(unsigned int symnum, unsigned long *value, char *type,
		    char *sym);

static inline const char *
bpf_address_lookup(unsigned long addr, unsigned long *size,
		   unsigned long *off, char **modname, char *sym)
{
	const char *ret = __bpf_address_lookup(addr, size, off, sym);

	if (ret && modname)
		*modname = NULL;
	return ret;
}

void bpf_prog_kallsyms_add(struct bpf_prog *fp);
void bpf_prog_kallsyms_del(struct bpf_prog *fp);
void bpf_get_prog_name(const struct bpf_prog *prog, char *sym);

#else /* CONFIG_BPF_JIT */

static inline bool ebpf_jit_enabled(void)
{
	return false;
}

static inline bool bpf_jit_blinding_enabled(struct bpf_prog *prog)
{
	return false;
}

static inline bool bpf_prog_ebpf_jited(const struct bpf_prog *fp)
{
	return false;
}

static inline int
bpf_jit_add_poke_descriptor(struct bpf_prog *prog,
			    struct bpf_jit_poke_descriptor *poke)
{
	return -ENOTSUPP;
}

static inline void bpf_jit_free(struct bpf_prog *fp)
{
	bpf_prog_unlock_free(fp);
}

static inline bool bpf_jit_kallsyms_enabled(void)
{
	return false;
}

static inline const char *
__bpf_address_lookup(unsigned long addr, unsigned long *size,
		     unsigned long *off, char *sym)
{
	return NULL;
}

static inline bool is_bpf_text_address(unsigned long addr)
{
	return false;
}

static inline int bpf_get_kallsym(unsigned int symnum, unsigned long *value,
				  char *type, char *sym)
{
	return -ERANGE;
}

static inline const char *
bpf_address_lookup(unsigned long addr, unsigned long *size,
		   unsigned long *off, char **modname, char *sym)
{
	return NULL;
}

static inline void bpf_prog_kallsyms_add(struct bpf_prog *fp)
{
}

static inline void bpf_prog_kallsyms_del(struct bpf_prog *fp)
{
}

static inline void bpf_get_prog_name(const struct bpf_prog *prog, char *sym)
{
	sym[0] = '\0';
}

#endif /* CONFIG_BPF_JIT */

void bpf_prog_kallsyms_del_all(struct bpf_prog *fp);

#define BPF_ANC		BIT(15)

static inline bool bpf_needs_clear_a(const struct sock_filter *first)
{
	switch (first->code) {
	case BPF_RET | BPF_K:
	case BPF_LD | BPF_W | BPF_LEN:
		return false;

	case BPF_LD | BPF_W | BPF_ABS:
	case BPF_LD | BPF_H | BPF_ABS:
	case BPF_LD | BPF_B | BPF_ABS:
		if (first->k == SKF_AD_OFF + SKF_AD_ALU_XOR_X)
			return true;
		return false;

	default:
		return true;
	}
}

static inline u16 bpf_anc_helper(const struct sock_filter *ftest)
{
	BUG_ON(ftest->code & BPF_ANC);

	switch (ftest->code) {
	case BPF_LD | BPF_W | BPF_ABS:
	case BPF_LD | BPF_H | BPF_ABS:
	case BPF_LD | BPF_B | BPF_ABS:
#define BPF_ANCILLARY(CODE)	case SKF_AD_OFF + SKF_AD_##CODE:	\
				return BPF_ANC | SKF_AD_##CODE
		switch (ftest->k) {
		BPF_ANCILLARY(PROTOCOL);
		BPF_ANCILLARY(PKTTYPE);
		BPF_ANCILLARY(IFINDEX);
		BPF_ANCILLARY(NLATTR);
		BPF_ANCILLARY(NLATTR_NEST);
		BPF_ANCILLARY(MARK);
		BPF_ANCILLARY(QUEUE);
		BPF_ANCILLARY(HATYPE);
		BPF_ANCILLARY(RXHASH);
		BPF_ANCILLARY(CPU);
		BPF_ANCILLARY(ALU_XOR_X);
		BPF_ANCILLARY(VLAN_TAG);
		BPF_ANCILLARY(VLAN_TAG_PRESENT);
		BPF_ANCILLARY(PAY_OFFSET);
		BPF_ANCILLARY(RANDOM);
		BPF_ANCILLARY(VLAN_TPID);
		}
		/* Fallthrough. */
	default:
		return ftest->code;
	}
}

void *bpf_internal_load_pointer_neg_helper(const struct sk_buff *skb,
					   int k, unsigned int size);

static inline void *bpf_load_pointer(const struct sk_buff *skb, int k,
				     unsigned int size, void *buffer)
{
	if (k >= 0)
		return skb_header_pointer(skb, k, size, buffer);

	return bpf_internal_load_pointer_neg_helper(skb, k, size);
}

static inline int bpf_tell_extensions(void)
{
	return SKF_AD_MAX;
}

struct bpf_sock_addr_kern {
	struct sock *sk;
	struct sockaddr *uaddr;
	/* Temporary "register" to make indirect stores to nested structures
	 * defined above. We need three registers to make such a store, but
	 * only two (src and dst) are available at convert_ctx_access time
	 */
	u64 tmp_reg;
	void *t_ctx;	/* Attach type specific context. */
};

struct bpf_sock_ops_kern {
	struct	sock *sk;
	u32	op;
	union {
		u32 args[4];
		u32 reply;
		u32 replylong[4];
	};
	u32	is_fullsock;
	u64	temp;			/* temp and everything after is not
					 * initialized to 0 before calling
					 * the BPF program. New fields that
					 * should be initialized to 0 should
					 * be inserted before temp.
					 * temp is scratch storage used by
					 * sock_ops_convert_ctx_access
					 * as temporary storage of a register.
					 */
};

struct bpf_sysctl_kern {
	struct ctl_table_header *head;
	struct ctl_table *table;
	void *cur_val;
	size_t cur_len;
	void *new_val;
	size_t new_len;
	int new_updated;
	int write;
	loff_t *ppos;
	/* Temporary "register" for indirect stores to ppos. */
	u64 tmp_reg;
};

struct bpf_sockopt_kern {
	struct sock	*sk;
	u8		*optval;
	u8		*optval_end;
	s32		level;
	s32		optname;
	s32		optlen;
	s32		retval;
};

#endif /* __LINUX_FILTER_H__ */<|MERGE_RESOLUTION|>--- conflicted
+++ resolved
@@ -515,12 +515,10 @@
 	struct sock_filter	*filter;
 };
 
-<<<<<<< HEAD
-#define BPF_BINARY_HEADER_MAGIC	0x05de0e82
-=======
 /* Some arches need doubleword alignment for their instructions and/or data */
 #define BPF_IMAGE_ALIGNMENT 8
->>>>>>> e42617b8
+
+#define BPF_BINARY_HEADER_MAGIC	0x05de0e82
 
 struct bpf_binary_header {
 #ifdef CONFIG_CFI_CLANG
