/* SPDX-License-Identifier: GPL-2.0 */
#ifndef _LINUX_FS_H
#define _LINUX_FS_H

#include <linux/linkage.h>
#include <linux/wait_bit.h>
#include <linux/kdev_t.h>
#include <linux/dcache.h>
#include <linux/path.h>
#include <linux/stat.h>
#include <linux/cache.h>
#include <linux/list.h>
#include <linux/list_lru.h>
#include <linux/llist.h>
#include <linux/radix-tree.h>
#include <linux/xarray.h>
#include <linux/rbtree.h>
#include <linux/init.h>
#include <linux/pid.h>
#include <linux/bug.h>
#include <linux/mutex.h>
#include <linux/rwsem.h>
#include <linux/mm_types.h>
#include <linux/capability.h>
#include <linux/semaphore.h>
#include <linux/fcntl.h>
#include <linux/rculist_bl.h>
#include <linux/atomic.h>
#include <linux/shrinker.h>
#include <linux/migrate_mode.h>
#include <linux/uidgid.h>
#include <linux/lockdep.h>
#include <linux/percpu-rwsem.h>
#include <linux/workqueue.h>
#include <linux/delayed_call.h>
#include <linux/uuid.h>
#include <linux/errseq.h>
#include <linux/ioprio.h>
#include <linux/fs_types.h>
#include <linux/build_bug.h>
#include <linux/stddef.h>

#include <asm/byteorder.h>
#include <uapi/linux/fs.h>

struct backing_dev_info;
struct bdi_writeback;
struct bio;
struct export_operations;
struct fiemap_extent_info;
struct hd_geometry;
struct iovec;
struct kiocb;
struct kobject;
struct pipe_inode_info;
struct poll_table_struct;
struct kstatfs;
struct vm_area_struct;
struct vfsmount;
struct cred;
struct swap_info_struct;
struct seq_file;
struct workqueue_struct;
struct iov_iter;
struct fscrypt_info;
struct fscrypt_operations;
struct fsverity_info;
struct fsverity_operations;
struct fs_context;
struct fs_parameter_spec;

extern void __init inode_init(void);
extern void __init inode_init_early(void);
extern void __init files_init(void);
extern void __init files_maxfiles_init(void);

extern struct files_stat_struct files_stat;
extern unsigned long get_max_files(void);
extern unsigned int sysctl_nr_open;
extern struct inodes_stat_t inodes_stat;
extern int leases_enable, lease_break_time;
extern int sysctl_protected_symlinks;
extern int sysctl_protected_hardlinks;
extern int sysctl_protected_fifos;
extern int sysctl_protected_regular;

typedef __kernel_rwf_t rwf_t;

struct buffer_head;
typedef int (get_block_t)(struct inode *inode, sector_t iblock,
			struct buffer_head *bh_result, int create);
typedef int (dio_iodone_t)(struct kiocb *iocb, loff_t offset,
			ssize_t bytes, void *private);

#define MAY_EXEC		0x00000001
#define MAY_WRITE		0x00000002
#define MAY_READ		0x00000004
#define MAY_APPEND		0x00000008
#define MAY_ACCESS		0x00000010
#define MAY_OPEN		0x00000020
#define MAY_CHDIR		0x00000040
/* called from RCU mode, don't block */
#define MAY_NOT_BLOCK		0x00000080

/*
 * flags in file.f_mode.  Note that FMODE_READ and FMODE_WRITE must correspond
 * to O_WRONLY and O_RDWR via the strange trick in do_dentry_open()
 */

/* file is open for reading */
#define FMODE_READ		((__force fmode_t)0x1)
/* file is open for writing */
#define FMODE_WRITE		((__force fmode_t)0x2)
/* file is seekable */
#define FMODE_LSEEK		((__force fmode_t)0x4)
/* file can be accessed using pread */
#define FMODE_PREAD		((__force fmode_t)0x8)
/* file can be accessed using pwrite */
#define FMODE_PWRITE		((__force fmode_t)0x10)
/* File is opened for execution with sys_execve / sys_uselib */
#define FMODE_EXEC		((__force fmode_t)0x20)
/* File is opened with O_NDELAY (only set for block devices) */
#define FMODE_NDELAY		((__force fmode_t)0x40)
/* File is opened with O_EXCL (only set for block devices) */
#define FMODE_EXCL		((__force fmode_t)0x80)
/* File is opened using open(.., 3, ..) and is writeable only for ioctls
   (specialy hack for floppy.c) */
#define FMODE_WRITE_IOCTL	((__force fmode_t)0x100)
/* 32bit hashes as llseek() offset (for directories) */
#define FMODE_32BITHASH         ((__force fmode_t)0x200)
/* 64bit hashes as llseek() offset (for directories) */
#define FMODE_64BITHASH         ((__force fmode_t)0x400)

/*
 * Don't update ctime and mtime.
 *
 * Currently a special hack for the XFS open_by_handle ioctl, but we'll
 * hopefully graduate it to a proper O_CMTIME flag supported by open(2) soon.
 */
#define FMODE_NOCMTIME		((__force fmode_t)0x800)

/* Expect random access pattern */
#define FMODE_RANDOM		((__force fmode_t)0x1000)

/* File is huge (eg. /dev/kmem): treat loff_t as unsigned */
#define FMODE_UNSIGNED_OFFSET	((__force fmode_t)0x2000)

/* File is opened with O_PATH; almost nothing can be done with it */
#define FMODE_PATH		((__force fmode_t)0x4000)

/* File needs atomic accesses to f_pos */
#define FMODE_ATOMIC_POS	((__force fmode_t)0x8000)
/* Write access to underlying fs */
#define FMODE_WRITER		((__force fmode_t)0x10000)
/* Has read method(s) */
#define FMODE_CAN_READ          ((__force fmode_t)0x20000)
/* Has write method(s) */
#define FMODE_CAN_WRITE         ((__force fmode_t)0x40000)

#define FMODE_OPENED		((__force fmode_t)0x80000)
#define FMODE_CREATED		((__force fmode_t)0x100000)

/* File is stream-like */
#define FMODE_STREAM		((__force fmode_t)0x200000)

/* File was opened by fanotify and shouldn't generate fanotify events */
#define FMODE_NONOTIFY		((__force fmode_t)0x4000000)

/* File is capable of returning -EAGAIN if I/O will block */
#define FMODE_NOWAIT		((__force fmode_t)0x8000000)

/* File represents mount that needs unmounting */
#define FMODE_NEED_UNMOUNT	((__force fmode_t)0x10000000)

/* File does not contribute to nr_files count */
#define FMODE_NOACCOUNT		((__force fmode_t)0x20000000)

/* File supports async buffered reads */
#define FMODE_BUF_RASYNC	((__force fmode_t)0x40000000)

/*
 * Flag for rw_copy_check_uvector and compat_rw_copy_check_uvector
 * that indicates that they should check the contents of the iovec are
 * valid, but not check the memory that the iovec elements
 * points too.
 */
#define CHECK_IOVEC_ONLY -1

/*
 * Attribute flags.  These should be or-ed together to figure out what
 * has been changed!
 */
#define ATTR_MODE	(1 << 0)
#define ATTR_UID	(1 << 1)
#define ATTR_GID	(1 << 2)
#define ATTR_SIZE	(1 << 3)
#define ATTR_ATIME	(1 << 4)
#define ATTR_MTIME	(1 << 5)
#define ATTR_CTIME	(1 << 6)
#define ATTR_ATIME_SET	(1 << 7)
#define ATTR_MTIME_SET	(1 << 8)
#define ATTR_FORCE	(1 << 9) /* Not a change, but a change it */
#define ATTR_KILL_SUID	(1 << 11)
#define ATTR_KILL_SGID	(1 << 12)
#define ATTR_FILE	(1 << 13)
#define ATTR_KILL_PRIV	(1 << 14)
#define ATTR_OPEN	(1 << 15) /* Truncating from open(O_TRUNC) */
#define ATTR_TIMES_SET	(1 << 16)
#define ATTR_TOUCH	(1 << 17)

/*
 * Whiteout is represented by a char device.  The following constants define the
 * mode and device number to use.
 */
#define WHITEOUT_MODE 0
#define WHITEOUT_DEV 0

/*
 * This is the Inode Attributes structure, used for notify_change().  It
 * uses the above definitions as flags, to know which values have changed.
 * Also, in this manner, a Filesystem can look at only the values it cares
 * about.  Basically, these are the attributes that the VFS layer can
 * request to change from the FS layer.
 *
 * Derek Atkins <warlord@MIT.EDU> 94-10-20
 */
struct iattr {
	unsigned int	ia_valid;
	umode_t		ia_mode;
	kuid_t		ia_uid;
	kgid_t		ia_gid;
	loff_t		ia_size;
	struct timespec64 ia_atime;
	struct timespec64 ia_mtime;
	struct timespec64 ia_ctime;

	/*
	 * Not an attribute, but an auxiliary info for filesystems wanting to
	 * implement an ftruncate() like method.  NOTE: filesystem should
	 * check for (ia_valid & ATTR_FILE), and not for (ia_file != NULL).
	 */
	struct file	*ia_file;
};

/*
 * Includes for diskquotas.
 */
#include <linux/quota.h>

/*
 * Maximum number of layers of fs stack.  Needs to be limited to
 * prevent kernel stack overflow
 */
#define FILESYSTEM_MAX_STACK_DEPTH 2

/** 
 * enum positive_aop_returns - aop return codes with specific semantics
 *
 * @AOP_WRITEPAGE_ACTIVATE: Informs the caller that page writeback has
 * 			    completed, that the page is still locked, and
 * 			    should be considered active.  The VM uses this hint
 * 			    to return the page to the active list -- it won't
 * 			    be a candidate for writeback again in the near
 * 			    future.  Other callers must be careful to unlock
 * 			    the page if they get this return.  Returned by
 * 			    writepage(); 
 *
 * @AOP_TRUNCATED_PAGE: The AOP method that was handed a locked page has
 *  			unlocked it and the page might have been truncated.
 *  			The caller should back up to acquiring a new page and
 *  			trying again.  The aop will be taking reasonable
 *  			precautions not to livelock.  If the caller held a page
 *  			reference, it should drop it before retrying.  Returned
 *  			by readpage().
 *
 * address_space_operation functions return these large constants to indicate
 * special semantics to the caller.  These are much larger than the bytes in a
 * page to allow for functions that return the number of bytes operated on in a
 * given page.
 */

enum positive_aop_returns {
	AOP_WRITEPAGE_ACTIVATE	= 0x80000,
	AOP_TRUNCATED_PAGE	= 0x80001,
};

#define AOP_FLAG_CONT_EXPAND		0x0001 /* called from cont_expand */
#define AOP_FLAG_NOFS			0x0002 /* used by filesystem to direct
						* helper code (eg buffer layer)
						* to clear GFP_FS from alloc */

/*
 * oh the beauties of C type declarations.
 */
struct page;
struct address_space;
struct writeback_control;
struct readahead_control;

/*
 * Write life time hint values.
 * Stored in struct inode as u8.
 */
enum rw_hint {
	WRITE_LIFE_NOT_SET	= 0,
	WRITE_LIFE_NONE		= RWH_WRITE_LIFE_NONE,
	WRITE_LIFE_SHORT	= RWH_WRITE_LIFE_SHORT,
	WRITE_LIFE_MEDIUM	= RWH_WRITE_LIFE_MEDIUM,
	WRITE_LIFE_LONG		= RWH_WRITE_LIFE_LONG,
	WRITE_LIFE_EXTREME	= RWH_WRITE_LIFE_EXTREME,
};

/* Match RWF_* bits to IOCB bits */
#define IOCB_HIPRI		(__force int) RWF_HIPRI
#define IOCB_DSYNC		(__force int) RWF_DSYNC
#define IOCB_SYNC		(__force int) RWF_SYNC
#define IOCB_NOWAIT		(__force int) RWF_NOWAIT
#define IOCB_APPEND		(__force int) RWF_APPEND

/* non-RWF related bits - start at 16 */
#define IOCB_EVENTFD		(1 << 16)
#define IOCB_DIRECT		(1 << 17)
#define IOCB_WRITE		(1 << 18)
/* iocb->ki_waitq is valid */
#define IOCB_WAITQ		(1 << 19)
#define IOCB_NOIO		(1 << 20)

struct kiocb {
	struct file		*ki_filp;

	/* The 'ki_filp' pointer is shared in a union for aio */
	randomized_struct_fields_start

	loff_t			ki_pos;
	void (*ki_complete)(struct kiocb *iocb, long ret, long ret2);
	void			*private;
	int			ki_flags;
	u16			ki_hint;
	u16			ki_ioprio; /* See linux/ioprio.h */
	union {
		unsigned int		ki_cookie; /* for ->iopoll */
		struct wait_page_queue	*ki_waitq; /* for async buffered IO */
	};

	randomized_struct_fields_end
};

static inline bool is_sync_kiocb(struct kiocb *kiocb)
{
	return kiocb->ki_complete == NULL;
}

/*
 * "descriptor" for what we're up to with a read.
 * This allows us to use the same read code yet
 * have multiple different users of the data that
 * we read from a file.
 *
 * The simplest case just copies the data to user
 * mode.
 */
typedef struct {
	size_t written;
	size_t count;
	union {
		char __user *buf;
		void *data;
	} arg;
	int error;
} read_descriptor_t;

typedef int (*read_actor_t)(read_descriptor_t *, struct page *,
		unsigned long, unsigned long);

struct address_space_operations {
	int (*writepage)(struct page *page, struct writeback_control *wbc);
	int (*readpage)(struct file *, struct page *);

	/* Write back some dirty pages from this mapping. */
	int (*writepages)(struct address_space *, struct writeback_control *);

	/* Set a page dirty.  Return true if this dirtied it */
	int (*set_page_dirty)(struct page *page);

	/*
	 * Reads in the requested pages. Unlike ->readpage(), this is
	 * PURELY used for read-ahead!.
	 */
	int (*readpages)(struct file *filp, struct address_space *mapping,
			struct list_head *pages, unsigned nr_pages);
	void (*readahead)(struct readahead_control *);

	int (*write_begin)(struct file *, struct address_space *mapping,
				loff_t pos, unsigned len, unsigned flags,
				struct page **pagep, void **fsdata);
	int (*write_end)(struct file *, struct address_space *mapping,
				loff_t pos, unsigned len, unsigned copied,
				struct page *page, void *fsdata);

	/* Unfortunately this kludge is needed for FIBMAP. Don't use it */
	sector_t (*bmap)(struct address_space *, sector_t);
	void (*invalidatepage) (struct page *, unsigned int, unsigned int);
	int (*releasepage) (struct page *, gfp_t);
	void (*freepage)(struct page *);
	ssize_t (*direct_IO)(struct kiocb *, struct iov_iter *iter);
	/*
	 * migrate the contents of a page to the specified target. If
	 * migrate_mode is MIGRATE_ASYNC, it must not block.
	 */
	int (*migratepage) (struct address_space *,
			struct page *, struct page *, enum migrate_mode);
	bool (*isolate_page)(struct page *, isolate_mode_t);
	void (*putback_page)(struct page *);
	int (*launder_page) (struct page *);
	int (*is_partially_uptodate) (struct page *, unsigned long,
					unsigned long);
	void (*is_dirty_writeback) (struct page *, bool *, bool *);
	int (*error_remove_page)(struct address_space *, struct page *);

	/* swapfile support */
	int (*swap_activate)(struct swap_info_struct *sis, struct file *file,
				sector_t *span);
	void (*swap_deactivate)(struct file *file);
};

extern const struct address_space_operations empty_aops;

/*
 * pagecache_write_begin/pagecache_write_end must be used by general code
 * to write into the pagecache.
 */
int pagecache_write_begin(struct file *, struct address_space *mapping,
				loff_t pos, unsigned len, unsigned flags,
				struct page **pagep, void **fsdata);

int pagecache_write_end(struct file *, struct address_space *mapping,
				loff_t pos, unsigned len, unsigned copied,
				struct page *page, void *fsdata);

/**
 * struct address_space - Contents of a cacheable, mappable object.
 * @host: Owner, either the inode or the block_device.
 * @i_pages: Cached pages.
 * @gfp_mask: Memory allocation flags to use for allocating pages.
 * @i_mmap_writable: Number of VM_SHARED mappings.
 * @nr_thps: Number of THPs in the pagecache (non-shmem only).
 * @i_mmap: Tree of private and shared mappings.
 * @i_mmap_rwsem: Protects @i_mmap and @i_mmap_writable.
 * @nrpages: Number of page entries, protected by the i_pages lock.
 * @nrexceptional: Shadow or DAX entries, protected by the i_pages lock.
 * @writeback_index: Writeback starts here.
 * @a_ops: Methods.
 * @flags: Error bits and flags (AS_*).
 * @wb_err: The most recent error which has occurred.
 * @private_lock: For use by the owner of the address_space.
 * @private_list: For use by the owner of the address_space.
 * @private_data: For use by the owner of the address_space.
 */
struct address_space {
	struct inode		*host;
	struct xarray		i_pages;
	gfp_t			gfp_mask;
	atomic_t		i_mmap_writable;
#ifdef CONFIG_READ_ONLY_THP_FOR_FS
	/* number of thp, only for non-shmem files */
	atomic_t		nr_thps;
#endif
	struct rb_root_cached	i_mmap;
	struct rw_semaphore	i_mmap_rwsem;
	unsigned long		nrpages;
	unsigned long		nrexceptional;
	pgoff_t			writeback_index;
	const struct address_space_operations *a_ops;
	unsigned long		flags;
	errseq_t		wb_err;
	spinlock_t		private_lock;
	struct list_head	private_list;
	void			*private_data;
} __attribute__((aligned(sizeof(long)))) __randomize_layout;
	/*
	 * On most architectures that alignment is already the case; but
	 * must be enforced here for CRIS, to let the least significant bit
	 * of struct page's "mapping" pointer be used for PAGE_MAPPING_ANON.
	 */

/* XArray tags, for tagging dirty and writeback pages in the pagecache. */
#define PAGECACHE_TAG_DIRTY	XA_MARK_0
#define PAGECACHE_TAG_WRITEBACK	XA_MARK_1
#define PAGECACHE_TAG_TOWRITE	XA_MARK_2

/*
 * Returns true if any of the pages in the mapping are marked with the tag.
 */
static inline bool mapping_tagged(struct address_space *mapping, xa_mark_t tag)
{
	return xa_marked(&mapping->i_pages, tag);
}

static inline void i_mmap_lock_write(struct address_space *mapping)
{
	down_write(&mapping->i_mmap_rwsem);
}

static inline int i_mmap_trylock_write(struct address_space *mapping)
{
	return down_write_trylock(&mapping->i_mmap_rwsem);
}

static inline void i_mmap_unlock_write(struct address_space *mapping)
{
	up_write(&mapping->i_mmap_rwsem);
}

static inline void i_mmap_lock_read(struct address_space *mapping)
{
	down_read(&mapping->i_mmap_rwsem);
}

static inline void i_mmap_unlock_read(struct address_space *mapping)
{
	up_read(&mapping->i_mmap_rwsem);
}

static inline void i_mmap_assert_locked(struct address_space *mapping)
{
	lockdep_assert_held(&mapping->i_mmap_rwsem);
}

static inline void i_mmap_assert_write_locked(struct address_space *mapping)
{
	lockdep_assert_held_write(&mapping->i_mmap_rwsem);
}

/*
 * Might pages of this file be mapped into userspace?
 */
static inline int mapping_mapped(struct address_space *mapping)
{
	return	!RB_EMPTY_ROOT(&mapping->i_mmap.rb_root);
}

/*
 * Might pages of this file have been modified in userspace?
 * Note that i_mmap_writable counts all VM_SHARED vmas: do_mmap
 * marks vma as VM_SHARED if it is shared, and the file was opened for
 * writing i.e. vma may be mprotected writable even if now readonly.
 *
 * If i_mmap_writable is negative, no new writable mappings are allowed. You
 * can only deny writable mappings, if none exists right now.
 */
static inline int mapping_writably_mapped(struct address_space *mapping)
{
	return atomic_read(&mapping->i_mmap_writable) > 0;
}

static inline int mapping_map_writable(struct address_space *mapping)
{
	return atomic_inc_unless_negative(&mapping->i_mmap_writable) ?
		0 : -EPERM;
}

static inline void mapping_unmap_writable(struct address_space *mapping)
{
	atomic_dec(&mapping->i_mmap_writable);
}

static inline int mapping_deny_writable(struct address_space *mapping)
{
	return atomic_dec_unless_positive(&mapping->i_mmap_writable) ?
		0 : -EBUSY;
}

static inline void mapping_allow_writable(struct address_space *mapping)
{
	atomic_inc(&mapping->i_mmap_writable);
}

/*
 * Use sequence counter to get consistent i_size on 32-bit processors.
 */
#if BITS_PER_LONG==32 && defined(CONFIG_SMP)
#include <linux/seqlock.h>
#define __NEED_I_SIZE_ORDERED
#define i_size_ordered_init(inode) seqcount_init(&inode->i_size_seqcount)
#else
#define i_size_ordered_init(inode) do { } while (0)
#endif

struct posix_acl;
#define ACL_NOT_CACHED ((void *)(-1))
#define ACL_DONT_CACHE ((void *)(-3))

static inline struct posix_acl *
uncached_acl_sentinel(struct task_struct *task)
{
	return (void *)task + 1;
}

static inline bool
is_uncached_acl(struct posix_acl *acl)
{
	return (long)acl & 1;
}

#define IOP_FASTPERM	0x0001
#define IOP_LOOKUP	0x0002
#define IOP_NOFOLLOW	0x0004
#define IOP_XATTR	0x0008
#define IOP_DEFAULT_READLINK	0x0010

struct fsnotify_mark_connector;

/*
 * Keep mostly read-only and often accessed (especially for
 * the RCU path lookup and 'stat' data) fields at the beginning
 * of the 'struct inode'
 */
struct inode {
	umode_t			i_mode;
	unsigned short		i_opflags;
	kuid_t			i_uid;
	kgid_t			i_gid;
	unsigned int		i_flags;

#ifdef CONFIG_FS_POSIX_ACL
	struct posix_acl	*i_acl;
	struct posix_acl	*i_default_acl;
#endif

	const struct inode_operations	*i_op;
	struct super_block	*i_sb;
	struct address_space	*i_mapping;

#ifdef CONFIG_SECURITY
	void			*i_security;
#endif

	/* Stat data, not accessed from path walking */
	unsigned long		i_ino;
	/*
	 * Filesystems may only read i_nlink directly.  They shall use the
	 * following functions for modification:
	 *
	 *    (set|clear|inc|drop)_nlink
	 *    inode_(inc|dec)_link_count
	 */
	union {
		const unsigned int i_nlink;
		unsigned int __i_nlink;
	};
	dev_t			i_rdev;
	loff_t			i_size;
	struct timespec64	i_atime;
	struct timespec64	i_mtime;
	struct timespec64	i_ctime;
	spinlock_t		i_lock;	/* i_blocks, i_bytes, maybe i_size */
	unsigned short          i_bytes;
	u8			i_blkbits;
	u8			i_write_hint;
	blkcnt_t		i_blocks;

#ifdef __NEED_I_SIZE_ORDERED
	seqcount_t		i_size_seqcount;
#endif

	/* Misc */
	unsigned long		i_state;
	struct rw_semaphore	i_rwsem;

	unsigned long		dirtied_when;	/* jiffies of first dirtying */
	unsigned long		dirtied_time_when;

	struct hlist_node	i_hash;
	struct list_head	i_io_list;	/* backing dev IO list */
#ifdef CONFIG_CGROUP_WRITEBACK
	struct bdi_writeback	*i_wb;		/* the associated cgroup wb */

	/* foreign inode detection, see wbc_detach_inode() */
	int			i_wb_frn_winner;
	u16			i_wb_frn_avg_time;
	u16			i_wb_frn_history;
#endif
	struct list_head	i_lru;		/* inode LRU list */
	struct list_head	i_sb_list;
	struct list_head	i_wb_list;	/* backing dev writeback list */
	union {
		struct hlist_head	i_dentry;
		struct rcu_head		i_rcu;
	};
	atomic64_t		i_version;
	atomic64_t		i_sequence; /* see futex */
	atomic_t		i_count;
	atomic_t		i_dio_count;
	atomic_t		i_writecount;
#if defined(CONFIG_IMA) || defined(CONFIG_FILE_LOCKING)
	atomic_t		i_readcount; /* struct files open RO */
#endif
	union {
		const struct file_operations	*i_fop;	/* former ->i_op->default_file_ops */
		void (*free_inode)(struct inode *);
	};
	struct file_lock_context	*i_flctx;
	struct address_space	i_data;
	struct list_head	i_devices;
	union {
		struct pipe_inode_info	*i_pipe;
		struct block_device	*i_bdev;
		struct cdev		*i_cdev;
		char			*i_link;
		unsigned		i_dir_seq;
	};

	__u32			i_generation;

#ifdef CONFIG_FSNOTIFY
	__u32			i_fsnotify_mask; /* all events this inode cares about */
	struct fsnotify_mark_connector __rcu	*i_fsnotify_marks;
#endif

#ifdef CONFIG_FS_ENCRYPTION
	struct fscrypt_info	*i_crypt_info;
#endif

#ifdef CONFIG_FS_VERITY
	struct fsverity_info	*i_verity_info;
#endif

	void			*i_private; /* fs or device private pointer */
} __randomize_layout;

struct timespec64 timestamp_truncate(struct timespec64 t, struct inode *inode);

static inline unsigned int i_blocksize(const struct inode *node)
{
	return (1 << node->i_blkbits);
}

static inline int inode_unhashed(struct inode *inode)
{
	return hlist_unhashed(&inode->i_hash);
}

/*
 * __mark_inode_dirty expects inodes to be hashed.  Since we don't
 * want special inodes in the fileset inode space, we make them
 * appear hashed, but do not put on any lists.  hlist_del()
 * will work fine and require no locking.
 */
static inline void inode_fake_hash(struct inode *inode)
{
	hlist_add_fake(&inode->i_hash);
}

/*
 * inode->i_mutex nesting subclasses for the lock validator:
 *
 * 0: the object of the current VFS operation
 * 1: parent
 * 2: child/target
 * 3: xattr
 * 4: second non-directory
 * 5: second parent (when locking independent directories in rename)
 *
 * I_MUTEX_NONDIR2 is for certain operations (such as rename) which lock two
 * non-directories at once.
 *
 * The locking order between these classes is
 * parent[2] -> child -> grandchild -> normal -> xattr -> second non-directory
 */
enum inode_i_mutex_lock_class
{
	I_MUTEX_NORMAL,
	I_MUTEX_PARENT,
	I_MUTEX_CHILD,
	I_MUTEX_XATTR,
	I_MUTEX_NONDIR2,
	I_MUTEX_PARENT2,
};

static inline void inode_lock(struct inode *inode)
{
	down_write(&inode->i_rwsem);
}

static inline void inode_unlock(struct inode *inode)
{
	up_write(&inode->i_rwsem);
}

static inline void inode_lock_shared(struct inode *inode)
{
	down_read(&inode->i_rwsem);
}

static inline void inode_unlock_shared(struct inode *inode)
{
	up_read(&inode->i_rwsem);
}

static inline int inode_trylock(struct inode *inode)
{
	return down_write_trylock(&inode->i_rwsem);
}

static inline int inode_trylock_shared(struct inode *inode)
{
	return down_read_trylock(&inode->i_rwsem);
}

static inline int inode_is_locked(struct inode *inode)
{
	return rwsem_is_locked(&inode->i_rwsem);
}

static inline void inode_lock_nested(struct inode *inode, unsigned subclass)
{
	down_write_nested(&inode->i_rwsem, subclass);
}

static inline void inode_lock_shared_nested(struct inode *inode, unsigned subclass)
{
	down_read_nested(&inode->i_rwsem, subclass);
}

void lock_two_nondirectories(struct inode *, struct inode*);
void unlock_two_nondirectories(struct inode *, struct inode*);

/*
 * NOTE: in a 32bit arch with a preemptable kernel and
 * an UP compile the i_size_read/write must be atomic
 * with respect to the local cpu (unlike with preempt disabled),
 * but they don't need to be atomic with respect to other cpus like in
 * true SMP (so they need either to either locally disable irq around
 * the read or for example on x86 they can be still implemented as a
 * cmpxchg8b without the need of the lock prefix). For SMP compiles
 * and 64bit archs it makes no difference if preempt is enabled or not.
 */
static inline loff_t i_size_read(const struct inode *inode)
{
#if BITS_PER_LONG==32 && defined(CONFIG_SMP)
	loff_t i_size;
	unsigned int seq;

	do {
		seq = read_seqcount_begin(&inode->i_size_seqcount);
		i_size = inode->i_size;
	} while (read_seqcount_retry(&inode->i_size_seqcount, seq));
	return i_size;
#elif BITS_PER_LONG==32 && defined(CONFIG_PREEMPTION)
	loff_t i_size;

	preempt_disable();
	i_size = inode->i_size;
	preempt_enable();
	return i_size;
#else
	return inode->i_size;
#endif
}

/*
 * NOTE: unlike i_size_read(), i_size_write() does need locking around it
 * (normally i_mutex), otherwise on 32bit/SMP an update of i_size_seqcount
 * can be lost, resulting in subsequent i_size_read() calls spinning forever.
 */
static inline void i_size_write(struct inode *inode, loff_t i_size)
{
#if BITS_PER_LONG==32 && defined(CONFIG_SMP)
	preempt_disable();
	write_seqcount_begin(&inode->i_size_seqcount);
	inode->i_size = i_size;
	write_seqcount_end(&inode->i_size_seqcount);
	preempt_enable();
#elif BITS_PER_LONG==32 && defined(CONFIG_PREEMPTION)
	preempt_disable();
	inode->i_size = i_size;
	preempt_enable();
#else
	inode->i_size = i_size;
#endif
}

static inline unsigned iminor(const struct inode *inode)
{
	return MINOR(inode->i_rdev);
}

static inline unsigned imajor(const struct inode *inode)
{
	return MAJOR(inode->i_rdev);
}

struct fown_struct {
	rwlock_t lock;          /* protects pid, uid, euid fields */
	struct pid *pid;	/* pid or -pgrp where SIGIO should be sent */
	enum pid_type pid_type;	/* Kind of process group SIGIO should be sent to */
	kuid_t uid, euid;	/* uid/euid of process setting the owner */
	int signum;		/* posix.1b rt signal to be delivered on IO */
};

/*
 * Track a single file's readahead state
 */
struct file_ra_state {
	pgoff_t start;			/* where readahead started */
	unsigned int size;		/* # of readahead pages */
	unsigned int async_size;	/* do asynchronous readahead when
					   there are only # of pages ahead */

	unsigned int ra_pages;		/* Maximum readahead window */
	unsigned int mmap_miss;		/* Cache miss stat for mmap accesses */
	loff_t prev_pos;		/* Cache last read() position */
};

/*
 * Check if @index falls in the readahead windows.
 */
static inline int ra_has_index(struct file_ra_state *ra, pgoff_t index)
{
	return (index >= ra->start &&
		index <  ra->start + ra->size);
}

struct file {
	union {
		struct llist_node	fu_llist;
		struct rcu_head 	fu_rcuhead;
	} f_u;
	struct path		f_path;
	struct inode		*f_inode;	/* cached value */
	const struct file_operations	*f_op;

	/*
	 * Protects f_ep_links, f_flags.
	 * Must not be taken from IRQ context.
	 */
	spinlock_t		f_lock;
	enum rw_hint		f_write_hint;
	atomic_long_t		f_count;
	unsigned int 		f_flags;
	fmode_t			f_mode;
	struct mutex		f_pos_lock;
	loff_t			f_pos;
	struct fown_struct	f_owner;
	const struct cred	*f_cred;
	struct file_ra_state	f_ra;

	u64			f_version;
#ifdef CONFIG_SECURITY
	void			*f_security;
#endif
	/* needed for tty driver, and maybe others */
	void			*private_data;

#ifdef CONFIG_EPOLL
	/* Used by fs/eventpoll.c to link all the hooks to this file */
	struct list_head	f_ep_links;
	struct list_head	f_tfile_llink;
#endif /* #ifdef CONFIG_EPOLL */
	struct address_space	*f_mapping;
	errseq_t		f_wb_err;
	errseq_t		f_sb_err; /* for syncfs */
} __randomize_layout
  __attribute__((aligned(4)));	/* lest something weird decides that 2 is OK */

struct file_handle {
	__u32 handle_bytes;
	int handle_type;
	/* file identifier */
	unsigned char f_handle[];
};

static inline struct file *get_file(struct file *f)
{
	atomic_long_inc(&f->f_count);
	return f;
}
#define get_file_rcu_many(x, cnt)	\
	atomic_long_add_unless(&(x)->f_count, (cnt), 0)
#define get_file_rcu(x) get_file_rcu_many((x), 1)
#define file_count(x)	atomic_long_read(&(x)->f_count)

#define	MAX_NON_LFS	((1UL<<31) - 1)

/* Page cache limit. The filesystems should put that into their s_maxbytes 
   limits, otherwise bad things can happen in VM. */ 
#if BITS_PER_LONG==32
#define MAX_LFS_FILESIZE	((loff_t)ULONG_MAX << PAGE_SHIFT)
#elif BITS_PER_LONG==64
#define MAX_LFS_FILESIZE 	((loff_t)LLONG_MAX)
#endif

#define FL_POSIX	1
#define FL_FLOCK	2
#define FL_DELEG	4	/* NFSv4 delegation */
#define FL_ACCESS	8	/* not trying to lock, just looking */
#define FL_EXISTS	16	/* when unlocking, test for existence */
#define FL_LEASE	32	/* lease held on this file */
#define FL_CLOSE	64	/* unlock on close */
#define FL_SLEEP	128	/* A blocking lock */
#define FL_DOWNGRADE_PENDING	256 /* Lease is being downgraded */
#define FL_UNLOCK_PENDING	512 /* Lease is being broken */
#define FL_OFDLCK	1024	/* lock is "owned" by struct file */
#define FL_LAYOUT	2048	/* outstanding pNFS layout */

#define FL_CLOSE_POSIX (FL_POSIX | FL_CLOSE)

/*
 * Special return value from posix_lock_file() and vfs_lock_file() for
 * asynchronous locking.
 */
#define FILE_LOCK_DEFERRED 1

/* legacy typedef, should eventually be removed */
typedef void *fl_owner_t;

struct file_lock;

struct file_lock_operations {
	void (*fl_copy_lock)(struct file_lock *, struct file_lock *);
	void (*fl_release_private)(struct file_lock *);
};

struct lock_manager_operations {
	fl_owner_t (*lm_get_owner)(fl_owner_t);
	void (*lm_put_owner)(fl_owner_t);
	void (*lm_notify)(struct file_lock *);	/* unblock callback */
	int (*lm_grant)(struct file_lock *, int);
	bool (*lm_break)(struct file_lock *);
	int (*lm_change)(struct file_lock *, int, struct list_head *);
	void (*lm_setup)(struct file_lock *, void **);
	bool (*lm_breaker_owns_lease)(struct file_lock *);
};

struct lock_manager {
	struct list_head list;
	/*
	 * NFSv4 and up also want opens blocked during the grace period;
	 * NLM doesn't care:
	 */
	bool block_opens;
};

struct net;
void locks_start_grace(struct net *, struct lock_manager *);
void locks_end_grace(struct lock_manager *);
bool locks_in_grace(struct net *);
bool opens_in_grace(struct net *);

/* that will die - we need it for nfs_lock_info */
#include <linux/nfs_fs_i.h>

/*
 * struct file_lock represents a generic "file lock". It's used to represent
 * POSIX byte range locks, BSD (flock) locks, and leases. It's important to
 * note that the same struct is used to represent both a request for a lock and
 * the lock itself, but the same object is never used for both.
 *
 * FIXME: should we create a separate "struct lock_request" to help distinguish
 * these two uses?
 *
 * The varous i_flctx lists are ordered by:
 *
 * 1) lock owner
 * 2) lock range start
 * 3) lock range end
 *
 * Obviously, the last two criteria only matter for POSIX locks.
 */
struct file_lock {
	struct file_lock *fl_blocker;	/* The lock, that is blocking us */
	struct list_head fl_list;	/* link into file_lock_context */
	struct hlist_node fl_link;	/* node in global lists */
	struct list_head fl_blocked_requests;	/* list of requests with
						 * ->fl_blocker pointing here
						 */
	struct list_head fl_blocked_member;	/* node in
						 * ->fl_blocker->fl_blocked_requests
						 */
	fl_owner_t fl_owner;
	unsigned int fl_flags;
	unsigned char fl_type;
	unsigned int fl_pid;
	int fl_link_cpu;		/* what cpu's list is this on? */
	wait_queue_head_t fl_wait;
	struct file *fl_file;
	loff_t fl_start;
	loff_t fl_end;

	struct fasync_struct *	fl_fasync; /* for lease break notifications */
	/* for lease breaks: */
	unsigned long fl_break_time;
	unsigned long fl_downgrade_time;

	const struct file_lock_operations *fl_ops;	/* Callbacks for filesystems */
	const struct lock_manager_operations *fl_lmops;	/* Callbacks for lockmanagers */
	union {
		struct nfs_lock_info	nfs_fl;
		struct nfs4_lock_info	nfs4_fl;
		struct {
			struct list_head link;	/* link in AFS vnode's pending_locks list */
			int state;		/* state of grant or error if -ve */
			unsigned int	debug_id;
		} afs;
	} fl_u;
} __randomize_layout;

struct file_lock_context {
	spinlock_t		flc_lock;
	struct list_head	flc_flock;
	struct list_head	flc_posix;
	struct list_head	flc_lease;
};

/* The following constant reflects the upper bound of the file/locking space */
#ifndef OFFSET_MAX
#define INT_LIMIT(x)	(~((x)1 << (sizeof(x)*8 - 1)))
#define OFFSET_MAX	INT_LIMIT(loff_t)
#define OFFT_OFFSET_MAX	INT_LIMIT(off_t)
#endif

extern void send_sigio(struct fown_struct *fown, int fd, int band);

#define locks_inode(f) file_inode(f)

#ifdef CONFIG_FILE_LOCKING
extern int fcntl_getlk(struct file *, unsigned int, struct flock *);
extern int fcntl_setlk(unsigned int, struct file *, unsigned int,
			struct flock *);

#if BITS_PER_LONG == 32
extern int fcntl_getlk64(struct file *, unsigned int, struct flock64 *);
extern int fcntl_setlk64(unsigned int, struct file *, unsigned int,
			struct flock64 *);
#endif

extern int fcntl_setlease(unsigned int fd, struct file *filp, long arg);
extern int fcntl_getlease(struct file *filp);

/* fs/locks.c */
void locks_free_lock_context(struct inode *inode);
void locks_free_lock(struct file_lock *fl);
extern void locks_init_lock(struct file_lock *);
extern struct file_lock * locks_alloc_lock(void);
extern void locks_copy_lock(struct file_lock *, struct file_lock *);
extern void locks_copy_conflock(struct file_lock *, struct file_lock *);
extern void locks_remove_posix(struct file *, fl_owner_t);
extern void locks_remove_file(struct file *);
extern void locks_release_private(struct file_lock *);
extern void posix_test_lock(struct file *, struct file_lock *);
extern int posix_lock_file(struct file *, struct file_lock *, struct file_lock *);
extern int locks_delete_block(struct file_lock *);
extern int vfs_test_lock(struct file *, struct file_lock *);
extern int vfs_lock_file(struct file *, unsigned int, struct file_lock *, struct file_lock *);
extern int vfs_cancel_lock(struct file *filp, struct file_lock *fl);
extern int locks_lock_inode_wait(struct inode *inode, struct file_lock *fl);
extern int __break_lease(struct inode *inode, unsigned int flags, unsigned int type);
extern void lease_get_mtime(struct inode *, struct timespec64 *time);
extern int generic_setlease(struct file *, long, struct file_lock **, void **priv);
extern int vfs_setlease(struct file *, long, struct file_lock **, void **);
extern int lease_modify(struct file_lock *, int, struct list_head *);

struct notifier_block;
extern int lease_register_notifier(struct notifier_block *);
extern void lease_unregister_notifier(struct notifier_block *);

struct files_struct;
extern void show_fd_locks(struct seq_file *f,
			 struct file *filp, struct files_struct *files);
#else /* !CONFIG_FILE_LOCKING */
static inline int fcntl_getlk(struct file *file, unsigned int cmd,
			      struct flock __user *user)
{
	return -EINVAL;
}

static inline int fcntl_setlk(unsigned int fd, struct file *file,
			      unsigned int cmd, struct flock __user *user)
{
	return -EACCES;
}

#if BITS_PER_LONG == 32
static inline int fcntl_getlk64(struct file *file, unsigned int cmd,
				struct flock64 __user *user)
{
	return -EINVAL;
}

static inline int fcntl_setlk64(unsigned int fd, struct file *file,
				unsigned int cmd, struct flock64 __user *user)
{
	return -EACCES;
}
#endif
static inline int fcntl_setlease(unsigned int fd, struct file *filp, long arg)
{
	return -EINVAL;
}

static inline int fcntl_getlease(struct file *filp)
{
	return F_UNLCK;
}

static inline void
locks_free_lock_context(struct inode *inode)
{
}

static inline void locks_init_lock(struct file_lock *fl)
{
	return;
}

static inline void locks_copy_conflock(struct file_lock *new, struct file_lock *fl)
{
	return;
}

static inline void locks_copy_lock(struct file_lock *new, struct file_lock *fl)
{
	return;
}

static inline void locks_remove_posix(struct file *filp, fl_owner_t owner)
{
	return;
}

static inline void locks_remove_file(struct file *filp)
{
	return;
}

static inline void posix_test_lock(struct file *filp, struct file_lock *fl)
{
	return;
}

static inline int posix_lock_file(struct file *filp, struct file_lock *fl,
				  struct file_lock *conflock)
{
	return -ENOLCK;
}

static inline int locks_delete_block(struct file_lock *waiter)
{
	return -ENOENT;
}

static inline int vfs_test_lock(struct file *filp, struct file_lock *fl)
{
	return 0;
}

static inline int vfs_lock_file(struct file *filp, unsigned int cmd,
				struct file_lock *fl, struct file_lock *conf)
{
	return -ENOLCK;
}

static inline int vfs_cancel_lock(struct file *filp, struct file_lock *fl)
{
	return 0;
}

static inline int locks_lock_inode_wait(struct inode *inode, struct file_lock *fl)
{
	return -ENOLCK;
}

static inline int __break_lease(struct inode *inode, unsigned int mode, unsigned int type)
{
	return 0;
}

static inline void lease_get_mtime(struct inode *inode,
				   struct timespec64 *time)
{
	return;
}

static inline int generic_setlease(struct file *filp, long arg,
				    struct file_lock **flp, void **priv)
{
	return -EINVAL;
}

static inline int vfs_setlease(struct file *filp, long arg,
			       struct file_lock **lease, void **priv)
{
	return -EINVAL;
}

static inline int lease_modify(struct file_lock *fl, int arg,
			       struct list_head *dispose)
{
	return -EINVAL;
}

struct files_struct;
static inline void show_fd_locks(struct seq_file *f,
			struct file *filp, struct files_struct *files) {}
#endif /* !CONFIG_FILE_LOCKING */

static inline struct inode *file_inode(const struct file *f)
{
	return f->f_inode;
}

static inline struct dentry *file_dentry(const struct file *file)
{
	return d_real(file->f_path.dentry, file_inode(file));
}

static inline int locks_lock_file_wait(struct file *filp, struct file_lock *fl)
{
	return locks_lock_inode_wait(locks_inode(filp), fl);
}

struct fasync_struct {
	rwlock_t		fa_lock;
	int			magic;
	int			fa_fd;
	struct fasync_struct	*fa_next; /* singly linked list */
	struct file		*fa_file;
	struct rcu_head		fa_rcu;
};

#define FASYNC_MAGIC 0x4601

/* SMP safe fasync helpers: */
extern int fasync_helper(int, struct file *, int, struct fasync_struct **);
extern struct fasync_struct *fasync_insert_entry(int, struct file *, struct fasync_struct **, struct fasync_struct *);
extern int fasync_remove_entry(struct file *, struct fasync_struct **);
extern struct fasync_struct *fasync_alloc(void);
extern void fasync_free(struct fasync_struct *);

/* can be called from interrupts */
extern void kill_fasync(struct fasync_struct **, int, int);

extern void __f_setown(struct file *filp, struct pid *, enum pid_type, int force);
extern int f_setown(struct file *filp, unsigned long arg, int force);
extern void f_delown(struct file *filp);
extern pid_t f_getown(struct file *filp);
extern int send_sigurg(struct fown_struct *fown);

/*
 * sb->s_flags.  Note that these mirror the equivalent MS_* flags where
 * represented in both.
 */
#define SB_RDONLY	 1	/* Mount read-only */
#define SB_NOSUID	 2	/* Ignore suid and sgid bits */
#define SB_NODEV	 4	/* Disallow access to device special files */
#define SB_NOEXEC	 8	/* Disallow program execution */
#define SB_SYNCHRONOUS	16	/* Writes are synced at once */
#define SB_MANDLOCK	64	/* Allow mandatory locks on an FS */
#define SB_DIRSYNC	128	/* Directory modifications are synchronous */
#define SB_NOATIME	1024	/* Do not update access times. */
#define SB_NODIRATIME	2048	/* Do not update directory access times */
#define SB_SILENT	32768
#define SB_POSIXACL	(1<<16)	/* VFS does not apply the umask */
#define SB_INLINECRYPT	(1<<17)	/* Use blk-crypto for encrypted files */
#define SB_KERNMOUNT	(1<<22) /* this is a kern_mount call */
#define SB_I_VERSION	(1<<23) /* Update inode I_version field */
#define SB_LAZYTIME	(1<<25) /* Update the on-disk [acm]times lazily */

/* These sb flags are internal to the kernel */
#define SB_SUBMOUNT     (1<<26)
#define SB_FORCE    	(1<<27)
#define SB_NOSEC	(1<<28)
#define SB_BORN		(1<<29)
#define SB_ACTIVE	(1<<30)
#define SB_NOUSER	(1<<31)

/* These flags relate to encoding and casefolding */
#define SB_ENC_STRICT_MODE_FL	(1 << 0)

#define sb_has_strict_encoding(sb) \
	(sb->s_encoding_flags & SB_ENC_STRICT_MODE_FL)

/*
 *	Umount options
 */

#define MNT_FORCE	0x00000001	/* Attempt to forcibily umount */
#define MNT_DETACH	0x00000002	/* Just detach from the tree */
#define MNT_EXPIRE	0x00000004	/* Mark for expiry */
#define UMOUNT_NOFOLLOW	0x00000008	/* Don't follow symlink on umount */
#define UMOUNT_UNUSED	0x80000000	/* Flag guaranteed to be unused */

/* sb->s_iflags */
#define SB_I_CGROUPWB	0x00000001	/* cgroup-aware writeback enabled */
#define SB_I_NOEXEC	0x00000002	/* Ignore executables on this fs */
#define SB_I_NODEV	0x00000004	/* Ignore devices on this fs */
#define SB_I_STABLE_WRITES 0x00000008	/* don't modify blks until WB is done */

/* sb->s_iflags to limit user namespace mounts */
#define SB_I_USERNS_VISIBLE		0x00000010 /* fstype already mounted */
#define SB_I_IMA_UNVERIFIABLE_SIGNATURE	0x00000020
#define SB_I_UNTRUSTED_MOUNTER		0x00000040

#define SB_I_SKIP_SYNC	0x00000100	/* Skip superblock at global sync */

/* Possible states of 'frozen' field */
enum {
	SB_UNFROZEN = 0,		/* FS is unfrozen */
	SB_FREEZE_WRITE	= 1,		/* Writes, dir ops, ioctls frozen */
	SB_FREEZE_PAGEFAULT = 2,	/* Page faults stopped as well */
	SB_FREEZE_FS = 3,		/* For internal FS use (e.g. to stop
					 * internal threads if needed) */
	SB_FREEZE_COMPLETE = 4,		/* ->freeze_fs finished successfully */
};

#define SB_FREEZE_LEVELS (SB_FREEZE_COMPLETE - 1)

struct sb_writers {
	int				frozen;		/* Is sb frozen? */
	wait_queue_head_t		wait_unfrozen;	/* for get_super_thawed() */
	struct percpu_rw_semaphore	rw_sem[SB_FREEZE_LEVELS];
};

struct super_block {
	struct list_head	s_list;		/* Keep this first */
	dev_t			s_dev;		/* search index; _not_ kdev_t */
	unsigned char		s_blocksize_bits;
	unsigned long		s_blocksize;
	loff_t			s_maxbytes;	/* Max file size */
	struct file_system_type	*s_type;
	const struct super_operations	*s_op;
	const struct dquot_operations	*dq_op;
	const struct quotactl_ops	*s_qcop;
	const struct export_operations *s_export_op;
	unsigned long		s_flags;
	unsigned long		s_iflags;	/* internal SB_I_* flags */
	unsigned long		s_magic;
	struct dentry		*s_root;
	struct rw_semaphore	s_umount;
	int			s_count;
	atomic_t		s_active;
#ifdef CONFIG_SECURITY
	void                    *s_security;
#endif
	const struct xattr_handler **s_xattr;
#ifdef CONFIG_FS_ENCRYPTION
	const struct fscrypt_operations	*s_cop;
	struct key		*s_master_keys; /* master crypto keys in use */
#endif
#ifdef CONFIG_FS_VERITY
	const struct fsverity_operations *s_vop;
#endif
#ifdef CONFIG_UNICODE
	struct unicode_map *s_encoding;
	__u16 s_encoding_flags;
#endif
	struct hlist_bl_head	s_roots;	/* alternate root dentries for NFS */
	struct list_head	s_mounts;	/* list of mounts; _not_ for fs use */
	struct block_device	*s_bdev;
	struct backing_dev_info *s_bdi;
	struct mtd_info		*s_mtd;
	struct hlist_node	s_instances;
	unsigned int		s_quota_types;	/* Bitmask of supported quota types */
	struct quota_info	s_dquot;	/* Diskquota specific options */

	struct sb_writers	s_writers;

	/*
	 * Keep s_fs_info, s_time_gran, s_fsnotify_mask, and
	 * s_fsnotify_marks together for cache efficiency. They are frequently
	 * accessed and rarely modified.
	 */
	void			*s_fs_info;	/* Filesystem private info */

	/* Granularity of c/m/atime in ns (cannot be worse than a second) */
	u32			s_time_gran;
	/* Time limits for c/m/atime in seconds */
	time64_t		   s_time_min;
	time64_t		   s_time_max;
#ifdef CONFIG_FSNOTIFY
	__u32			s_fsnotify_mask;
	struct fsnotify_mark_connector __rcu	*s_fsnotify_marks;
#endif

	char			s_id[32];	/* Informational name */
	uuid_t			s_uuid;		/* UUID */

	unsigned int		s_max_links;
	fmode_t			s_mode;

	/*
	 * The next field is for VFS *only*. No filesystems have any business
	 * even looking at it. You had been warned.
	 */
	struct mutex s_vfs_rename_mutex;	/* Kludge */

	/*
	 * Filesystem subtype.  If non-empty the filesystem type field
	 * in /proc/mounts will be "type.subtype"
	 */
	const char *s_subtype;

	const struct dentry_operations *s_d_op; /* default d_op for dentries */

	/*
	 * Saved pool identifier for cleancache (-1 means none)
	 */
	int cleancache_poolid;

	struct shrinker s_shrink;	/* per-sb shrinker handle */

	/* Number of inodes with nlink == 0 but still referenced */
	atomic_long_t s_remove_count;

	/* Pending fsnotify inode refs */
	atomic_long_t s_fsnotify_inode_refs;

	/* Being remounted read-only */
	int s_readonly_remount;

	/* per-sb errseq_t for reporting writeback errors via syncfs */
	errseq_t s_wb_err;

	/* AIO completions deferred from interrupt context */
	struct workqueue_struct *s_dio_done_wq;
	struct hlist_head s_pins;

	/*
	 * Owning user namespace and default context in which to
	 * interpret filesystem uids, gids, quotas, device nodes,
	 * xattrs and security labels.
	 */
	struct user_namespace *s_user_ns;

	/*
	 * The list_lru structure is essentially just a pointer to a table
	 * of per-node lru lists, each of which has its own spinlock.
	 * There is no need to put them into separate cachelines.
	 */
	struct list_lru		s_dentry_lru;
	struct list_lru		s_inode_lru;
	struct rcu_head		rcu;
	struct work_struct	destroy_work;

	struct mutex		s_sync_lock;	/* sync serialisation lock */

	/*
	 * Indicates how deep in a filesystem stack this SB is
	 */
	int s_stack_depth;

	/* s_inode_list_lock protects s_inodes */
	spinlock_t		s_inode_list_lock ____cacheline_aligned_in_smp;
	struct list_head	s_inodes;	/* all inodes */

	spinlock_t		s_inode_wblist_lock;
	struct list_head	s_inodes_wb;	/* writeback inodes */
} __randomize_layout;

/* Helper functions so that in most cases filesystems will
 * not need to deal directly with kuid_t and kgid_t and can
 * instead deal with the raw numeric values that are stored
 * in the filesystem.
 */
static inline uid_t i_uid_read(const struct inode *inode)
{
	return from_kuid(inode->i_sb->s_user_ns, inode->i_uid);
}

static inline gid_t i_gid_read(const struct inode *inode)
{
	return from_kgid(inode->i_sb->s_user_ns, inode->i_gid);
}

static inline void i_uid_write(struct inode *inode, uid_t uid)
{
	inode->i_uid = make_kuid(inode->i_sb->s_user_ns, uid);
}

static inline void i_gid_write(struct inode *inode, gid_t gid)
{
	inode->i_gid = make_kgid(inode->i_sb->s_user_ns, gid);
}

extern struct timespec64 current_time(struct inode *inode);

/*
 * Snapshotting support.
 */

void __sb_end_write(struct super_block *sb, int level);
int __sb_start_write(struct super_block *sb, int level, bool wait);

#define __sb_writers_acquired(sb, lev)	\
	percpu_rwsem_acquire(&(sb)->s_writers.rw_sem[(lev)-1], 1, _THIS_IP_)
#define __sb_writers_release(sb, lev)	\
	percpu_rwsem_release(&(sb)->s_writers.rw_sem[(lev)-1], 1, _THIS_IP_)

/**
 * sb_end_write - drop write access to a superblock
 * @sb: the super we wrote to
 *
 * Decrement number of writers to the filesystem. Wake up possible waiters
 * wanting to freeze the filesystem.
 */
static inline void sb_end_write(struct super_block *sb)
{
	__sb_end_write(sb, SB_FREEZE_WRITE);
}

/**
 * sb_end_pagefault - drop write access to a superblock from a page fault
 * @sb: the super we wrote to
 *
 * Decrement number of processes handling write page fault to the filesystem.
 * Wake up possible waiters wanting to freeze the filesystem.
 */
static inline void sb_end_pagefault(struct super_block *sb)
{
	__sb_end_write(sb, SB_FREEZE_PAGEFAULT);
}

/**
 * sb_end_intwrite - drop write access to a superblock for internal fs purposes
 * @sb: the super we wrote to
 *
 * Decrement fs-internal number of writers to the filesystem.  Wake up possible
 * waiters wanting to freeze the filesystem.
 */
static inline void sb_end_intwrite(struct super_block *sb)
{
	__sb_end_write(sb, SB_FREEZE_FS);
}

/**
 * sb_start_write - get write access to a superblock
 * @sb: the super we write to
 *
 * When a process wants to write data or metadata to a file system (i.e. dirty
 * a page or an inode), it should embed the operation in a sb_start_write() -
 * sb_end_write() pair to get exclusion against file system freezing. This
 * function increments number of writers preventing freezing. If the file
 * system is already frozen, the function waits until the file system is
 * thawed.
 *
 * Since freeze protection behaves as a lock, users have to preserve
 * ordering of freeze protection and other filesystem locks. Generally,
 * freeze protection should be the outermost lock. In particular, we have:
 *
 * sb_start_write
 *   -> i_mutex			(write path, truncate, directory ops, ...)
 *   -> s_umount		(freeze_super, thaw_super)
 */
static inline void sb_start_write(struct super_block *sb)
{
	__sb_start_write(sb, SB_FREEZE_WRITE, true);
}

static inline int sb_start_write_trylock(struct super_block *sb)
{
	return __sb_start_write(sb, SB_FREEZE_WRITE, false);
}

/**
 * sb_start_pagefault - get write access to a superblock from a page fault
 * @sb: the super we write to
 *
 * When a process starts handling write page fault, it should embed the
 * operation into sb_start_pagefault() - sb_end_pagefault() pair to get
 * exclusion against file system freezing. This is needed since the page fault
 * is going to dirty a page. This function increments number of running page
 * faults preventing freezing. If the file system is already frozen, the
 * function waits until the file system is thawed.
 *
 * Since page fault freeze protection behaves as a lock, users have to preserve
 * ordering of freeze protection and other filesystem locks. It is advised to
 * put sb_start_pagefault() close to mmap_lock in lock ordering. Page fault
 * handling code implies lock dependency:
 *
 * mmap_lock
 *   -> sb_start_pagefault
 */
static inline void sb_start_pagefault(struct super_block *sb)
{
	__sb_start_write(sb, SB_FREEZE_PAGEFAULT, true);
}

/*
 * sb_start_intwrite - get write access to a superblock for internal fs purposes
 * @sb: the super we write to
 *
 * This is the third level of protection against filesystem freezing. It is
 * free for use by a filesystem. The only requirement is that it must rank
 * below sb_start_pagefault.
 *
 * For example filesystem can call sb_start_intwrite() when starting a
 * transaction which somewhat eases handling of freezing for internal sources
 * of filesystem changes (internal fs threads, discarding preallocation on file
 * close, etc.).
 */
static inline void sb_start_intwrite(struct super_block *sb)
{
	__sb_start_write(sb, SB_FREEZE_FS, true);
}

static inline int sb_start_intwrite_trylock(struct super_block *sb)
{
	return __sb_start_write(sb, SB_FREEZE_FS, false);
}


extern bool inode_owner_or_capable(const struct inode *inode);

/*
 * VFS helper functions..
 */
extern int vfs_create(struct inode *, struct dentry *, umode_t, bool);
extern int vfs_mkdir(struct inode *, struct dentry *, umode_t);
extern int vfs_mknod(struct inode *, struct dentry *, umode_t, dev_t);
extern int vfs_symlink(struct inode *, struct dentry *, const char *);
extern int vfs_link(struct dentry *, struct inode *, struct dentry *, struct inode **);
extern int vfs_rmdir(struct inode *, struct dentry *);
extern int vfs_unlink(struct inode *, struct dentry *, struct inode **);
extern int vfs_rename(struct inode *, struct dentry *, struct inode *, struct dentry *, struct inode **, unsigned int);

static inline int vfs_whiteout(struct inode *dir, struct dentry *dentry)
{
	return vfs_mknod(dir, dentry, S_IFCHR | WHITEOUT_MODE, WHITEOUT_DEV);
}

extern struct dentry *vfs_tmpfile(struct dentry *dentry, umode_t mode,
				  int open_flag);

int vfs_mkobj(struct dentry *, umode_t,
		int (*f)(struct dentry *, umode_t, void *),
		void *);

int vfs_fchown(struct file *file, uid_t user, gid_t group);
int vfs_fchmod(struct file *file, umode_t mode);
int vfs_utimes(const struct path *path, struct timespec64 *times);

extern long vfs_ioctl(struct file *file, unsigned int cmd, unsigned long arg);

#ifdef CONFIG_COMPAT
extern long compat_ptr_ioctl(struct file *file, unsigned int cmd,
					unsigned long arg);
#else
#define compat_ptr_ioctl NULL
#endif

/*
 * VFS file helper functions.
 */
extern void inode_init_owner(struct inode *inode, const struct inode *dir,
			umode_t mode);
extern bool may_open_dev(const struct path *path);

/*
 * This is the "filldir" function type, used by readdir() to let
 * the kernel specify what kind of dirent layout it wants to have.
 * This allows the kernel to read directories into kernel space or
 * to have different dirent layouts depending on the binary type.
 */
struct dir_context;
typedef int (*filldir_t)(struct dir_context *, const char *, int, loff_t, u64,
			 unsigned);

struct dir_context {
	filldir_t actor;
	loff_t pos;
};

/*
 * These flags let !MMU mmap() govern direct device mapping vs immediate
 * copying more easily for MAP_PRIVATE, especially for ROM filesystems.
 *
 * NOMMU_MAP_COPY:	Copy can be mapped (MAP_PRIVATE)
 * NOMMU_MAP_DIRECT:	Can be mapped directly (MAP_SHARED)
 * NOMMU_MAP_READ:	Can be mapped for reading
 * NOMMU_MAP_WRITE:	Can be mapped for writing
 * NOMMU_MAP_EXEC:	Can be mapped for execution
 */
#define NOMMU_MAP_COPY		0x00000001
#define NOMMU_MAP_DIRECT	0x00000008
#define NOMMU_MAP_READ		VM_MAYREAD
#define NOMMU_MAP_WRITE		VM_MAYWRITE
#define NOMMU_MAP_EXEC		VM_MAYEXEC

#define NOMMU_VMFLAGS \
	(NOMMU_MAP_READ | NOMMU_MAP_WRITE | NOMMU_MAP_EXEC)

/*
 * These flags control the behavior of the remap_file_range function pointer.
 * If it is called with len == 0 that means "remap to end of source file".
 * See Documentation/filesystems/vfs.rst for more details about this call.
 *
 * REMAP_FILE_DEDUP: only remap if contents identical (i.e. deduplicate)
 * REMAP_FILE_CAN_SHORTEN: caller can handle a shortened request
 */
#define REMAP_FILE_DEDUP		(1 << 0)
#define REMAP_FILE_CAN_SHORTEN		(1 << 1)

/*
 * These flags signal that the caller is ok with altering various aspects of
 * the behavior of the remap operation.  The changes must be made by the
 * implementation; the vfs remap helper functions can take advantage of them.
 * Flags in this category exist to preserve the quirky behavior of the hoisted
 * btrfs clone/dedupe ioctls.
 */
#define REMAP_FILE_ADVISORY		(REMAP_FILE_CAN_SHORTEN)

struct iov_iter;

struct file_operations {
	struct module *owner;
	loff_t (*llseek) (struct file *, loff_t, int);
	ssize_t (*read) (struct file *, char __user *, size_t, loff_t *);
	ssize_t (*write) (struct file *, const char __user *, size_t, loff_t *);
	ssize_t (*read_iter) (struct kiocb *, struct iov_iter *);
	ssize_t (*write_iter) (struct kiocb *, struct iov_iter *);
	int (*iopoll)(struct kiocb *kiocb, bool spin);
	int (*iterate) (struct file *, struct dir_context *);
	int (*iterate_shared) (struct file *, struct dir_context *);
	__poll_t (*poll) (struct file *, struct poll_table_struct *);
	long (*unlocked_ioctl) (struct file *, unsigned int, unsigned long);
	long (*compat_ioctl) (struct file *, unsigned int, unsigned long);
	int (*mmap) (struct file *, struct vm_area_struct *);
	unsigned long mmap_supported_flags;
	int (*open) (struct inode *, struct file *);
	int (*flush) (struct file *, fl_owner_t id);
	int (*release) (struct inode *, struct file *);
	int (*fsync) (struct file *, loff_t, loff_t, int datasync);
	int (*fasync) (int, struct file *, int);
	int (*lock) (struct file *, int, struct file_lock *);
	ssize_t (*sendpage) (struct file *, struct page *, int, size_t, loff_t *, int);
	unsigned long (*get_unmapped_area)(struct file *, unsigned long, unsigned long, unsigned long, unsigned long);
	int (*check_flags)(int);
	int (*flock) (struct file *, int, struct file_lock *);
	ssize_t (*splice_write)(struct pipe_inode_info *, struct file *, loff_t *, size_t, unsigned int);
	ssize_t (*splice_read)(struct file *, loff_t *, struct pipe_inode_info *, size_t, unsigned int);
	int (*setlease)(struct file *, long, struct file_lock **, void **);
	long (*fallocate)(struct file *file, int mode, loff_t offset,
			  loff_t len);
	void (*show_fdinfo)(struct seq_file *m, struct file *f);
#ifndef CONFIG_MMU
	unsigned (*mmap_capabilities)(struct file *);
#endif
	ssize_t (*copy_file_range)(struct file *, loff_t, struct file *,
			loff_t, size_t, unsigned int);
	loff_t (*remap_file_range)(struct file *file_in, loff_t pos_in,
				   struct file *file_out, loff_t pos_out,
				   loff_t len, unsigned int remap_flags);
	int (*fadvise)(struct file *, loff_t, loff_t, int);
} __randomize_layout;

struct inode_operations {
	struct dentry * (*lookup) (struct inode *,struct dentry *, unsigned int);
	const char * (*get_link) (struct dentry *, struct inode *, struct delayed_call *);
	int (*permission) (struct inode *, int);
	struct posix_acl * (*get_acl)(struct inode *, int);

	int (*readlink) (struct dentry *, char __user *,int);

	int (*create) (struct inode *,struct dentry *, umode_t, bool);
	int (*link) (struct dentry *,struct inode *,struct dentry *);
	int (*unlink) (struct inode *,struct dentry *);
	int (*symlink) (struct inode *,struct dentry *,const char *);
	int (*mkdir) (struct inode *,struct dentry *,umode_t);
	int (*rmdir) (struct inode *,struct dentry *);
	int (*mknod) (struct inode *,struct dentry *,umode_t,dev_t);
	int (*rename) (struct inode *, struct dentry *,
			struct inode *, struct dentry *, unsigned int);
	int (*setattr) (struct dentry *, struct iattr *);
	int (*getattr) (const struct path *, struct kstat *, u32, unsigned int);
	ssize_t (*listxattr) (struct dentry *, char *, size_t);
	int (*fiemap)(struct inode *, struct fiemap_extent_info *, u64 start,
		      u64 len);
	int (*update_time)(struct inode *, struct timespec64 *, int);
	int (*atomic_open)(struct inode *, struct dentry *,
			   struct file *, unsigned open_flag,
			   umode_t create_mode);
	int (*tmpfile) (struct inode *, struct dentry *, umode_t);
	int (*set_acl)(struct inode *, struct posix_acl *, int);
} ____cacheline_aligned;

static inline ssize_t call_read_iter(struct file *file, struct kiocb *kio,
				     struct iov_iter *iter)
{
	return file->f_op->read_iter(kio, iter);
}

static inline ssize_t call_write_iter(struct file *file, struct kiocb *kio,
				      struct iov_iter *iter)
{
	return file->f_op->write_iter(kio, iter);
}

static inline int call_mmap(struct file *file, struct vm_area_struct *vma)
{
	return file->f_op->mmap(file, vma);
}

ssize_t rw_copy_check_uvector(int type, const struct iovec __user * uvector,
			      unsigned long nr_segs, unsigned long fast_segs,
			      struct iovec *fast_pointer,
			      struct iovec **ret_pointer);

extern ssize_t vfs_read(struct file *, char __user *, size_t, loff_t *);
extern ssize_t vfs_write(struct file *, const char __user *, size_t, loff_t *);
extern ssize_t vfs_readv(struct file *, const struct iovec __user *,
		unsigned long, loff_t *, rwf_t);
extern ssize_t vfs_copy_file_range(struct file *, loff_t , struct file *,
				   loff_t, size_t, unsigned int);
extern ssize_t generic_copy_file_range(struct file *file_in, loff_t pos_in,
				       struct file *file_out, loff_t pos_out,
				       size_t len, unsigned int flags);
extern int generic_remap_file_range_prep(struct file *file_in, loff_t pos_in,
					 struct file *file_out, loff_t pos_out,
					 loff_t *count,
					 unsigned int remap_flags);
extern loff_t do_clone_file_range(struct file *file_in, loff_t pos_in,
				  struct file *file_out, loff_t pos_out,
				  loff_t len, unsigned int remap_flags);
extern loff_t vfs_clone_file_range(struct file *file_in, loff_t pos_in,
				   struct file *file_out, loff_t pos_out,
				   loff_t len, unsigned int remap_flags);
extern int vfs_dedupe_file_range(struct file *file,
				 struct file_dedupe_range *same);
extern loff_t vfs_dedupe_file_range_one(struct file *src_file, loff_t src_pos,
					struct file *dst_file, loff_t dst_pos,
					loff_t len, unsigned int remap_flags);


struct super_operations {
   	struct inode *(*alloc_inode)(struct super_block *sb);
	void (*destroy_inode)(struct inode *);
	void (*free_inode)(struct inode *);

   	void (*dirty_inode) (struct inode *, int flags);
	int (*write_inode) (struct inode *, struct writeback_control *wbc);
	int (*drop_inode) (struct inode *);
	void (*evict_inode) (struct inode *);
	void (*put_super) (struct super_block *);
	int (*sync_fs)(struct super_block *sb, int wait);
	int (*freeze_super) (struct super_block *);
	int (*freeze_fs) (struct super_block *);
	int (*thaw_super) (struct super_block *);
	int (*unfreeze_fs) (struct super_block *);
	int (*statfs) (struct dentry *, struct kstatfs *);
	int (*remount_fs) (struct super_block *, int *, char *);
	void (*umount_begin) (struct super_block *);

	int (*show_options)(struct seq_file *, struct dentry *);
	int (*show_devname)(struct seq_file *, struct dentry *);
	int (*show_path)(struct seq_file *, struct dentry *);
	int (*show_stats)(struct seq_file *, struct dentry *);
#ifdef CONFIG_QUOTA
	ssize_t (*quota_read)(struct super_block *, int, char *, size_t, loff_t);
	ssize_t (*quota_write)(struct super_block *, int, const char *, size_t, loff_t);
	struct dquot **(*get_dquots)(struct inode *);
#endif
	int (*bdev_try_to_free_page)(struct super_block*, struct page*, gfp_t);
	long (*nr_cached_objects)(struct super_block *,
				  struct shrink_control *);
	long (*free_cached_objects)(struct super_block *,
				    struct shrink_control *);
};

/*
 * Inode flags - they have no relation to superblock flags now
 */
#define S_SYNC		(1 << 0)  /* Writes are synced at once */
#define S_NOATIME	(1 << 1)  /* Do not update access times */
#define S_APPEND	(1 << 2)  /* Append-only file */
#define S_IMMUTABLE	(1 << 3)  /* Immutable file */
#define S_DEAD		(1 << 4)  /* removed, but still open directory */
#define S_NOQUOTA	(1 << 5)  /* Inode is not counted to quota */
#define S_DIRSYNC	(1 << 6)  /* Directory modifications are synchronous */
#define S_NOCMTIME	(1 << 7)  /* Do not update file c/mtime */
#define S_SWAPFILE	(1 << 8)  /* Do not truncate: swapon got its bmaps */
#define S_PRIVATE	(1 << 9)  /* Inode is fs-internal */
#define S_IMA		(1 << 10) /* Inode has an associated IMA struct */
#define S_AUTOMOUNT	(1 << 11) /* Automount/referral quasi-directory */
#define S_NOSEC		(1 << 12) /* no suid or xattr security attributes */
#ifdef CONFIG_FS_DAX
#define S_DAX		(1 << 13) /* Direct Access, avoiding the page cache */
#else
#define S_DAX		0	  /* Make all the DAX code disappear */
#endif
#define S_ENCRYPTED	(1 << 14) /* Encrypted file (using fs/crypto/) */
#define S_CASEFOLD	(1 << 15) /* Casefolded file */
#define S_VERITY	(1 << 16) /* Verity file (using fs/verity/) */

/*
 * Note that nosuid etc flags are inode-specific: setting some file-system
 * flags just means all the inodes inherit those flags by default. It might be
 * possible to override it selectively if you really wanted to with some
 * ioctl() that is not currently implemented.
 *
 * Exception: SB_RDONLY is always applied to the entire file system.
 *
 * Unfortunately, it is possible to change a filesystems flags with it mounted
 * with files in use.  This means that all of the inodes will not have their
 * i_flags updated.  Hence, i_flags no longer inherit the superblock mount
 * flags, so these have to be checked separately. -- rmk@arm.uk.linux.org
 */
#define __IS_FLG(inode, flg)	((inode)->i_sb->s_flags & (flg))

static inline bool sb_rdonly(const struct super_block *sb) { return sb->s_flags & SB_RDONLY; }
#define IS_RDONLY(inode)	sb_rdonly((inode)->i_sb)
#define IS_SYNC(inode)		(__IS_FLG(inode, SB_SYNCHRONOUS) || \
					((inode)->i_flags & S_SYNC))
#define IS_DIRSYNC(inode)	(__IS_FLG(inode, SB_SYNCHRONOUS|SB_DIRSYNC) || \
					((inode)->i_flags & (S_SYNC|S_DIRSYNC)))
#define IS_MANDLOCK(inode)	__IS_FLG(inode, SB_MANDLOCK)
#define IS_NOATIME(inode)	__IS_FLG(inode, SB_RDONLY|SB_NOATIME)
#define IS_I_VERSION(inode)	__IS_FLG(inode, SB_I_VERSION)

#define IS_NOQUOTA(inode)	((inode)->i_flags & S_NOQUOTA)
#define IS_APPEND(inode)	((inode)->i_flags & S_APPEND)
#define IS_IMMUTABLE(inode)	((inode)->i_flags & S_IMMUTABLE)
#define IS_POSIXACL(inode)	__IS_FLG(inode, SB_POSIXACL)

#define IS_DEADDIR(inode)	((inode)->i_flags & S_DEAD)
#define IS_NOCMTIME(inode)	((inode)->i_flags & S_NOCMTIME)
#define IS_SWAPFILE(inode)	((inode)->i_flags & S_SWAPFILE)
#define IS_PRIVATE(inode)	((inode)->i_flags & S_PRIVATE)
#define IS_IMA(inode)		((inode)->i_flags & S_IMA)
#define IS_AUTOMOUNT(inode)	((inode)->i_flags & S_AUTOMOUNT)
#define IS_NOSEC(inode)		((inode)->i_flags & S_NOSEC)
#define IS_DAX(inode)		((inode)->i_flags & S_DAX)
#define IS_ENCRYPTED(inode)	((inode)->i_flags & S_ENCRYPTED)
#define IS_CASEFOLDED(inode)	((inode)->i_flags & S_CASEFOLD)
#define IS_VERITY(inode)	((inode)->i_flags & S_VERITY)

#define IS_WHITEOUT(inode)	(S_ISCHR(inode->i_mode) && \
				 (inode)->i_rdev == WHITEOUT_DEV)

static inline bool HAS_UNMAPPED_ID(struct inode *inode)
{
	return !uid_valid(inode->i_uid) || !gid_valid(inode->i_gid);
}

static inline enum rw_hint file_write_hint(struct file *file)
{
	if (file->f_write_hint != WRITE_LIFE_NOT_SET)
		return file->f_write_hint;

	return file_inode(file)->i_write_hint;
}

static inline int iocb_flags(struct file *file);

static inline u16 ki_hint_validate(enum rw_hint hint)
{
	typeof(((struct kiocb *)0)->ki_hint) max_hint = -1;

	if (hint <= max_hint)
		return hint;
	return 0;
}

static inline void init_sync_kiocb(struct kiocb *kiocb, struct file *filp)
{
	*kiocb = (struct kiocb) {
		.ki_filp = filp,
		.ki_flags = iocb_flags(filp),
		.ki_hint = ki_hint_validate(file_write_hint(filp)),
		.ki_ioprio = get_current_ioprio(),
	};
}

static inline void kiocb_clone(struct kiocb *kiocb, struct kiocb *kiocb_src,
			       struct file *filp)
{
	*kiocb = (struct kiocb) {
		.ki_filp = filp,
		.ki_flags = kiocb_src->ki_flags,
		.ki_hint = kiocb_src->ki_hint,
		.ki_ioprio = kiocb_src->ki_ioprio,
		.ki_pos = kiocb_src->ki_pos,
	};
}

/*
 * Inode state bits.  Protected by inode->i_lock
 *
 * Three bits determine the dirty state of the inode, I_DIRTY_SYNC,
 * I_DIRTY_DATASYNC and I_DIRTY_PAGES.
 *
 * Four bits define the lifetime of an inode.  Initially, inodes are I_NEW,
 * until that flag is cleared.  I_WILL_FREE, I_FREEING and I_CLEAR are set at
 * various stages of removing an inode.
 *
 * Two bits are used for locking and completion notification, I_NEW and I_SYNC.
 *
 * I_DIRTY_SYNC		Inode is dirty, but doesn't have to be written on
 *			fdatasync().  i_atime is the usual cause.
 * I_DIRTY_DATASYNC	Data-related inode changes pending. We keep track of
 *			these changes separately from I_DIRTY_SYNC so that we
 *			don't have to write inode on fdatasync() when only
 *			mtime has changed in it.
 * I_DIRTY_PAGES	Inode has dirty pages.  Inode itself may be clean.
 * I_NEW		Serves as both a mutex and completion notification.
 *			New inodes set I_NEW.  If two processes both create
 *			the same inode, one of them will release its inode and
 *			wait for I_NEW to be released before returning.
 *			Inodes in I_WILL_FREE, I_FREEING or I_CLEAR state can
 *			also cause waiting on I_NEW, without I_NEW actually
 *			being set.  find_inode() uses this to prevent returning
 *			nearly-dead inodes.
 * I_WILL_FREE		Must be set when calling write_inode_now() if i_count
 *			is zero.  I_FREEING must be set when I_WILL_FREE is
 *			cleared.
 * I_FREEING		Set when inode is about to be freed but still has dirty
 *			pages or buffers attached or the inode itself is still
 *			dirty.
 * I_CLEAR		Added by clear_inode().  In this state the inode is
 *			clean and can be destroyed.  Inode keeps I_FREEING.
 *
 *			Inodes that are I_WILL_FREE, I_FREEING or I_CLEAR are
 *			prohibited for many purposes.  iget() must wait for
 *			the inode to be completely released, then create it
 *			anew.  Other functions will just ignore such inodes,
 *			if appropriate.  I_NEW is used for waiting.
 *
 * I_SYNC		Writeback of inode is running. The bit is set during
 *			data writeback, and cleared with a wakeup on the bit
 *			address once it is done. The bit is also used to pin
 *			the inode in memory for flusher thread.
 *
 * I_REFERENCED		Marks the inode as recently references on the LRU list.
 *
 * I_DIO_WAKEUP		Never set.  Only used as a key for wait_on_bit().
 *
 * I_WB_SWITCH		Cgroup bdi_writeback switching in progress.  Used to
 *			synchronize competing switching instances and to tell
 *			wb stat updates to grab the i_pages lock.  See
 *			inode_switch_wbs_work_fn() for details.
 *
 * I_OVL_INUSE		Used by overlayfs to get exclusive ownership on upper
 *			and work dirs among overlayfs mounts.
 *
 * I_CREATING		New object's inode in the middle of setting up.
 *
 * I_DONTCACHE		Evict inode as soon as it is not used anymore.
 *
 * I_SYNC_QUEUED	Inode is queued in b_io or b_more_io writeback lists.
 *			Used to detect that mark_inode_dirty() should not move
 * 			inode between dirty lists.
 *
 * Q: What is the difference between I_WILL_FREE and I_FREEING?
 */
#define I_DIRTY_SYNC		(1 << 0)
#define I_DIRTY_DATASYNC	(1 << 1)
#define I_DIRTY_PAGES		(1 << 2)
#define __I_NEW			3
#define I_NEW			(1 << __I_NEW)
#define I_WILL_FREE		(1 << 4)
#define I_FREEING		(1 << 5)
#define I_CLEAR			(1 << 6)
#define __I_SYNC		7
#define I_SYNC			(1 << __I_SYNC)
#define I_REFERENCED		(1 << 8)
#define __I_DIO_WAKEUP		9
#define I_DIO_WAKEUP		(1 << __I_DIO_WAKEUP)
#define I_LINKABLE		(1 << 10)
#define I_DIRTY_TIME		(1 << 11)
#define I_WB_SWITCH		(1 << 13)
#define I_OVL_INUSE		(1 << 14)
#define I_CREATING		(1 << 15)
#define I_DONTCACHE		(1 << 16)
#define I_SYNC_QUEUED		(1 << 17)

#define I_DIRTY_INODE (I_DIRTY_SYNC | I_DIRTY_DATASYNC)
#define I_DIRTY (I_DIRTY_INODE | I_DIRTY_PAGES)
#define I_DIRTY_ALL (I_DIRTY | I_DIRTY_TIME)

extern void __mark_inode_dirty(struct inode *, int);
static inline void mark_inode_dirty(struct inode *inode)
{
	__mark_inode_dirty(inode, I_DIRTY);
}

static inline void mark_inode_dirty_sync(struct inode *inode)
{
	__mark_inode_dirty(inode, I_DIRTY_SYNC);
}

extern void inc_nlink(struct inode *inode);
extern void drop_nlink(struct inode *inode);
extern void clear_nlink(struct inode *inode);
extern void set_nlink(struct inode *inode, unsigned int nlink);

static inline void inode_inc_link_count(struct inode *inode)
{
	inc_nlink(inode);
	mark_inode_dirty(inode);
}

static inline void inode_dec_link_count(struct inode *inode)
{
	drop_nlink(inode);
	mark_inode_dirty(inode);
}

enum file_time_flags {
	S_ATIME = 1,
	S_MTIME = 2,
	S_CTIME = 4,
	S_VERSION = 8,
};

extern bool atime_needs_update(const struct path *, struct inode *);
extern void touch_atime(const struct path *);
static inline void file_accessed(struct file *file)
{
	if (!(file->f_flags & O_NOATIME))
		touch_atime(&file->f_path);
}

extern int file_modified(struct file *file);

int sync_inode(struct inode *inode, struct writeback_control *wbc);
int sync_inode_metadata(struct inode *inode, int wait);

struct file_system_type {
	const char *name;
	int fs_flags;
#define FS_REQUIRES_DEV		1 
#define FS_BINARY_MOUNTDATA	2
#define FS_HAS_SUBTYPE		4
#define FS_USERNS_MOUNT		8	/* Can be mounted by userns root */
#define FS_DISALLOW_NOTIFY_PERM	16	/* Disable fanotify permission events */
#define FS_THP_SUPPORT		8192	/* Remove once all fs converted */
#define FS_RENAME_DOES_D_MOVE	32768	/* FS will handle d_move() during rename() internally. */
	int (*init_fs_context)(struct fs_context *);
	const struct fs_parameter_spec *parameters;
	struct dentry *(*mount) (struct file_system_type *, int,
		       const char *, void *);
	void (*kill_sb) (struct super_block *);
	struct module *owner;
	struct file_system_type * next;
	struct hlist_head fs_supers;

	struct lock_class_key s_lock_key;
	struct lock_class_key s_umount_key;
	struct lock_class_key s_vfs_rename_key;
	struct lock_class_key s_writers_key[SB_FREEZE_LEVELS];

	struct lock_class_key i_lock_key;
	struct lock_class_key i_mutex_key;
	struct lock_class_key i_mutex_dir_key;
};

#define MODULE_ALIAS_FS(NAME) MODULE_ALIAS("fs-" NAME)

extern struct dentry *mount_bdev(struct file_system_type *fs_type,
	int flags, const char *dev_name, void *data,
	int (*fill_super)(struct super_block *, void *, int));
extern struct dentry *mount_single(struct file_system_type *fs_type,
	int flags, void *data,
	int (*fill_super)(struct super_block *, void *, int));
extern struct dentry *mount_nodev(struct file_system_type *fs_type,
	int flags, void *data,
	int (*fill_super)(struct super_block *, void *, int));
extern struct dentry *mount_subtree(struct vfsmount *mnt, const char *path);
void generic_shutdown_super(struct super_block *sb);
void kill_block_super(struct super_block *sb);
void kill_anon_super(struct super_block *sb);
void kill_litter_super(struct super_block *sb);
void deactivate_super(struct super_block *sb);
void deactivate_locked_super(struct super_block *sb);
int set_anon_super(struct super_block *s, void *data);
int set_anon_super_fc(struct super_block *s, struct fs_context *fc);
int get_anon_bdev(dev_t *);
void free_anon_bdev(dev_t);
struct super_block *sget_fc(struct fs_context *fc,
			    int (*test)(struct super_block *, struct fs_context *),
			    int (*set)(struct super_block *, struct fs_context *));
struct super_block *sget(struct file_system_type *type,
			int (*test)(struct super_block *,void *),
			int (*set)(struct super_block *,void *),
			int flags, void *data);

/* Alas, no aliases. Too much hassle with bringing module.h everywhere */
#define fops_get(fops) \
	(((fops) && try_module_get((fops)->owner) ? (fops) : NULL))
#define fops_put(fops) \
	do { if (fops) module_put((fops)->owner); } while(0)
/*
 * This one is to be used *ONLY* from ->open() instances.
 * fops must be non-NULL, pinned down *and* module dependencies
 * should be sufficient to pin the caller down as well.
 */
#define replace_fops(f, fops) \
	do {	\
		struct file *__file = (f); \
		fops_put(__file->f_op); \
		BUG_ON(!(__file->f_op = (fops))); \
	} while(0)

extern int register_filesystem(struct file_system_type *);
extern int unregister_filesystem(struct file_system_type *);
extern struct vfsmount *kern_mount(struct file_system_type *);
extern void kern_unmount(struct vfsmount *mnt);
extern int may_umount_tree(struct vfsmount *);
extern int may_umount(struct vfsmount *);
extern long do_mount(const char *, const char __user *,
		     const char *, unsigned long, void *);
extern struct vfsmount *collect_mounts(const struct path *);
extern void drop_collected_mounts(struct vfsmount *);
extern int iterate_mounts(int (*)(struct vfsmount *, void *), void *,
			  struct vfsmount *);
extern int vfs_statfs(const struct path *, struct kstatfs *);
extern int user_statfs(const char __user *, struct kstatfs *);
extern int fd_statfs(int, struct kstatfs *);
extern int freeze_super(struct super_block *super);
extern int thaw_super(struct super_block *super);
extern bool our_mnt(struct vfsmount *mnt);
extern __printf(2, 3)
int super_setup_bdi_name(struct super_block *sb, char *fmt, ...);
extern int super_setup_bdi(struct super_block *sb);

extern int current_umask(void);

extern void ihold(struct inode * inode);
extern void iput(struct inode *);
extern int generic_update_time(struct inode *, struct timespec64 *, int);

/* /sys/fs */
extern struct kobject *fs_kobj;

#define MAX_RW_COUNT (INT_MAX & PAGE_MASK)

#ifdef CONFIG_MANDATORY_FILE_LOCKING
extern int locks_mandatory_locked(struct file *);
extern int locks_mandatory_area(struct inode *, struct file *, loff_t, loff_t, unsigned char);

/*
 * Candidates for mandatory locking have the setgid bit set
 * but no group execute bit -  an otherwise meaningless combination.
 */

static inline int __mandatory_lock(struct inode *ino)
{
	return (ino->i_mode & (S_ISGID | S_IXGRP)) == S_ISGID;
}

/*
 * ... and these candidates should be on SB_MANDLOCK mounted fs,
 * otherwise these will be advisory locks
 */

static inline int mandatory_lock(struct inode *ino)
{
	return IS_MANDLOCK(ino) && __mandatory_lock(ino);
}

static inline int locks_verify_locked(struct file *file)
{
	if (mandatory_lock(locks_inode(file)))
		return locks_mandatory_locked(file);
	return 0;
}

static inline int locks_verify_truncate(struct inode *inode,
				    struct file *f,
				    loff_t size)
{
	if (!inode->i_flctx || !mandatory_lock(inode))
		return 0;

	if (size < inode->i_size) {
		return locks_mandatory_area(inode, f, size, inode->i_size - 1,
				F_WRLCK);
	} else {
		return locks_mandatory_area(inode, f, inode->i_size, size - 1,
				F_WRLCK);
	}
}

#else /* !CONFIG_MANDATORY_FILE_LOCKING */

static inline int locks_mandatory_locked(struct file *file)
{
	return 0;
}

static inline int locks_mandatory_area(struct inode *inode, struct file *filp,
                                       loff_t start, loff_t end, unsigned char type)
{
	return 0;
}

static inline int __mandatory_lock(struct inode *inode)
{
	return 0;
}

static inline int mandatory_lock(struct inode *inode)
{
	return 0;
}

static inline int locks_verify_locked(struct file *file)
{
	return 0;
}

static inline int locks_verify_truncate(struct inode *inode, struct file *filp,
					size_t size)
{
	return 0;
}

#endif /* CONFIG_MANDATORY_FILE_LOCKING */


#ifdef CONFIG_FILE_LOCKING
static inline int break_lease(struct inode *inode, unsigned int mode)
{
	/*
	 * Since this check is lockless, we must ensure that any refcounts
	 * taken are done before checking i_flctx->flc_lease. Otherwise, we
	 * could end up racing with tasks trying to set a new lease on this
	 * file.
	 */
	smp_mb();
	if (inode->i_flctx && !list_empty_careful(&inode->i_flctx->flc_lease))
		return __break_lease(inode, mode, FL_LEASE);
	return 0;
}

static inline int break_deleg(struct inode *inode, unsigned int mode)
{
	/*
	 * Since this check is lockless, we must ensure that any refcounts
	 * taken are done before checking i_flctx->flc_lease. Otherwise, we
	 * could end up racing with tasks trying to set a new lease on this
	 * file.
	 */
	smp_mb();
	if (inode->i_flctx && !list_empty_careful(&inode->i_flctx->flc_lease))
		return __break_lease(inode, mode, FL_DELEG);
	return 0;
}

static inline int try_break_deleg(struct inode *inode, struct inode **delegated_inode)
{
	int ret;

	ret = break_deleg(inode, O_WRONLY|O_NONBLOCK);
	if (ret == -EWOULDBLOCK && delegated_inode) {
		*delegated_inode = inode;
		ihold(inode);
	}
	return ret;
}

static inline int break_deleg_wait(struct inode **delegated_inode)
{
	int ret;

	ret = break_deleg(*delegated_inode, O_WRONLY);
	iput(*delegated_inode);
	*delegated_inode = NULL;
	return ret;
}

static inline int break_layout(struct inode *inode, bool wait)
{
	smp_mb();
	if (inode->i_flctx && !list_empty_careful(&inode->i_flctx->flc_lease))
		return __break_lease(inode,
				wait ? O_WRONLY : O_WRONLY | O_NONBLOCK,
				FL_LAYOUT);
	return 0;
}

#else /* !CONFIG_FILE_LOCKING */
static inline int break_lease(struct inode *inode, unsigned int mode)
{
	return 0;
}

static inline int break_deleg(struct inode *inode, unsigned int mode)
{
	return 0;
}

static inline int try_break_deleg(struct inode *inode, struct inode **delegated_inode)
{
	return 0;
}

static inline int break_deleg_wait(struct inode **delegated_inode)
{
	BUG();
	return 0;
}

static inline int break_layout(struct inode *inode, bool wait)
{
	return 0;
}

#endif /* CONFIG_FILE_LOCKING */

/* fs/open.c */
struct audit_names;
struct filename {
	const char		*name;	/* pointer to actual string */
	const __user char	*uptr;	/* original userland pointer */
	int			refcnt;
	struct audit_names	*aname;
	const char		iname[];
};
static_assert(offsetof(struct filename, iname) % sizeof(long) == 0);

extern long vfs_truncate(const struct path *, loff_t);
extern int do_truncate(struct dentry *, loff_t start, unsigned int time_attrs,
		       struct file *filp);
extern int vfs_fallocate(struct file *file, int mode, loff_t offset,
			loff_t len);
extern long do_sys_open(int dfd, const char __user *filename, int flags,
			umode_t mode);
extern struct file *file_open_name(struct filename *, int, umode_t);
extern struct file *filp_open(const char *, int, umode_t);
extern struct file *file_open_root(struct dentry *, struct vfsmount *,
				   const char *, int, umode_t);
extern struct file * dentry_open(const struct path *, int, const struct cred *);
extern struct file * open_with_fake_path(const struct path *, int,
					 struct inode*, const struct cred *);
static inline struct file *file_clone_open(struct file *file)
{
	return dentry_open(&file->f_path, file->f_flags, file->f_cred);
}
extern int filp_close(struct file *, fl_owner_t id);

extern struct filename *getname_flags(const char __user *, int, int *);
extern struct filename *getname(const char __user *);
extern struct filename *getname_kernel(const char *);
extern void putname(struct filename *name);

extern int finish_open(struct file *file, struct dentry *dentry,
			int (*open)(struct inode *, struct file *));
extern int finish_no_open(struct file *file, struct dentry *dentry);

/* fs/dcache.c */
extern void __init vfs_caches_init_early(void);
extern void __init vfs_caches_init(void);

extern struct kmem_cache *names_cachep;

#define __getname()		kmem_cache_alloc(names_cachep, GFP_KERNEL)
#define __putname(name)		kmem_cache_free(names_cachep, (void *)(name))

extern struct super_block *blockdev_superblock;
static inline bool sb_is_blkdev_sb(struct super_block *sb)
{
	return IS_ENABLED(CONFIG_BLOCK) && sb == blockdev_superblock;
}

void emergency_thaw_all(void);
extern int sync_filesystem(struct super_block *);
extern const struct file_operations def_blk_fops;
extern const struct file_operations def_chr_fops;

/* fs/char_dev.c */
#define CHRDEV_MAJOR_MAX 512
/* Marks the bottom of the first segment of free char majors */
#define CHRDEV_MAJOR_DYN_END 234
/* Marks the top and bottom of the second segment of free char majors */
#define CHRDEV_MAJOR_DYN_EXT_START 511
#define CHRDEV_MAJOR_DYN_EXT_END 384

extern int alloc_chrdev_region(dev_t *, unsigned, unsigned, const char *);
extern int register_chrdev_region(dev_t, unsigned, const char *);
extern int __register_chrdev(unsigned int major, unsigned int baseminor,
			     unsigned int count, const char *name,
			     const struct file_operations *fops);
extern void __unregister_chrdev(unsigned int major, unsigned int baseminor,
				unsigned int count, const char *name);
extern void unregister_chrdev_region(dev_t, unsigned);
extern void chrdev_show(struct seq_file *,off_t);

static inline int register_chrdev(unsigned int major, const char *name,
				  const struct file_operations *fops)
{
	return __register_chrdev(major, 0, 256, name, fops);
}

static inline void unregister_chrdev(unsigned int major, const char *name)
{
	__unregister_chrdev(major, 0, 256, name);
}

extern void init_special_inode(struct inode *, umode_t, dev_t);

/* Invalid inode operations -- fs/bad_inode.c */
extern void make_bad_inode(struct inode *);
extern bool is_bad_inode(struct inode *);

unsigned long invalidate_mapping_pages(struct address_space *mapping,
					pgoff_t start, pgoff_t end);

void invalidate_mapping_pagevec(struct address_space *mapping,
				pgoff_t start, pgoff_t end,
				unsigned long *nr_pagevec);

static inline void invalidate_remote_inode(struct inode *inode)
{
	if (S_ISREG(inode->i_mode) || S_ISDIR(inode->i_mode) ||
	    S_ISLNK(inode->i_mode))
		invalidate_mapping_pages(inode->i_mapping, 0, -1);
}
extern int invalidate_inode_pages2(struct address_space *mapping);
extern int invalidate_inode_pages2_range(struct address_space *mapping,
					 pgoff_t start, pgoff_t end);
extern int write_inode_now(struct inode *, int);
extern int filemap_fdatawrite(struct address_space *);
extern int filemap_flush(struct address_space *);
extern int filemap_fdatawait_keep_errors(struct address_space *mapping);
extern int filemap_fdatawait_range(struct address_space *, loff_t lstart,
				   loff_t lend);
extern int filemap_fdatawait_range_keep_errors(struct address_space *mapping,
		loff_t start_byte, loff_t end_byte);

static inline int filemap_fdatawait(struct address_space *mapping)
{
	return filemap_fdatawait_range(mapping, 0, LLONG_MAX);
}

extern bool filemap_range_has_page(struct address_space *, loff_t lstart,
				  loff_t lend);
extern int filemap_write_and_wait_range(struct address_space *mapping,
				        loff_t lstart, loff_t lend);
extern int __filemap_fdatawrite_range(struct address_space *mapping,
				loff_t start, loff_t end, int sync_mode);
extern int filemap_fdatawrite_range(struct address_space *mapping,
				loff_t start, loff_t end);
extern int filemap_check_errors(struct address_space *mapping);
extern void __filemap_set_wb_err(struct address_space *mapping, int err);

static inline int filemap_write_and_wait(struct address_space *mapping)
{
	return filemap_write_and_wait_range(mapping, 0, LLONG_MAX);
}

extern int __must_check file_fdatawait_range(struct file *file, loff_t lstart,
						loff_t lend);
extern int __must_check file_check_and_advance_wb_err(struct file *file);
extern int __must_check file_write_and_wait_range(struct file *file,
						loff_t start, loff_t end);

static inline int file_write_and_wait(struct file *file)
{
	return file_write_and_wait_range(file, 0, LLONG_MAX);
}

/**
 * filemap_set_wb_err - set a writeback error on an address_space
 * @mapping: mapping in which to set writeback error
 * @err: error to be set in mapping
 *
 * When writeback fails in some way, we must record that error so that
 * userspace can be informed when fsync and the like are called.  We endeavor
 * to report errors on any file that was open at the time of the error.  Some
 * internal callers also need to know when writeback errors have occurred.
 *
 * When a writeback error occurs, most filesystems will want to call
 * filemap_set_wb_err to record the error in the mapping so that it will be
 * automatically reported whenever fsync is called on the file.
 */
static inline void filemap_set_wb_err(struct address_space *mapping, int err)
{
	/* Fastpath for common case of no error */
	if (unlikely(err))
		__filemap_set_wb_err(mapping, err);
}

/**
 * filemap_check_wb_err - has an error occurred since the mark was sampled?
 * @mapping: mapping to check for writeback errors
 * @since: previously-sampled errseq_t
 *
 * Grab the errseq_t value from the mapping, and see if it has changed "since"
 * the given value was sampled.
 *
 * If it has then report the latest error set, otherwise return 0.
 */
static inline int filemap_check_wb_err(struct address_space *mapping,
					errseq_t since)
{
	return errseq_check(&mapping->wb_err, since);
}

/**
 * filemap_sample_wb_err - sample the current errseq_t to test for later errors
 * @mapping: mapping to be sampled
 *
 * Writeback errors are always reported relative to a particular sample point
 * in the past. This function provides those sample points.
 */
static inline errseq_t filemap_sample_wb_err(struct address_space *mapping)
{
	return errseq_sample(&mapping->wb_err);
}

/**
 * file_sample_sb_err - sample the current errseq_t to test for later errors
 * @file: file pointer to be sampled
 *
 * Grab the most current superblock-level errseq_t value for the given
 * struct file.
 */
static inline errseq_t file_sample_sb_err(struct file *file)
{
	return errseq_sample(&file->f_path.dentry->d_sb->s_wb_err);
}

extern int vfs_fsync_range(struct file *file, loff_t start, loff_t end,
			   int datasync);
extern int vfs_fsync(struct file *file, int datasync);

extern int sync_file_range(struct file *file, loff_t offset, loff_t nbytes,
				unsigned int flags);

/*
 * Sync the bytes written if this was a synchronous write.  Expect ki_pos
 * to already be updated for the write, and will return either the amount
 * of bytes passed in, or an error if syncing the file failed.
 */
static inline ssize_t generic_write_sync(struct kiocb *iocb, ssize_t count)
{
	if (iocb->ki_flags & IOCB_DSYNC) {
		int ret = vfs_fsync_range(iocb->ki_filp,
				iocb->ki_pos - count, iocb->ki_pos - 1,
				(iocb->ki_flags & IOCB_SYNC) ? 0 : 1);
		if (ret)
			return ret;
	}

	return count;
}

extern void emergency_sync(void);
extern void emergency_remount(void);

#ifdef CONFIG_BLOCK
extern int bmap(struct inode *inode, sector_t *block);
#else
static inline int bmap(struct inode *inode,  sector_t *block)
{
	return -EINVAL;
}
#endif

extern int notify_change(struct dentry *, struct iattr *, struct inode **);
extern int inode_permission(struct inode *, int);
extern int generic_permission(struct inode *, int);
extern int __check_sticky(struct inode *dir, struct inode *inode);

static inline bool execute_ok(struct inode *inode)
{
	return (inode->i_mode & S_IXUGO) || S_ISDIR(inode->i_mode);
}

static inline void file_start_write(struct file *file)
{
	if (!S_ISREG(file_inode(file)->i_mode))
		return;
	__sb_start_write(file_inode(file)->i_sb, SB_FREEZE_WRITE, true);
}

static inline bool file_start_write_trylock(struct file *file)
{
	if (!S_ISREG(file_inode(file)->i_mode))
		return true;
	return __sb_start_write(file_inode(file)->i_sb, SB_FREEZE_WRITE, false);
}

static inline void file_end_write(struct file *file)
{
	if (!S_ISREG(file_inode(file)->i_mode))
		return;
	__sb_end_write(file_inode(file)->i_sb, SB_FREEZE_WRITE);
}

/*
 * get_write_access() gets write permission for a file.
 * put_write_access() releases this write permission.
 * This is used for regular files.
 * We cannot support write (and maybe mmap read-write shared) accesses and
 * MAP_DENYWRITE mmappings simultaneously. The i_writecount field of an inode
 * can have the following values:
 * 0: no writers, no VM_DENYWRITE mappings
 * < 0: (-i_writecount) vm_area_structs with VM_DENYWRITE set exist
 * > 0: (i_writecount) users are writing to the file.
 *
 * Normally we operate on that counter with atomic_{inc,dec} and it's safe
 * except for the cases where we don't hold i_writecount yet. Then we need to
 * use {get,deny}_write_access() - these functions check the sign and refuse
 * to do the change if sign is wrong.
 */
static inline int get_write_access(struct inode *inode)
{
	return atomic_inc_unless_negative(&inode->i_writecount) ? 0 : -ETXTBSY;
}
static inline int deny_write_access(struct file *file)
{
	struct inode *inode = file_inode(file);
	return atomic_dec_unless_positive(&inode->i_writecount) ? 0 : -ETXTBSY;
}
static inline void put_write_access(struct inode * inode)
{
	atomic_dec(&inode->i_writecount);
}
static inline void allow_write_access(struct file *file)
{
	if (file)
		atomic_inc(&file_inode(file)->i_writecount);
}
static inline bool inode_is_open_for_write(const struct inode *inode)
{
	return atomic_read(&inode->i_writecount) > 0;
}

#if defined(CONFIG_IMA) || defined(CONFIG_FILE_LOCKING)
static inline void i_readcount_dec(struct inode *inode)
{
	BUG_ON(!atomic_read(&inode->i_readcount));
	atomic_dec(&inode->i_readcount);
}
static inline void i_readcount_inc(struct inode *inode)
{
	atomic_inc(&inode->i_readcount);
}
#else
static inline void i_readcount_dec(struct inode *inode)
{
	return;
}
static inline void i_readcount_inc(struct inode *inode)
{
	return;
}
#endif
extern int do_pipe_flags(int *, int);

extern ssize_t kernel_read(struct file *, void *, size_t, loff_t *);
ssize_t __kernel_read(struct file *file, void *buf, size_t count, loff_t *pos);
extern ssize_t kernel_write(struct file *, const void *, size_t, loff_t *);
extern ssize_t __kernel_write(struct file *, const void *, size_t, loff_t *);
extern struct file * open_exec(const char *);
 
/* fs/dcache.c -- generic fs support functions */
extern bool is_subdir(struct dentry *, struct dentry *);
extern bool path_is_under(const struct path *, const struct path *);

extern char *file_path(struct file *, char *, int);

#include <linux/err.h>

/* needed for stackable file system support */
extern loff_t default_llseek(struct file *file, loff_t offset, int whence);

extern loff_t vfs_llseek(struct file *file, loff_t offset, int whence);

extern int inode_init_always(struct super_block *, struct inode *);
extern void inode_init_once(struct inode *);
extern void address_space_init_once(struct address_space *mapping);
extern struct inode * igrab(struct inode *);
extern ino_t iunique(struct super_block *, ino_t);
extern int inode_needs_sync(struct inode *inode);
extern int generic_delete_inode(struct inode *inode);
static inline int generic_drop_inode(struct inode *inode)
{
	return !inode->i_nlink || inode_unhashed(inode) ||
		(inode->i_state & I_DONTCACHE);
}
extern void d_mark_dontcache(struct inode *inode);

extern struct inode *ilookup5_nowait(struct super_block *sb,
		unsigned long hashval, int (*test)(struct inode *, void *),
		void *data);
extern struct inode *ilookup5(struct super_block *sb, unsigned long hashval,
		int (*test)(struct inode *, void *), void *data);
extern struct inode *ilookup(struct super_block *sb, unsigned long ino);

extern struct inode *inode_insert5(struct inode *inode, unsigned long hashval,
		int (*test)(struct inode *, void *),
		int (*set)(struct inode *, void *),
		void *data);
extern struct inode * iget5_locked(struct super_block *, unsigned long, int (*test)(struct inode *, void *), int (*set)(struct inode *, void *), void *);
extern struct inode * iget_locked(struct super_block *, unsigned long);
extern struct inode *find_inode_nowait(struct super_block *,
				       unsigned long,
				       int (*match)(struct inode *,
						    unsigned long, void *),
				       void *data);
extern struct inode *find_inode_rcu(struct super_block *, unsigned long,
				    int (*)(struct inode *, void *), void *);
extern struct inode *find_inode_by_ino_rcu(struct super_block *, unsigned long);
extern int insert_inode_locked4(struct inode *, unsigned long, int (*test)(struct inode *, void *), void *);
extern int insert_inode_locked(struct inode *);
#ifdef CONFIG_DEBUG_LOCK_ALLOC
extern void lockdep_annotate_inode_mutex_key(struct inode *inode);
#else
static inline void lockdep_annotate_inode_mutex_key(struct inode *inode) { };
#endif
extern void unlock_new_inode(struct inode *);
extern void discard_new_inode(struct inode *);
extern unsigned int get_next_ino(void);
extern void evict_inodes(struct super_block *sb);

/*
 * Userspace may rely on the the inode number being non-zero. For example, glibc
 * simply ignores files with zero i_ino in unlink() and other places.
 *
 * As an additional complication, if userspace was compiled with
 * _FILE_OFFSET_BITS=32 on a 64-bit kernel we'll only end up reading out the
 * lower 32 bits, so we need to check that those aren't zero explicitly. With
 * _FILE_OFFSET_BITS=64, this may cause some harmless false-negatives, but
 * better safe than sorry.
 */
static inline bool is_zero_ino(ino_t ino)
{
	return (u32)ino == 0;
}

extern void __iget(struct inode * inode);
extern void iget_failed(struct inode *);
extern void clear_inode(struct inode *);
extern void __destroy_inode(struct inode *);
extern struct inode *new_inode_pseudo(struct super_block *sb);
extern struct inode *new_inode(struct super_block *sb);
extern void free_inode_nonrcu(struct inode *inode);
extern int should_remove_suid(struct dentry *);
extern int file_remove_privs(struct file *);

extern void __insert_inode_hash(struct inode *, unsigned long hashval);
static inline void insert_inode_hash(struct inode *inode)
{
	__insert_inode_hash(inode, inode->i_ino);
}

extern void __remove_inode_hash(struct inode *);
static inline void remove_inode_hash(struct inode *inode)
{
	if (!inode_unhashed(inode) && !hlist_fake(&inode->i_hash))
		__remove_inode_hash(inode);
}

extern void inode_sb_list_add(struct inode *inode);

extern int sb_set_blocksize(struct super_block *, int);
extern int sb_min_blocksize(struct super_block *, int);

extern int generic_file_mmap(struct file *, struct vm_area_struct *);
extern int generic_file_readonly_mmap(struct file *, struct vm_area_struct *);
extern ssize_t generic_write_checks(struct kiocb *, struct iov_iter *);
extern int generic_remap_checks(struct file *file_in, loff_t pos_in,
				struct file *file_out, loff_t pos_out,
				loff_t *count, unsigned int remap_flags);
extern int generic_file_rw_checks(struct file *file_in, struct file *file_out);
extern int generic_copy_file_checks(struct file *file_in, loff_t pos_in,
				    struct file *file_out, loff_t pos_out,
				    size_t *count, unsigned int flags);
extern ssize_t generic_file_buffered_read(struct kiocb *iocb,
		struct iov_iter *to, ssize_t already_read);
extern ssize_t generic_file_read_iter(struct kiocb *, struct iov_iter *);
extern ssize_t __generic_file_write_iter(struct kiocb *, struct iov_iter *);
extern ssize_t generic_file_write_iter(struct kiocb *, struct iov_iter *);
extern ssize_t generic_file_direct_write(struct kiocb *, struct iov_iter *);
extern ssize_t generic_perform_write(struct file *, struct iov_iter *, loff_t);

ssize_t vfs_iter_read(struct file *file, struct iov_iter *iter, loff_t *ppos,
		rwf_t flags);
ssize_t vfs_iter_write(struct file *file, struct iov_iter *iter, loff_t *ppos,
		rwf_t flags);
ssize_t vfs_iocb_iter_read(struct file *file, struct kiocb *iocb,
			   struct iov_iter *iter);
ssize_t vfs_iocb_iter_write(struct file *file, struct kiocb *iocb,
			    struct iov_iter *iter);

/* fs/block_dev.c */
extern ssize_t blkdev_read_iter(struct kiocb *iocb, struct iov_iter *to);
extern ssize_t blkdev_write_iter(struct kiocb *iocb, struct iov_iter *from);
extern int blkdev_fsync(struct file *filp, loff_t start, loff_t end,
			int datasync);
extern void block_sync_page(struct page *page);

/* fs/splice.c */
extern ssize_t generic_file_splice_read(struct file *, loff_t *,
		struct pipe_inode_info *, size_t, unsigned int);
extern ssize_t iter_file_splice_write(struct pipe_inode_info *,
		struct file *, loff_t *, size_t, unsigned int);
extern ssize_t generic_splice_sendpage(struct pipe_inode_info *pipe,
		struct file *out, loff_t *, size_t len, unsigned int flags);
extern long do_splice_direct(struct file *in, loff_t *ppos, struct file *out,
		loff_t *opos, size_t len, unsigned int flags);


extern void
file_ra_state_init(struct file_ra_state *ra, struct address_space *mapping);
extern loff_t noop_llseek(struct file *file, loff_t offset, int whence);
extern loff_t no_llseek(struct file *file, loff_t offset, int whence);
extern loff_t vfs_setpos(struct file *file, loff_t offset, loff_t maxsize);
extern loff_t generic_file_llseek(struct file *file, loff_t offset, int whence);
extern loff_t generic_file_llseek_size(struct file *file, loff_t offset,
		int whence, loff_t maxsize, loff_t eof);
extern loff_t fixed_size_llseek(struct file *file, loff_t offset,
		int whence, loff_t size);
extern loff_t no_seek_end_llseek_size(struct file *, loff_t, int, loff_t);
extern loff_t no_seek_end_llseek(struct file *, loff_t, int);
extern int generic_file_open(struct inode * inode, struct file * filp);
extern int nonseekable_open(struct inode * inode, struct file * filp);
extern int stream_open(struct inode * inode, struct file * filp);

#ifdef CONFIG_BLOCK
typedef void (dio_submit_t)(struct bio *bio, struct inode *inode,
			    loff_t file_offset);

enum {
	/* need locking between buffered and direct access */
	DIO_LOCKING	= 0x01,

	/* filesystem does not support filling holes */
	DIO_SKIP_HOLES	= 0x02,
};

ssize_t __blockdev_direct_IO(struct kiocb *iocb, struct inode *inode,
			     struct block_device *bdev, struct iov_iter *iter,
			     get_block_t get_block,
			     dio_iodone_t end_io, dio_submit_t submit_io,
			     int flags);

static inline ssize_t blockdev_direct_IO(struct kiocb *iocb,
					 struct inode *inode,
					 struct iov_iter *iter,
					 get_block_t get_block)
{
	return __blockdev_direct_IO(iocb, inode, inode->i_sb->s_bdev, iter,
			get_block, NULL, NULL, DIO_LOCKING | DIO_SKIP_HOLES);
}
#endif

void inode_dio_wait(struct inode *inode);

/*
 * inode_dio_begin - signal start of a direct I/O requests
 * @inode: inode the direct I/O happens on
 *
 * This is called once we've finished processing a direct I/O request,
 * and is used to wake up callers waiting for direct I/O to be quiesced.
 */
static inline void inode_dio_begin(struct inode *inode)
{
	atomic_inc(&inode->i_dio_count);
}

/*
 * inode_dio_end - signal finish of a direct I/O requests
 * @inode: inode the direct I/O happens on
 *
 * This is called once we've finished processing a direct I/O request,
 * and is used to wake up callers waiting for direct I/O to be quiesced.
 */
static inline void inode_dio_end(struct inode *inode)
{
	if (atomic_dec_and_test(&inode->i_dio_count))
		wake_up_bit(&inode->i_state, __I_DIO_WAKEUP);
}

/*
 * Warn about a page cache invalidation failure diring a direct I/O write.
 */
void dio_warn_stale_pagecache(struct file *filp);

extern void inode_set_flags(struct inode *inode, unsigned int flags,
			    unsigned int mask);

extern const struct file_operations generic_ro_fops;

#define special_file(m) (S_ISCHR(m)||S_ISBLK(m)||S_ISFIFO(m)||S_ISSOCK(m))

extern int readlink_copy(char __user *, int, const char *);
extern int page_readlink(struct dentry *, char __user *, int);
extern const char *page_get_link(struct dentry *, struct inode *,
				 struct delayed_call *);
extern void page_put_link(void *);
extern int __page_symlink(struct inode *inode, const char *symname, int len,
		int nofs);
extern int page_symlink(struct inode *inode, const char *symname, int len);
extern const struct inode_operations page_symlink_inode_operations;
extern void kfree_link(void *);
extern void generic_fillattr(struct inode *, struct kstat *);
extern int vfs_getattr_nosec(const struct path *, struct kstat *, u32, unsigned int);
extern int vfs_getattr(const struct path *, struct kstat *, u32, unsigned int);
void __inode_add_bytes(struct inode *inode, loff_t bytes);
void inode_add_bytes(struct inode *inode, loff_t bytes);
void __inode_sub_bytes(struct inode *inode, loff_t bytes);
void inode_sub_bytes(struct inode *inode, loff_t bytes);
static inline loff_t __inode_get_bytes(struct inode *inode)
{
	return (((loff_t)inode->i_blocks) << 9) + inode->i_bytes;
}
loff_t inode_get_bytes(struct inode *inode);
void inode_set_bytes(struct inode *inode, loff_t bytes);
const char *simple_get_link(struct dentry *, struct inode *,
			    struct delayed_call *);
extern const struct inode_operations simple_symlink_inode_operations;

extern int iterate_dir(struct file *, struct dir_context *);

extern int vfs_statx(int, const char __user *, int, struct kstat *, u32);
extern int vfs_statx_fd(unsigned int, struct kstat *, u32, unsigned int);

static inline int vfs_stat(const char __user *filename, struct kstat *stat)
{
	return vfs_statx(AT_FDCWD, filename, AT_NO_AUTOMOUNT,
			 stat, STATX_BASIC_STATS);
}
static inline int vfs_lstat(const char __user *name, struct kstat *stat)
{
	return vfs_statx(AT_FDCWD, name, AT_SYMLINK_NOFOLLOW | AT_NO_AUTOMOUNT,
			 stat, STATX_BASIC_STATS);
}
static inline int vfs_fstatat(int dfd, const char __user *filename,
			      struct kstat *stat, int flags)
{
	return vfs_statx(dfd, filename, flags | AT_NO_AUTOMOUNT,
			 stat, STATX_BASIC_STATS);
}
static inline int vfs_fstat(int fd, struct kstat *stat)
{
	return vfs_statx_fd(fd, stat, STATX_BASIC_STATS, 0);
}


extern const char *vfs_get_link(struct dentry *, struct delayed_call *);
extern int vfs_readlink(struct dentry *, char __user *, int);

extern struct file_system_type *get_filesystem(struct file_system_type *fs);
extern void put_filesystem(struct file_system_type *fs);
extern struct file_system_type *get_fs_type(const char *name);
extern struct super_block *get_super(struct block_device *);
extern struct super_block *get_super_thawed(struct block_device *);
extern struct super_block *get_super_exclusive_thawed(struct block_device *bdev);
extern struct super_block *get_active_super(struct block_device *bdev);
extern void drop_super(struct super_block *sb);
extern void drop_super_exclusive(struct super_block *sb);
extern void iterate_supers(void (*)(struct super_block *, void *), void *);
extern void iterate_supers_type(struct file_system_type *,
			        void (*)(struct super_block *, void *), void *);

extern int dcache_dir_open(struct inode *, struct file *);
extern int dcache_dir_close(struct inode *, struct file *);
extern loff_t dcache_dir_lseek(struct file *, loff_t, int);
extern int dcache_readdir(struct file *, struct dir_context *);
extern int simple_setattr(struct dentry *, struct iattr *);
extern int simple_getattr(const struct path *, struct kstat *, u32, unsigned int);
extern int simple_statfs(struct dentry *, struct kstatfs *);
extern int simple_open(struct inode *inode, struct file *file);
extern int simple_link(struct dentry *, struct inode *, struct dentry *);
extern int simple_unlink(struct inode *, struct dentry *);
extern int simple_rmdir(struct inode *, struct dentry *);
extern int simple_rename(struct inode *, struct dentry *,
			 struct inode *, struct dentry *, unsigned int);
extern void simple_recursive_removal(struct dentry *,
                              void (*callback)(struct dentry *));
extern int noop_fsync(struct file *, loff_t, loff_t, int);
extern int noop_set_page_dirty(struct page *page);
extern void noop_invalidatepage(struct page *page, unsigned int offset,
		unsigned int length);
extern ssize_t noop_direct_IO(struct kiocb *iocb, struct iov_iter *iter);
extern int simple_empty(struct dentry *);
extern int simple_readpage(struct file *file, struct page *page);
extern int simple_write_begin(struct file *file, struct address_space *mapping,
			loff_t pos, unsigned len, unsigned flags,
			struct page **pagep, void **fsdata);
extern int simple_write_end(struct file *file, struct address_space *mapping,
			loff_t pos, unsigned len, unsigned copied,
			struct page *page, void *fsdata);
extern int always_delete_dentry(const struct dentry *);
extern struct inode *alloc_anon_inode(struct super_block *);
extern int simple_nosetlease(struct file *, long, struct file_lock **, void **);
extern const struct dentry_operations simple_dentry_operations;

extern struct dentry *simple_lookup(struct inode *, struct dentry *, unsigned int flags);
extern ssize_t generic_read_dir(struct file *, char __user *, size_t, loff_t *);
extern const struct file_operations simple_dir_operations;
extern const struct inode_operations simple_dir_inode_operations;
extern void make_empty_dir_inode(struct inode *inode);
extern bool is_empty_dir_inode(struct inode *inode);
struct tree_descr { const char *name; const struct file_operations *ops; int mode; };
struct dentry *d_alloc_name(struct dentry *, const char *);
extern int simple_fill_super(struct super_block *, unsigned long,
			     const struct tree_descr *);
extern int simple_pin_fs(struct file_system_type *, struct vfsmount **mount, int *count);
extern void simple_release_fs(struct vfsmount **mount, int *count);

extern ssize_t simple_read_from_buffer(void __user *to, size_t count,
			loff_t *ppos, const void *from, size_t available);
extern ssize_t simple_write_to_buffer(void *to, size_t available, loff_t *ppos,
		const void __user *from, size_t count);

extern int __generic_file_fsync(struct file *, loff_t, loff_t, int);
extern int generic_file_fsync(struct file *, loff_t, loff_t, int);

extern int generic_check_addressable(unsigned, u64);

#ifdef CONFIG_UNICODE
extern int generic_ci_d_hash(const struct dentry *dentry, struct qstr *str);
extern int generic_ci_d_compare(const struct dentry *dentry, unsigned int len,
				const char *str, const struct qstr *name);
#endif
<<<<<<< HEAD
extern void generic_set_encrypted_ci_d_ops(struct inode *dir,
					   struct dentry *dentry);
=======
>>>>>>> 7a3daded

#ifdef CONFIG_MIGRATION
extern int buffer_migrate_page(struct address_space *,
				struct page *, struct page *,
				enum migrate_mode);
extern int buffer_migrate_page_norefs(struct address_space *,
				struct page *, struct page *,
				enum migrate_mode);
#else
#define buffer_migrate_page NULL
#define buffer_migrate_page_norefs NULL
#endif

extern int setattr_prepare(struct dentry *, struct iattr *);
extern int inode_newsize_ok(const struct inode *, loff_t offset);
extern void setattr_copy(struct inode *inode, const struct iattr *attr);

extern int file_update_time(struct file *file);

static inline bool vma_is_dax(const struct vm_area_struct *vma)
{
	return vma->vm_file && IS_DAX(vma->vm_file->f_mapping->host);
}

static inline bool vma_is_fsdax(struct vm_area_struct *vma)
{
	struct inode *inode;

	if (!vma->vm_file)
		return false;
	if (!vma_is_dax(vma))
		return false;
	inode = file_inode(vma->vm_file);
	if (S_ISCHR(inode->i_mode))
		return false; /* device-dax */
	return true;
}

static inline int iocb_flags(struct file *file)
{
	int res = 0;
	if (file->f_flags & O_APPEND)
		res |= IOCB_APPEND;
	if (file->f_flags & O_DIRECT)
		res |= IOCB_DIRECT;
	if ((file->f_flags & O_DSYNC) || IS_SYNC(file->f_mapping->host))
		res |= IOCB_DSYNC;
	if (file->f_flags & __O_SYNC)
		res |= IOCB_SYNC;
	return res;
}

static inline int kiocb_set_rw_flags(struct kiocb *ki, rwf_t flags)
{
	int kiocb_flags = 0;

	/* make sure there's no overlap between RWF and private IOCB flags */
	BUILD_BUG_ON((__force int) RWF_SUPPORTED & IOCB_EVENTFD);

	if (!flags)
		return 0;
	if (unlikely(flags & ~RWF_SUPPORTED))
		return -EOPNOTSUPP;

	if (flags & RWF_NOWAIT) {
		if (!(ki->ki_filp->f_mode & FMODE_NOWAIT))
			return -EOPNOTSUPP;
		kiocb_flags |= IOCB_NOIO;
	}
	kiocb_flags |= (__force int) (flags & RWF_SUPPORTED);
	if (flags & RWF_SYNC)
		kiocb_flags |= IOCB_DSYNC;

	ki->ki_flags |= kiocb_flags;
	return 0;
}

static inline ino_t parent_ino(struct dentry *dentry)
{
	ino_t res;

	/*
	 * Don't strictly need d_lock here? If the parent ino could change
	 * then surely we'd have a deeper race in the caller?
	 */
	spin_lock(&dentry->d_lock);
	res = dentry->d_parent->d_inode->i_ino;
	spin_unlock(&dentry->d_lock);
	return res;
}

/* Transaction based IO helpers */

/*
 * An argresp is stored in an allocated page and holds the
 * size of the argument or response, along with its content
 */
struct simple_transaction_argresp {
	ssize_t size;
	char data[0];
};

#define SIMPLE_TRANSACTION_LIMIT (PAGE_SIZE - sizeof(struct simple_transaction_argresp))

char *simple_transaction_get(struct file *file, const char __user *buf,
				size_t size);
ssize_t simple_transaction_read(struct file *file, char __user *buf,
				size_t size, loff_t *pos);
int simple_transaction_release(struct inode *inode, struct file *file);

void simple_transaction_set(struct file *file, size_t n);

/*
 * simple attribute files
 *
 * These attributes behave similar to those in sysfs:
 *
 * Writing to an attribute immediately sets a value, an open file can be
 * written to multiple times.
 *
 * Reading from an attribute creates a buffer from the value that might get
 * read with multiple read calls. When the attribute has been read
 * completely, no further read calls are possible until the file is opened
 * again.
 *
 * All attributes contain a text representation of a numeric value
 * that are accessed with the get() and set() functions.
 */
#define DEFINE_SIMPLE_ATTRIBUTE(__fops, __get, __set, __fmt)		\
static int __fops ## _open(struct inode *inode, struct file *file)	\
{									\
	__simple_attr_check_format(__fmt, 0ull);			\
	return simple_attr_open(inode, file, __get, __set, __fmt);	\
}									\
static const struct file_operations __fops = {				\
	.owner	 = THIS_MODULE,						\
	.open	 = __fops ## _open,					\
	.release = simple_attr_release,					\
	.read	 = simple_attr_read,					\
	.write	 = simple_attr_write,					\
	.llseek	 = generic_file_llseek,					\
}

static inline __printf(1, 2)
void __simple_attr_check_format(const char *fmt, ...)
{
	/* don't do anything, just let the compiler check the arguments; */
}

int simple_attr_open(struct inode *inode, struct file *file,
		     int (*get)(void *, u64 *), int (*set)(void *, u64),
		     const char *fmt);
int simple_attr_release(struct inode *inode, struct file *file);
ssize_t simple_attr_read(struct file *file, char __user *buf,
			 size_t len, loff_t *ppos);
ssize_t simple_attr_write(struct file *file, const char __user *buf,
			  size_t len, loff_t *ppos);

struct ctl_table;
int proc_nr_files(struct ctl_table *table, int write,
		  void *buffer, size_t *lenp, loff_t *ppos);
int proc_nr_dentry(struct ctl_table *table, int write,
		  void *buffer, size_t *lenp, loff_t *ppos);
int proc_nr_inodes(struct ctl_table *table, int write,
		   void *buffer, size_t *lenp, loff_t *ppos);
int __init get_filesystem_list(char *buf);

#define __FMODE_EXEC		((__force int) FMODE_EXEC)
#define __FMODE_NONOTIFY	((__force int) FMODE_NONOTIFY)

#define ACC_MODE(x) ("\004\002\006\006"[(x)&O_ACCMODE])
#define OPEN_FMODE(flag) ((__force fmode_t)(((flag + 1) & O_ACCMODE) | \
					    (flag & __FMODE_NONOTIFY)))

static inline bool is_sxid(umode_t mode)
{
	return (mode & S_ISUID) || ((mode & S_ISGID) && (mode & S_IXGRP));
}

static inline int check_sticky(struct inode *dir, struct inode *inode)
{
	if (!(dir->i_mode & S_ISVTX))
		return 0;

	return __check_sticky(dir, inode);
}

static inline void inode_has_no_xattr(struct inode *inode)
{
	if (!is_sxid(inode->i_mode) && (inode->i_sb->s_flags & SB_NOSEC))
		inode->i_flags |= S_NOSEC;
}

static inline bool is_root_inode(struct inode *inode)
{
	return inode == inode->i_sb->s_root->d_inode;
}

static inline bool dir_emit(struct dir_context *ctx,
			    const char *name, int namelen,
			    u64 ino, unsigned type)
{
	return ctx->actor(ctx, name, namelen, ctx->pos, ino, type) == 0;
}
static inline bool dir_emit_dot(struct file *file, struct dir_context *ctx)
{
	return ctx->actor(ctx, ".", 1, ctx->pos,
			  file->f_path.dentry->d_inode->i_ino, DT_DIR) == 0;
}
static inline bool dir_emit_dotdot(struct file *file, struct dir_context *ctx)
{
	return ctx->actor(ctx, "..", 2, ctx->pos,
			  parent_ino(file->f_path.dentry), DT_DIR) == 0;
}
static inline bool dir_emit_dots(struct file *file, struct dir_context *ctx)
{
	if (ctx->pos == 0) {
		if (!dir_emit_dot(file, ctx))
			return false;
		ctx->pos = 1;
	}
	if (ctx->pos == 1) {
		if (!dir_emit_dotdot(file, ctx))
			return false;
		ctx->pos = 2;
	}
	return true;
}
static inline bool dir_relax(struct inode *inode)
{
	inode_unlock(inode);
	inode_lock(inode);
	return !IS_DEADDIR(inode);
}

static inline bool dir_relax_shared(struct inode *inode)
{
	inode_unlock_shared(inode);
	inode_lock_shared(inode);
	return !IS_DEADDIR(inode);
}

extern bool path_noexec(const struct path *path);
extern void inode_nohighmem(struct inode *inode);

/* mm/fadvise.c */
extern int vfs_fadvise(struct file *file, loff_t offset, loff_t len,
		       int advice);
extern int generic_fadvise(struct file *file, loff_t offset, loff_t len,
			   int advice);

int vfs_ioc_setflags_prepare(struct inode *inode, unsigned int oldflags,
			     unsigned int flags);

int vfs_ioc_fssetxattr_check(struct inode *inode, const struct fsxattr *old_fa,
			     struct fsxattr *fa);

static inline void simple_fill_fsxattr(struct fsxattr *fa, __u32 xflags)
{
	memset(fa, 0, sizeof(*fa));
	fa->fsx_xflags = xflags;
}

/*
 * Flush file data before changing attributes.  Caller must hold any locks
 * required to prevent further writes to this file until we're done setting
 * flags.
 */
static inline int inode_drain_writes(struct inode *inode)
{
	inode_dio_wait(inode);
	return filemap_write_and_wait(inode->i_mapping);
}

#endif /* _LINUX_FS_H */<|MERGE_RESOLUTION|>--- conflicted
+++ resolved
@@ -3217,11 +3217,9 @@
 extern int generic_ci_d_compare(const struct dentry *dentry, unsigned int len,
 				const char *str, const struct qstr *name);
 #endif
-<<<<<<< HEAD
+
 extern void generic_set_encrypted_ci_d_ops(struct inode *dir,
 					   struct dentry *dentry);
-=======
->>>>>>> 7a3daded
 
 #ifdef CONFIG_MIGRATION
 extern int buffer_migrate_page(struct address_space *,
