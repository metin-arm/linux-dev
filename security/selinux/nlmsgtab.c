// SPDX-License-Identifier: GPL-2.0-only
/*
 * Netlink message type permission tables, for user generated messages.
 *
 * Author: James Morris <jmorris@redhat.com>
 *
 * Copyright (C) 2004 Red Hat, Inc., James Morris <jmorris@redhat.com>
 */
#include <linux/types.h>
#include <linux/kernel.h>
#include <linux/netlink.h>
#include <linux/rtnetlink.h>
#include <linux/if.h>
#include <linux/inet_diag.h>
#include <linux/xfrm.h>
#include <linux/audit.h>
#include <linux/sock_diag.h>

#include "flask.h"
#include "av_permissions.h"
#include "security.h"

struct nlmsg_perm {
	u16	nlmsg_type;
	u32	perm;
};

<<<<<<< HEAD
static struct nlmsg_perm nlmsg_route_perms[] =
{
=======
static const struct nlmsg_perm nlmsg_route_perms[] = {
>>>>>>> efd1df19
	{ RTM_NEWLINK,		NETLINK_ROUTE_SOCKET__NLMSG_WRITE },
	{ RTM_DELLINK,		NETLINK_ROUTE_SOCKET__NLMSG_WRITE },
	{ RTM_GETLINK,		NETLINK_ROUTE_SOCKET__NLMSG_READ  },
	{ RTM_SETLINK,		NETLINK_ROUTE_SOCKET__NLMSG_WRITE },
	{ RTM_NEWADDR,		NETLINK_ROUTE_SOCKET__NLMSG_WRITE },
	{ RTM_DELADDR,		NETLINK_ROUTE_SOCKET__NLMSG_WRITE },
	{ RTM_GETADDR,		NETLINK_ROUTE_SOCKET__NLMSG_READ  },
	{ RTM_NEWROUTE,		NETLINK_ROUTE_SOCKET__NLMSG_WRITE },
	{ RTM_DELROUTE,		NETLINK_ROUTE_SOCKET__NLMSG_WRITE },
	{ RTM_GETROUTE,		NETLINK_ROUTE_SOCKET__NLMSG_READ  },
	{ RTM_NEWNEIGH,		NETLINK_ROUTE_SOCKET__NLMSG_WRITE },
	{ RTM_DELNEIGH,		NETLINK_ROUTE_SOCKET__NLMSG_WRITE },
	{ RTM_GETNEIGH,		NETLINK_ROUTE_SOCKET__NLMSG_READ  },
	{ RTM_NEWRULE,		NETLINK_ROUTE_SOCKET__NLMSG_WRITE },
	{ RTM_DELRULE,		NETLINK_ROUTE_SOCKET__NLMSG_WRITE },
	{ RTM_GETRULE,		NETLINK_ROUTE_SOCKET__NLMSG_READ  },
	{ RTM_NEWQDISC,		NETLINK_ROUTE_SOCKET__NLMSG_WRITE },
	{ RTM_DELQDISC,		NETLINK_ROUTE_SOCKET__NLMSG_WRITE },
	{ RTM_GETQDISC,		NETLINK_ROUTE_SOCKET__NLMSG_READ  },
	{ RTM_NEWTCLASS,	NETLINK_ROUTE_SOCKET__NLMSG_WRITE },
	{ RTM_DELTCLASS,	NETLINK_ROUTE_SOCKET__NLMSG_WRITE },
	{ RTM_GETTCLASS,	NETLINK_ROUTE_SOCKET__NLMSG_READ  },
	{ RTM_NEWTFILTER,	NETLINK_ROUTE_SOCKET__NLMSG_WRITE },
	{ RTM_DELTFILTER,	NETLINK_ROUTE_SOCKET__NLMSG_WRITE },
	{ RTM_GETTFILTER,	NETLINK_ROUTE_SOCKET__NLMSG_READ  },
	{ RTM_NEWACTION,	NETLINK_ROUTE_SOCKET__NLMSG_WRITE },
	{ RTM_DELACTION,	NETLINK_ROUTE_SOCKET__NLMSG_WRITE },
	{ RTM_GETACTION,	NETLINK_ROUTE_SOCKET__NLMSG_READ  },
	{ RTM_NEWPREFIX,	NETLINK_ROUTE_SOCKET__NLMSG_WRITE },
	{ RTM_GETMULTICAST,	NETLINK_ROUTE_SOCKET__NLMSG_READ  },
	{ RTM_GETANYCAST,	NETLINK_ROUTE_SOCKET__NLMSG_READ  },
	{ RTM_GETNEIGHTBL,	NETLINK_ROUTE_SOCKET__NLMSG_READ  },
	{ RTM_SETNEIGHTBL,	NETLINK_ROUTE_SOCKET__NLMSG_WRITE },
	{ RTM_NEWADDRLABEL,	NETLINK_ROUTE_SOCKET__NLMSG_WRITE },
	{ RTM_DELADDRLABEL,	NETLINK_ROUTE_SOCKET__NLMSG_WRITE },
	{ RTM_GETADDRLABEL,	NETLINK_ROUTE_SOCKET__NLMSG_READ  },
	{ RTM_GETDCB,		NETLINK_ROUTE_SOCKET__NLMSG_READ  },
	{ RTM_SETDCB,		NETLINK_ROUTE_SOCKET__NLMSG_WRITE },
	{ RTM_NEWNETCONF,	NETLINK_ROUTE_SOCKET__NLMSG_WRITE },
	{ RTM_DELNETCONF,	NETLINK_ROUTE_SOCKET__NLMSG_WRITE },
	{ RTM_GETNETCONF,	NETLINK_ROUTE_SOCKET__NLMSG_READ  },
	{ RTM_NEWMDB,		NETLINK_ROUTE_SOCKET__NLMSG_WRITE },
	{ RTM_DELMDB,		NETLINK_ROUTE_SOCKET__NLMSG_WRITE  },
	{ RTM_GETMDB,		NETLINK_ROUTE_SOCKET__NLMSG_READ  },
	{ RTM_NEWNSID,		NETLINK_ROUTE_SOCKET__NLMSG_WRITE },
	{ RTM_DELNSID,		NETLINK_ROUTE_SOCKET__NLMSG_READ  },
	{ RTM_GETNSID,		NETLINK_ROUTE_SOCKET__NLMSG_READ  },
	{ RTM_NEWSTATS,		NETLINK_ROUTE_SOCKET__NLMSG_READ },
	{ RTM_GETSTATS,		NETLINK_ROUTE_SOCKET__NLMSG_READ  },
	{ RTM_SETSTATS,		NETLINK_ROUTE_SOCKET__NLMSG_WRITE },
	{ RTM_NEWCACHEREPORT,	NETLINK_ROUTE_SOCKET__NLMSG_READ },
	{ RTM_NEWCHAIN,		NETLINK_ROUTE_SOCKET__NLMSG_WRITE },
	{ RTM_DELCHAIN,		NETLINK_ROUTE_SOCKET__NLMSG_WRITE },
	{ RTM_GETCHAIN,		NETLINK_ROUTE_SOCKET__NLMSG_READ  },
	{ RTM_NEWNEXTHOP,	NETLINK_ROUTE_SOCKET__NLMSG_WRITE },
	{ RTM_DELNEXTHOP,	NETLINK_ROUTE_SOCKET__NLMSG_WRITE },
	{ RTM_GETNEXTHOP,	NETLINK_ROUTE_SOCKET__NLMSG_READ  },
	{ RTM_NEWLINKPROP,	NETLINK_ROUTE_SOCKET__NLMSG_WRITE },
	{ RTM_DELLINKPROP,	NETLINK_ROUTE_SOCKET__NLMSG_WRITE },
	{ RTM_NEWVLAN,		NETLINK_ROUTE_SOCKET__NLMSG_WRITE },
	{ RTM_DELVLAN,		NETLINK_ROUTE_SOCKET__NLMSG_WRITE },
	{ RTM_GETVLAN,		NETLINK_ROUTE_SOCKET__NLMSG_READ  },
	{ RTM_NEWNEXTHOPBUCKET,	NETLINK_ROUTE_SOCKET__NLMSG_WRITE },
	{ RTM_DELNEXTHOPBUCKET,	NETLINK_ROUTE_SOCKET__NLMSG_WRITE },
	{ RTM_GETNEXTHOPBUCKET,	NETLINK_ROUTE_SOCKET__NLMSG_READ  },
	{ RTM_NEWTUNNEL,	NETLINK_ROUTE_SOCKET__NLMSG_WRITE },
	{ RTM_DELTUNNEL,	NETLINK_ROUTE_SOCKET__NLMSG_WRITE },
	{ RTM_GETTUNNEL,	NETLINK_ROUTE_SOCKET__NLMSG_READ  },
};

static const struct nlmsg_perm nlmsg_tcpdiag_perms[] = {
	{ TCPDIAG_GETSOCK,	NETLINK_TCPDIAG_SOCKET__NLMSG_READ },
	{ DCCPDIAG_GETSOCK,	NETLINK_TCPDIAG_SOCKET__NLMSG_READ },
	{ SOCK_DIAG_BY_FAMILY,	NETLINK_TCPDIAG_SOCKET__NLMSG_READ },
	{ SOCK_DESTROY,		NETLINK_TCPDIAG_SOCKET__NLMSG_WRITE },
};

static const struct nlmsg_perm nlmsg_xfrm_perms[] = {
	{ XFRM_MSG_NEWSA,	NETLINK_XFRM_SOCKET__NLMSG_WRITE },
	{ XFRM_MSG_DELSA,	NETLINK_XFRM_SOCKET__NLMSG_WRITE },
	{ XFRM_MSG_GETSA,	NETLINK_XFRM_SOCKET__NLMSG_READ  },
	{ XFRM_MSG_NEWPOLICY,	NETLINK_XFRM_SOCKET__NLMSG_WRITE },
	{ XFRM_MSG_DELPOLICY,	NETLINK_XFRM_SOCKET__NLMSG_WRITE },
	{ XFRM_MSG_GETPOLICY,	NETLINK_XFRM_SOCKET__NLMSG_READ  },
	{ XFRM_MSG_ALLOCSPI,	NETLINK_XFRM_SOCKET__NLMSG_WRITE },
	{ XFRM_MSG_ACQUIRE,	NETLINK_XFRM_SOCKET__NLMSG_WRITE },
	{ XFRM_MSG_EXPIRE,	NETLINK_XFRM_SOCKET__NLMSG_WRITE },
	{ XFRM_MSG_UPDPOLICY,	NETLINK_XFRM_SOCKET__NLMSG_WRITE },
	{ XFRM_MSG_UPDSA,	NETLINK_XFRM_SOCKET__NLMSG_WRITE },
	{ XFRM_MSG_POLEXPIRE,	NETLINK_XFRM_SOCKET__NLMSG_WRITE },
	{ XFRM_MSG_FLUSHSA,	NETLINK_XFRM_SOCKET__NLMSG_WRITE },
	{ XFRM_MSG_FLUSHPOLICY,	NETLINK_XFRM_SOCKET__NLMSG_WRITE },
	{ XFRM_MSG_NEWAE,	NETLINK_XFRM_SOCKET__NLMSG_WRITE },
	{ XFRM_MSG_GETAE,	NETLINK_XFRM_SOCKET__NLMSG_READ  },
	{ XFRM_MSG_REPORT,	NETLINK_XFRM_SOCKET__NLMSG_READ  },
	{ XFRM_MSG_MIGRATE,	NETLINK_XFRM_SOCKET__NLMSG_WRITE },
	{ XFRM_MSG_NEWSADINFO,	NETLINK_XFRM_SOCKET__NLMSG_READ  },
	{ XFRM_MSG_GETSADINFO,	NETLINK_XFRM_SOCKET__NLMSG_READ  },
	{ XFRM_MSG_NEWSPDINFO,	NETLINK_XFRM_SOCKET__NLMSG_WRITE },
	{ XFRM_MSG_GETSPDINFO,	NETLINK_XFRM_SOCKET__NLMSG_READ  },
	{ XFRM_MSG_MAPPING,	NETLINK_XFRM_SOCKET__NLMSG_READ  },
	{ XFRM_MSG_SETDEFAULT,	NETLINK_XFRM_SOCKET__NLMSG_WRITE },
	{ XFRM_MSG_GETDEFAULT,	NETLINK_XFRM_SOCKET__NLMSG_READ  },
};

static const struct nlmsg_perm nlmsg_audit_perms[] = {
	{ AUDIT_GET,		NETLINK_AUDIT_SOCKET__NLMSG_READ     },
	{ AUDIT_SET,		NETLINK_AUDIT_SOCKET__NLMSG_WRITE    },
	{ AUDIT_LIST,		NETLINK_AUDIT_SOCKET__NLMSG_READPRIV },
	{ AUDIT_ADD,		NETLINK_AUDIT_SOCKET__NLMSG_WRITE    },
	{ AUDIT_DEL,		NETLINK_AUDIT_SOCKET__NLMSG_WRITE    },
	{ AUDIT_LIST_RULES,	NETLINK_AUDIT_SOCKET__NLMSG_READPRIV },
	{ AUDIT_ADD_RULE,	NETLINK_AUDIT_SOCKET__NLMSG_WRITE    },
	{ AUDIT_DEL_RULE,	NETLINK_AUDIT_SOCKET__NLMSG_WRITE    },
	{ AUDIT_USER,		NETLINK_AUDIT_SOCKET__NLMSG_RELAY    },
	{ AUDIT_SIGNAL_INFO,	NETLINK_AUDIT_SOCKET__NLMSG_READ     },
	{ AUDIT_TRIM,		NETLINK_AUDIT_SOCKET__NLMSG_WRITE    },
	{ AUDIT_MAKE_EQUIV,	NETLINK_AUDIT_SOCKET__NLMSG_WRITE    },
	{ AUDIT_TTY_GET,	NETLINK_AUDIT_SOCKET__NLMSG_READ     },
	{ AUDIT_TTY_SET,	NETLINK_AUDIT_SOCKET__NLMSG_TTY_AUDIT	},
	{ AUDIT_GET_FEATURE,	NETLINK_AUDIT_SOCKET__NLMSG_READ     },
	{ AUDIT_SET_FEATURE,	NETLINK_AUDIT_SOCKET__NLMSG_WRITE    },
};


static int nlmsg_perm(u16 nlmsg_type, u32 *perm, const struct nlmsg_perm *tab, size_t tabsize)
{
	int i, err = -EINVAL;

	for (i = 0; i < tabsize/sizeof(struct nlmsg_perm); i++)
		if (nlmsg_type == tab[i].nlmsg_type) {
			*perm = tab[i].perm;
			err = 0;
			break;
		}

	return err;
}

int selinux_nlmsg_lookup(u16 sclass, u16 nlmsg_type, u32 *perm)
{
	int err = 0;

	switch (sclass) {
	case SECCLASS_NETLINK_ROUTE_SOCKET:
		/* RTM_MAX always points to RTM_SETxxxx, ie RTM_NEWxxx + 3.
		 * If the BUILD_BUG_ON() below fails you must update the
		 * structures at the top of this file with the new mappings
		 * before updating the BUILD_BUG_ON() macro!
		 */
		BUILD_BUG_ON(RTM_MAX != (RTM_NEWTUNNEL + 3));
		err = nlmsg_perm(nlmsg_type, perm, nlmsg_route_perms,
				 sizeof(nlmsg_route_perms));
		break;

	case SECCLASS_NETLINK_TCPDIAG_SOCKET:
		err = nlmsg_perm(nlmsg_type, perm, nlmsg_tcpdiag_perms,
				 sizeof(nlmsg_tcpdiag_perms));
		break;

	case SECCLASS_NETLINK_XFRM_SOCKET:
		/* If the BUILD_BUG_ON() below fails you must update the
		 * structures at the top of this file with the new mappings
		 * before updating the BUILD_BUG_ON() macro!
		 */
		BUILD_BUG_ON(XFRM_MSG_MAX != XFRM_MSG_GETDEFAULT);
		err = nlmsg_perm(nlmsg_type, perm, nlmsg_xfrm_perms,
				 sizeof(nlmsg_xfrm_perms));
		break;

	case SECCLASS_NETLINK_AUDIT_SOCKET:
		if ((nlmsg_type >= AUDIT_FIRST_USER_MSG &&
		     nlmsg_type <= AUDIT_LAST_USER_MSG) ||
		    (nlmsg_type >= AUDIT_FIRST_USER_MSG2 &&
		     nlmsg_type <= AUDIT_LAST_USER_MSG2)) {
			*perm = NETLINK_AUDIT_SOCKET__NLMSG_RELAY;
		} else {
			err = nlmsg_perm(nlmsg_type, perm, nlmsg_audit_perms,
					 sizeof(nlmsg_audit_perms));
		}
		break;

	/* No messaging from userspace, or class unknown/unhandled */
	default:
		err = -ENOENT;
		break;
	}

	return err;
}

static void nlmsg_set_perm_for_type(u32 perm, u16 type)
{
	int i;

	for (i = 0; i < ARRAY_SIZE(nlmsg_route_perms); i++) {
		if (nlmsg_route_perms[i].nlmsg_type == type) {
			nlmsg_route_perms[i].perm = perm;
			break;
		}
	}
}

/**
 * Use nlmsg_readpriv as the permission for RTM_GETLINK messages if the
 * netlink_route_getlink policy capability is set. Otherwise use nlmsg_read.
 * Similarly, use nlmsg_getneigh for RTM_GETNEIGH and RTM_GETNEIGHTBL if the
 * netlink_route_getneigh policy capability is set. Otherwise use nlmsg_read.
 */
void selinux_nlmsg_init(void)
{
	if (selinux_android_nlroute_getlink())
		nlmsg_set_perm_for_type(NETLINK_ROUTE_SOCKET__NLMSG_READPRIV,
					RTM_GETLINK);
	else
		nlmsg_set_perm_for_type(NETLINK_ROUTE_SOCKET__NLMSG_READ,
					RTM_GETLINK);

	if (selinux_android_nlroute_getneigh()) {
		nlmsg_set_perm_for_type(NETLINK_ROUTE_SOCKET__NLMSG_GETNEIGH,
					RTM_GETNEIGH);
		nlmsg_set_perm_for_type(NETLINK_ROUTE_SOCKET__NLMSG_GETNEIGH,
					RTM_GETNEIGHTBL);
	} else {
		nlmsg_set_perm_for_type(NETLINK_ROUTE_SOCKET__NLMSG_READ,
					RTM_GETNEIGH);
		nlmsg_set_perm_for_type(NETLINK_ROUTE_SOCKET__NLMSG_READ,
					RTM_GETNEIGHTBL);
	}
}<|MERGE_RESOLUTION|>--- conflicted
+++ resolved
@@ -25,12 +25,7 @@
 	u32	perm;
 };
 
-<<<<<<< HEAD
-static struct nlmsg_perm nlmsg_route_perms[] =
-{
-=======
-static const struct nlmsg_perm nlmsg_route_perms[] = {
->>>>>>> efd1df19
+static struct nlmsg_perm nlmsg_route_perms[] = {
 	{ RTM_NEWLINK,		NETLINK_ROUTE_SOCKET__NLMSG_WRITE },
 	{ RTM_DELLINK,		NETLINK_ROUTE_SOCKET__NLMSG_WRITE },
 	{ RTM_GETLINK,		NETLINK_ROUTE_SOCKET__NLMSG_READ  },
