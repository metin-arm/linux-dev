--- conflicted
+++ resolved
@@ -535,15 +535,12 @@
 
 	get_debugreg(dr6, 6);
 
-<<<<<<< HEAD
+	/* Catch kmemcheck conditions first of all! */
+	if ((dr6 & DR_STEP) && kmemcheck_trap(regs))
+		return;
+
 	/* DR6 may or may not be cleared by the CPU */
 	set_debugreg(0, 6);
-=======
-	/* Catch kmemcheck conditions first of all! */
-	if (condition & DR_STEP && kmemcheck_trap(regs))
-		return;
-
->>>>>>> 65795efb
 	/*
 	 * The processor cleared BTF, so don't mark that we need it set.
 	 */
