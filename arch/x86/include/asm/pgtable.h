#ifndef _ASM_X86_PGTABLE_H
#define _ASM_X86_PGTABLE_H

#include <asm/page.h>

#include <asm/pgtable_types.h>

/*
 * Macro to mark a page protection value as UC-
 */
#define pgprot_noncached(prot)					\
	((boot_cpu_data.x86 > 3)				\
	 ? (__pgprot(pgprot_val(prot) | _PAGE_CACHE_UC_MINUS))	\
	 : (prot))

#ifndef __ASSEMBLY__

/*
 * ZERO_PAGE is a global shared page that is always zero: used
 * for zero-mapped memory areas etc..
 */
extern unsigned long empty_zero_page[PAGE_SIZE / sizeof(unsigned long)];
#define ZERO_PAGE(vaddr) (virt_to_page(empty_zero_page))

extern spinlock_t pgd_lock;
extern struct list_head pgd_list;

#ifdef CONFIG_PARAVIRT
#include <asm/paravirt.h>
#else  /* !CONFIG_PARAVIRT */
#define set_pte(ptep, pte)		native_set_pte(ptep, pte)
#define set_pte_at(mm, addr, ptep, pte)	native_set_pte_at(mm, addr, ptep, pte)

<<<<<<< HEAD
#define set_pte_present(mm, addr, ptep, pte)				\
	native_set_pte_present(mm, addr, ptep, pte)
=======
>>>>>>> 0221c81b
#define set_pte_atomic(ptep, pte)					\
	native_set_pte_atomic(ptep, pte)

#define set_pmd(pmdp, pmd)		native_set_pmd(pmdp, pmd)

#ifndef __PAGETABLE_PUD_FOLDED
#define set_pgd(pgdp, pgd)		native_set_pgd(pgdp, pgd)
#define pgd_clear(pgd)			native_pgd_clear(pgd)
#endif

#ifndef set_pud
# define set_pud(pudp, pud)		native_set_pud(pudp, pud)
#endif

#ifndef __PAGETABLE_PMD_FOLDED
#define pud_clear(pud)			native_pud_clear(pud)
#endif

#define pte_clear(mm, addr, ptep)	native_pte_clear(mm, addr, ptep)
#define pmd_clear(pmd)			native_pmd_clear(pmd)

#define pte_update(mm, addr, ptep)              do { } while (0)
#define pte_update_defer(mm, addr, ptep)        do { } while (0)

static inline void __init paravirt_pagetable_setup_start(pgd_t *base)
{
	native_pagetable_setup_start(base);
}

static inline void __init paravirt_pagetable_setup_done(pgd_t *base)
{
	native_pagetable_setup_done(base);
}

#define pgd_val(x)	native_pgd_val(x)
#define __pgd(x)	native_make_pgd(x)

#ifndef __PAGETABLE_PUD_FOLDED
#define pud_val(x)	native_pud_val(x)
#define __pud(x)	native_make_pud(x)
#endif

#ifndef __PAGETABLE_PMD_FOLDED
#define pmd_val(x)	native_pmd_val(x)
#define __pmd(x)	native_make_pmd(x)
#endif

#define pte_val(x)	native_pte_val(x)
#define __pte(x)	native_make_pte(x)

#endif	/* CONFIG_PARAVIRT */

/*
 * The following only work if pte_present() is true.
 * Undefined behaviour if not..
 */
static inline int pte_dirty(pte_t pte)
{
	return pte_flags(pte) & _PAGE_DIRTY;
}

static inline int pte_young(pte_t pte)
{
	return pte_flags(pte) & _PAGE_ACCESSED;
}

static inline int pte_write(pte_t pte)
{
	return pte_flags(pte) & _PAGE_RW;
}

static inline int pte_file(pte_t pte)
{
	return pte_flags(pte) & _PAGE_FILE;
}

static inline int pte_huge(pte_t pte)
{
	return pte_flags(pte) & _PAGE_PSE;
}

static inline int pte_global(pte_t pte)
{
	return pte_flags(pte) & _PAGE_GLOBAL;
}

static inline int pte_exec(pte_t pte)
{
	return !(pte_flags(pte) & _PAGE_NX);
}

static inline int pte_special(pte_t pte)
{
	return pte_flags(pte) & _PAGE_SPECIAL;
}

static inline unsigned long pte_pfn(pte_t pte)
{
	return (pte_val(pte) & PTE_PFN_MASK) >> PAGE_SHIFT;
}

#define pte_page(pte)	pfn_to_page(pte_pfn(pte))

static inline int pmd_large(pmd_t pte)
{
	return (pmd_flags(pte) & (_PAGE_PSE | _PAGE_PRESENT)) ==
		(_PAGE_PSE | _PAGE_PRESENT);
}

static inline pte_t pte_set_flags(pte_t pte, pteval_t set)
{
	pteval_t v = native_pte_val(pte);

	return native_make_pte(v | set);
}

static inline pte_t pte_clear_flags(pte_t pte, pteval_t clear)
{
	pteval_t v = native_pte_val(pte);

	return native_make_pte(v & ~clear);
}

static inline pte_t pte_mkclean(pte_t pte)
{
	return pte_clear_flags(pte, _PAGE_DIRTY);
}

static inline pte_t pte_mkold(pte_t pte)
{
	return pte_clear_flags(pte, _PAGE_ACCESSED);
}

static inline pte_t pte_wrprotect(pte_t pte)
{
	return pte_clear_flags(pte, _PAGE_RW);
}

static inline pte_t pte_mkexec(pte_t pte)
{
	return pte_clear_flags(pte, _PAGE_NX);
}

static inline pte_t pte_mkdirty(pte_t pte)
{
	return pte_set_flags(pte, _PAGE_DIRTY);
}

static inline pte_t pte_mkyoung(pte_t pte)
{
	return pte_set_flags(pte, _PAGE_ACCESSED);
}

static inline pte_t pte_mkwrite(pte_t pte)
{
	return pte_set_flags(pte, _PAGE_RW);
}

static inline pte_t pte_mkhuge(pte_t pte)
{
	return pte_set_flags(pte, _PAGE_PSE);
}

static inline pte_t pte_clrhuge(pte_t pte)
{
	return pte_clear_flags(pte, _PAGE_PSE);
}

static inline pte_t pte_mkglobal(pte_t pte)
{
	return pte_set_flags(pte, _PAGE_GLOBAL);
}

static inline pte_t pte_clrglobal(pte_t pte)
{
	return pte_clear_flags(pte, _PAGE_GLOBAL);
}

static inline pte_t pte_mkspecial(pte_t pte)
{
	return pte_set_flags(pte, _PAGE_SPECIAL);
}

/*
 * Mask out unsupported bits in a present pgprot.  Non-present pgprots
 * can use those bits for other purposes, so leave them be.
 */
static inline pgprotval_t massage_pgprot(pgprot_t pgprot)
{
	pgprotval_t protval = pgprot_val(pgprot);

	if (protval & _PAGE_PRESENT)
		protval &= __supported_pte_mask;

	return protval;
}

static inline pte_t pfn_pte(unsigned long page_nr, pgprot_t pgprot)
{
	return __pte(((phys_addr_t)page_nr << PAGE_SHIFT) |
		     massage_pgprot(pgprot));
}

static inline pmd_t pfn_pmd(unsigned long page_nr, pgprot_t pgprot)
{
	return __pmd(((phys_addr_t)page_nr << PAGE_SHIFT) |
		     massage_pgprot(pgprot));
}

static inline pte_t pte_modify(pte_t pte, pgprot_t newprot)
{
	pteval_t val = pte_val(pte);

	/*
	 * Chop off the NX bit (if present), and add the NX portion of
	 * the newprot (if present):
	 */
	val &= _PAGE_CHG_MASK;
	val |= massage_pgprot(newprot) & ~_PAGE_CHG_MASK;

	return __pte(val);
}

/* mprotect needs to preserve PAT bits when updating vm_page_prot */
#define pgprot_modify pgprot_modify
static inline pgprot_t pgprot_modify(pgprot_t oldprot, pgprot_t newprot)
{
	pgprotval_t preservebits = pgprot_val(oldprot) & _PAGE_CHG_MASK;
	pgprotval_t addbits = pgprot_val(newprot);
	return __pgprot(preservebits | addbits);
}

#define pte_pgprot(x) __pgprot(pte_flags(x) & PTE_FLAGS_MASK)

#define canon_pgprot(p) __pgprot(massage_pgprot(p))

static inline int is_new_memtype_allowed(unsigned long flags,
						unsigned long new_flags)
{
	/*
	 * Certain new memtypes are not allowed with certain
	 * requested memtype:
	 * - request is uncached, return cannot be write-back
	 * - request is write-combine, return cannot be write-back
	 */
	if ((flags == _PAGE_CACHE_UC_MINUS &&
	     new_flags == _PAGE_CACHE_WB) ||
	    (flags == _PAGE_CACHE_WC &&
	     new_flags == _PAGE_CACHE_WB)) {
		return 0;
	}

	return 1;
}

<<<<<<< HEAD
=======
pmd_t *populate_extra_pmd(unsigned long vaddr);
pte_t *populate_extra_pte(unsigned long vaddr);
>>>>>>> 0221c81b
#endif	/* __ASSEMBLY__ */

#ifdef CONFIG_X86_32
# include "pgtable_32.h"
#else
# include "pgtable_64.h"
#endif

#ifndef __ASSEMBLY__
#include <linux/mm_types.h>

static inline int pte_none(pte_t pte)
{
	return !pte.pte;
}

#define __HAVE_ARCH_PTE_SAME
static inline int pte_same(pte_t a, pte_t b)
{
	return a.pte == b.pte;
}

static inline int pte_present(pte_t a)
{
	return pte_flags(a) & (_PAGE_PRESENT | _PAGE_PROTNONE);
}

static inline int pmd_present(pmd_t pmd)
{
	return pmd_flags(pmd) & _PAGE_PRESENT;
}

static inline int pmd_none(pmd_t pmd)
{
	/* Only check low word on 32-bit platforms, since it might be
	   out of sync with upper half. */
	return (unsigned long)native_pmd_val(pmd) == 0;
}

static inline unsigned long pmd_page_vaddr(pmd_t pmd)
{
	return (unsigned long)__va(pmd_val(pmd) & PTE_PFN_MASK);
}

/*
 * Currently stuck as a macro due to indirect forward reference to
 * linux/mmzone.h's __section_mem_map_addr() definition:
 */
#define pmd_page(pmd)	pfn_to_page(pmd_val(pmd) >> PAGE_SHIFT)

/*
 * the pmd page can be thought of an array like this: pmd_t[PTRS_PER_PMD]
 *
 * this macro returns the index of the entry in the pmd page which would
 * control the given virtual address
 */
static inline unsigned pmd_index(unsigned long address)
{
	return (address >> PMD_SHIFT) & (PTRS_PER_PMD - 1);
}

/*
 * Conversion functions: convert a page and protection to a page entry,
 * and a page entry and page directory to the page they refer to.
 *
 * (Currently stuck as a macro because of indirect forward reference
 * to linux/mm.h:page_to_nid())
 */
#define mk_pte(page, pgprot)   pfn_pte(page_to_pfn(page), (pgprot))

/*
 * the pte page can be thought of an array like this: pte_t[PTRS_PER_PTE]
 *
 * this function returns the index of the entry in the pte page which would
 * control the given virtual address
 */
static inline unsigned pte_index(unsigned long address)
{
	return (address >> PAGE_SHIFT) & (PTRS_PER_PTE - 1);
}

static inline pte_t *pte_offset_kernel(pmd_t *pmd, unsigned long address)
{
	return (pte_t *)pmd_page_vaddr(*pmd) + pte_index(address);
}

static inline int pmd_bad(pmd_t pmd)
{
	return (pmd_flags(pmd) & ~_PAGE_USER) != _KERNPG_TABLE;
}

static inline unsigned long pages_to_mb(unsigned long npg)
{
	return npg >> (20 - PAGE_SHIFT);
}

#define io_remap_pfn_range(vma, vaddr, pfn, size, prot)	\
	remap_pfn_range(vma, vaddr, pfn, size, prot)

#if PAGETABLE_LEVELS > 2
static inline int pud_none(pud_t pud)
{
	return native_pud_val(pud) == 0;
}

static inline int pud_present(pud_t pud)
{
	return pud_flags(pud) & _PAGE_PRESENT;
}

static inline unsigned long pud_page_vaddr(pud_t pud)
{
	return (unsigned long)__va((unsigned long)pud_val(pud) & PTE_PFN_MASK);
}

/*
 * Currently stuck as a macro due to indirect forward reference to
 * linux/mmzone.h's __section_mem_map_addr() definition:
 */
#define pud_page(pud)		pfn_to_page(pud_val(pud) >> PAGE_SHIFT)

/* Find an entry in the second-level page table.. */
static inline pmd_t *pmd_offset(pud_t *pud, unsigned long address)
{
	return (pmd_t *)pud_page_vaddr(*pud) + pmd_index(address);
}

static inline unsigned long pmd_pfn(pmd_t pmd)
{
	return (pmd_val(pmd) & PTE_PFN_MASK) >> PAGE_SHIFT;
}

static inline int pud_large(pud_t pud)
{
	return (pud_val(pud) & (_PAGE_PSE | _PAGE_PRESENT)) ==
		(_PAGE_PSE | _PAGE_PRESENT);
}

static inline int pud_bad(pud_t pud)
{
	return (pud_flags(pud) & ~(_KERNPG_TABLE | _PAGE_USER)) != 0;
}
#else
static inline int pud_large(pud_t pud)
{
	return 0;
}
#endif	/* PAGETABLE_LEVELS > 2 */

#if PAGETABLE_LEVELS > 3
static inline int pgd_present(pgd_t pgd)
{
	return pgd_flags(pgd) & _PAGE_PRESENT;
}

static inline unsigned long pgd_page_vaddr(pgd_t pgd)
{
	return (unsigned long)__va((unsigned long)pgd_val(pgd) & PTE_PFN_MASK);
}

/*
 * Currently stuck as a macro due to indirect forward reference to
 * linux/mmzone.h's __section_mem_map_addr() definition:
 */
#define pgd_page(pgd)		pfn_to_page(pgd_val(pgd) >> PAGE_SHIFT)

/* to find an entry in a page-table-directory. */
static inline unsigned pud_index(unsigned long address)
{
	return (address >> PUD_SHIFT) & (PTRS_PER_PUD - 1);
}

static inline pud_t *pud_offset(pgd_t *pgd, unsigned long address)
{
	return (pud_t *)pgd_page_vaddr(*pgd) + pud_index(address);
}

static inline int pgd_bad(pgd_t pgd)
{
	return (pgd_flags(pgd) & ~_PAGE_USER) != _KERNPG_TABLE;
}

static inline int pgd_none(pgd_t pgd)
{
	return !native_pgd_val(pgd);
}
#endif	/* PAGETABLE_LEVELS > 3 */

#endif	/* __ASSEMBLY__ */

/*
 * the pgd page can be thought of an array like this: pgd_t[PTRS_PER_PGD]
 *
 * this macro returns the index of the entry in the pgd page which would
 * control the given virtual address
 */
#define pgd_index(address) (((address) >> PGDIR_SHIFT) & (PTRS_PER_PGD - 1))

/*
 * pgd_offset() returns a (pgd_t *)
 * pgd_index() is used get the offset into the pgd page's array of pgd_t's;
 */
#define pgd_offset(mm, address) ((mm)->pgd + pgd_index((address)))
/*
 * a shortcut which implies the use of the kernel's pgd, instead
 * of a process's
 */
#define pgd_offset_k(address) pgd_offset(&init_mm, (address))


#define KERNEL_PGD_BOUNDARY	pgd_index(PAGE_OFFSET)
#define KERNEL_PGD_PTRS		(PTRS_PER_PGD - KERNEL_PGD_BOUNDARY)

#ifndef __ASSEMBLY__

/* local pte updates need not use xchg for locking */
static inline pte_t native_local_ptep_get_and_clear(pte_t *ptep)
{
	pte_t res = *ptep;

	/* Pure native function needs no input for mm, addr */
	native_pte_clear(NULL, 0, ptep);
	return res;
}

static inline void native_set_pte_at(struct mm_struct *mm, unsigned long addr,
				     pte_t *ptep , pte_t pte)
{
	native_set_pte(ptep, pte);
}

#ifndef CONFIG_PARAVIRT
/*
 * Rules for using pte_update - it must be called after any PTE update which
 * has not been done using the set_pte / clear_pte interfaces.  It is used by
 * shadow mode hypervisors to resynchronize the shadow page tables.  Kernel PTE
 * updates should either be sets, clears, or set_pte_atomic for P->P
 * transitions, which means this hook should only be called for user PTEs.
 * This hook implies a P->P protection or access change has taken place, which
 * requires a subsequent TLB flush.  The notification can optionally be delayed
 * until the TLB flush event by using the pte_update_defer form of the
 * interface, but care must be taken to assure that the flush happens while
 * still holding the same page table lock so that the shadow and primary pages
 * do not become out of sync on SMP.
 */
#define pte_update(mm, addr, ptep)		do { } while (0)
#define pte_update_defer(mm, addr, ptep)	do { } while (0)
#endif

/*
 * We only update the dirty/accessed state if we set
 * the dirty bit by hand in the kernel, since the hardware
 * will do the accessed bit for us, and we don't want to
 * race with other CPU's that might be updating the dirty
 * bit at the same time.
 */
struct vm_area_struct;

#define  __HAVE_ARCH_PTEP_SET_ACCESS_FLAGS
extern int ptep_set_access_flags(struct vm_area_struct *vma,
				 unsigned long address, pte_t *ptep,
				 pte_t entry, int dirty);

#define __HAVE_ARCH_PTEP_TEST_AND_CLEAR_YOUNG
extern int ptep_test_and_clear_young(struct vm_area_struct *vma,
				     unsigned long addr, pte_t *ptep);

#define __HAVE_ARCH_PTEP_CLEAR_YOUNG_FLUSH
extern int ptep_clear_flush_young(struct vm_area_struct *vma,
				  unsigned long address, pte_t *ptep);

#define __HAVE_ARCH_PTEP_GET_AND_CLEAR
static inline pte_t ptep_get_and_clear(struct mm_struct *mm, unsigned long addr,
				       pte_t *ptep)
{
	pte_t pte = native_ptep_get_and_clear(ptep);
	pte_update(mm, addr, ptep);
	return pte;
}

#define __HAVE_ARCH_PTEP_GET_AND_CLEAR_FULL
static inline pte_t ptep_get_and_clear_full(struct mm_struct *mm,
					    unsigned long addr, pte_t *ptep,
					    int full)
{
	pte_t pte;
	if (full) {
		/*
		 * Full address destruction in progress; paravirt does not
		 * care about updates and native needs no locking
		 */
		pte = native_local_ptep_get_and_clear(ptep);
	} else {
		pte = ptep_get_and_clear(mm, addr, ptep);
	}
	return pte;
}

#define __HAVE_ARCH_PTEP_SET_WRPROTECT
static inline void ptep_set_wrprotect(struct mm_struct *mm,
				      unsigned long addr, pte_t *ptep)
{
	clear_bit(_PAGE_BIT_RW, (unsigned long *)&ptep->pte);
	pte_update(mm, addr, ptep);
}

/*
 * clone_pgd_range(pgd_t *dst, pgd_t *src, int count);
 *
 *  dst - pointer to pgd range anwhere on a pgd page
 *  src - ""
 *  count - the number of pgds to copy.
 *
 * dst and src can be on the same page, but the range must not overlap,
 * and must not cross a page boundary.
 */
static inline void clone_pgd_range(pgd_t *dst, pgd_t *src, int count)
{
       memcpy(dst, src, count * sizeof(pgd_t));
}


#include <asm-generic/pgtable.h>
#endif	/* __ASSEMBLY__ */

#endif /* _ASM_X86_PGTABLE_H */<|MERGE_RESOLUTION|>--- conflicted
+++ resolved
@@ -31,11 +31,6 @@
 #define set_pte(ptep, pte)		native_set_pte(ptep, pte)
 #define set_pte_at(mm, addr, ptep, pte)	native_set_pte_at(mm, addr, ptep, pte)
 
-<<<<<<< HEAD
-#define set_pte_present(mm, addr, ptep, pte)				\
-	native_set_pte_present(mm, addr, ptep, pte)
-=======
->>>>>>> 0221c81b
 #define set_pte_atomic(ptep, pte)					\
 	native_set_pte_atomic(ptep, pte)
 
@@ -291,11 +286,8 @@
 	return 1;
 }
 
-<<<<<<< HEAD
-=======
 pmd_t *populate_extra_pmd(unsigned long vaddr);
 pte_t *populate_extra_pte(unsigned long vaddr);
->>>>>>> 0221c81b
 #endif	/* __ASSEMBLY__ */
 
 #ifdef CONFIG_X86_32
