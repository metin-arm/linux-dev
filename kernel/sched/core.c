// SPDX-License-Identifier: GPL-2.0-only
/*
 *  kernel/sched/core.c
 *
 *  Core kernel scheduler code and related syscalls
 *
 *  Copyright (C) 1991-2002  Linus Torvalds
 */
#define CREATE_TRACE_POINTS
#include <trace/events/sched.h>
#undef CREATE_TRACE_POINTS

#include "sched.h"

#include <linux/nospec.h>
#include <linux/blkdev.h>
#include <linux/kcov.h>
#include <linux/scs.h>

#include <asm/switch_to.h>
#include <asm/tlb.h>

#include "../workqueue_internal.h"
#include "../../fs/io-wq.h"
#include "../smpboot.h"

#include "pelt.h"
#include "smp.h"

#include <trace/hooks/sched.h>
#include <trace/hooks/dtask.h>

/*
 * Export tracepoints that act as a bare tracehook (ie: have no trace event
 * associated with them) to allow external modules to probe them.
 */
EXPORT_TRACEPOINT_SYMBOL_GPL(pelt_cfs_tp);
EXPORT_TRACEPOINT_SYMBOL_GPL(pelt_rt_tp);
EXPORT_TRACEPOINT_SYMBOL_GPL(pelt_dl_tp);
EXPORT_TRACEPOINT_SYMBOL_GPL(pelt_irq_tp);
EXPORT_TRACEPOINT_SYMBOL_GPL(pelt_se_tp);
EXPORT_TRACEPOINT_SYMBOL_GPL(sched_cpu_capacity_tp);
EXPORT_TRACEPOINT_SYMBOL_GPL(sched_overutilized_tp);
EXPORT_TRACEPOINT_SYMBOL_GPL(sched_util_est_cfs_tp);
EXPORT_TRACEPOINT_SYMBOL_GPL(sched_util_est_se_tp);
EXPORT_TRACEPOINT_SYMBOL_GPL(sched_update_nr_running_tp);
EXPORT_TRACEPOINT_SYMBOL_GPL(sched_switch);

DEFINE_PER_CPU_SHARED_ALIGNED(struct rq, runqueues);
EXPORT_SYMBOL_GPL(runqueues);

#ifdef CONFIG_SCHED_DEBUG
/*
 * Debugging: various feature bits
 *
 * If SCHED_DEBUG is disabled, each compilation unit has its own copy of
 * sysctl_sched_features, defined in sched.h, to allow constants propagation
 * at compile time and compiler optimization based on features default.
 */
#define SCHED_FEAT(name, enabled)	\
	(1UL << __SCHED_FEAT_##name) * enabled |
const_debug unsigned int sysctl_sched_features =
#include "features.h"
	0;
EXPORT_SYMBOL_GPL(sysctl_sched_features);
#undef SCHED_FEAT

/*
 * Print a warning if need_resched is set for the given duration (if
 * LATENCY_WARN is enabled).
 *
 * If sysctl_resched_latency_warn_once is set, only one warning will be shown
 * per boot.
 */
__read_mostly int sysctl_resched_latency_warn_ms = 100;
__read_mostly int sysctl_resched_latency_warn_once = 1;
#endif /* CONFIG_SCHED_DEBUG */

/*
 * Number of tasks to iterate in a single balance run.
 * Limited because this is done with IRQs disabled.
 */
#ifdef CONFIG_PREEMPT_RT
const_debug unsigned int sysctl_sched_nr_migrate = 8;
#else
const_debug unsigned int sysctl_sched_nr_migrate = 32;
#endif

/*
 * period over which we measure -rt task CPU usage in us.
 * default: 1s
 */
unsigned int sysctl_sched_rt_period = 1000000;

__read_mostly int scheduler_running;

#ifdef CONFIG_SCHED_CORE

DEFINE_STATIC_KEY_FALSE(__sched_core_enabled);

/* kernel prio, less is more */
static inline int __task_prio(struct task_struct *p)
{
	if (p->sched_class == &stop_sched_class) /* trumps deadline */
		return -2;

	if (rt_prio(p->prio)) /* includes deadline */
		return p->prio; /* [-1, 99] */

	if (p->sched_class == &idle_sched_class)
		return MAX_RT_PRIO + NICE_WIDTH; /* 140 */

	return MAX_RT_PRIO + MAX_NICE; /* 120, squash fair */
}

/*
 * l(a,b)
 * le(a,b) := !l(b,a)
 * g(a,b)  := l(b,a)
 * ge(a,b) := !l(a,b)
 */

/* real prio, less is less */
static inline bool prio_less(struct task_struct *a, struct task_struct *b, bool in_fi)
{

	int pa = __task_prio(a), pb = __task_prio(b);

	if (-pa < -pb)
		return true;

	if (-pb < -pa)
		return false;

	if (pa == -1) /* dl_prio() doesn't work because of stop_class above */
		return !dl_time_before(a->dl.deadline, b->dl.deadline);

	if (pa == MAX_RT_PRIO + MAX_NICE)	/* fair */
		return cfs_prio_less(a, b, in_fi);

	return false;
}

static inline bool __sched_core_less(struct task_struct *a, struct task_struct *b)
{
	if (a->core_cookie < b->core_cookie)
		return true;

	if (a->core_cookie > b->core_cookie)
		return false;

	/* flip prio, so high prio is leftmost */
	if (prio_less(b, a, task_rq(a)->core->core_forceidle))
		return true;

	return false;
}

#define __node_2_sc(node) rb_entry((node), struct task_struct, core_node)

static inline bool rb_sched_core_less(struct rb_node *a, const struct rb_node *b)
{
	return __sched_core_less(__node_2_sc(a), __node_2_sc(b));
}

static inline int rb_sched_core_cmp(const void *key, const struct rb_node *node)
{
	const struct task_struct *p = __node_2_sc(node);
	unsigned long cookie = (unsigned long)key;

	if (cookie < p->core_cookie)
		return -1;

	if (cookie > p->core_cookie)
		return 1;

	return 0;
}

void sched_core_enqueue(struct rq *rq, struct task_struct *p)
{
	rq->core->core_task_seq++;

	if (!p->core_cookie)
		return;

	rb_add(&p->core_node, &rq->core_tree, rb_sched_core_less);
}

void sched_core_dequeue(struct rq *rq, struct task_struct *p)
{
	rq->core->core_task_seq++;

	if (!sched_core_enqueued(p))
		return;

	rb_erase(&p->core_node, &rq->core_tree);
	RB_CLEAR_NODE(&p->core_node);
}

/*
 * Find left-most (aka, highest priority) task matching @cookie.
 */
static struct task_struct *sched_core_find(struct rq *rq, unsigned long cookie)
{
	struct rb_node *node;

	node = rb_find_first((void *)cookie, &rq->core_tree, rb_sched_core_cmp);
	/*
	 * The idle task always matches any cookie!
	 */
	if (!node)
		return idle_sched_class.pick_task(rq);

	return __node_2_sc(node);
}

static struct task_struct *sched_core_next(struct task_struct *p, unsigned long cookie)
{
	struct rb_node *node = &p->core_node;

	node = rb_next(node);
	if (!node)
		return NULL;

	p = container_of(node, struct task_struct, core_node);
	if (p->core_cookie != cookie)
		return NULL;

	return p;
}

/*
 * Magic required such that:
 *
 *	raw_spin_rq_lock(rq);
 *	...
 *	raw_spin_rq_unlock(rq);
 *
 * ends up locking and unlocking the _same_ lock, and all CPUs
 * always agree on what rq has what lock.
 *
 * XXX entirely possible to selectively enable cores, don't bother for now.
 */

static DEFINE_MUTEX(sched_core_mutex);
static atomic_t sched_core_count;
static struct cpumask sched_core_mask;

static void sched_core_lock(int cpu, unsigned long *flags)
{
	const struct cpumask *smt_mask = cpu_smt_mask(cpu);
	int t, i = 0;

	local_irq_save(*flags);
	for_each_cpu(t, smt_mask)
		raw_spin_lock_nested(&cpu_rq(t)->__lock, i++);
}

static void sched_core_unlock(int cpu, unsigned long *flags)
{
	const struct cpumask *smt_mask = cpu_smt_mask(cpu);
	int t;

	for_each_cpu(t, smt_mask)
		raw_spin_unlock(&cpu_rq(t)->__lock);
	local_irq_restore(*flags);
}

static void __sched_core_flip(bool enabled)
{
	unsigned long flags;
	int cpu, t;

	cpus_read_lock();

	/*
	 * Toggle the online cores, one by one.
	 */
	cpumask_copy(&sched_core_mask, cpu_online_mask);
	for_each_cpu(cpu, &sched_core_mask) {
		const struct cpumask *smt_mask = cpu_smt_mask(cpu);

		sched_core_lock(cpu, &flags);

		for_each_cpu(t, smt_mask)
			cpu_rq(t)->core_enabled = enabled;

		sched_core_unlock(cpu, &flags);

		cpumask_andnot(&sched_core_mask, &sched_core_mask, smt_mask);
	}

	/*
	 * Toggle the offline CPUs.
	 */
	cpumask_copy(&sched_core_mask, cpu_possible_mask);
	cpumask_andnot(&sched_core_mask, &sched_core_mask, cpu_online_mask);

	for_each_cpu(cpu, &sched_core_mask)
		cpu_rq(cpu)->core_enabled = enabled;

	cpus_read_unlock();
}

static void sched_core_assert_empty(void)
{
	int cpu;

	for_each_possible_cpu(cpu)
		WARN_ON_ONCE(!RB_EMPTY_ROOT(&cpu_rq(cpu)->core_tree));
}

static void __sched_core_enable(void)
{
	static_branch_enable(&__sched_core_enabled);
	/*
	 * Ensure all previous instances of raw_spin_rq_*lock() have finished
	 * and future ones will observe !sched_core_disabled().
	 */
	synchronize_rcu();
	__sched_core_flip(true);
	sched_core_assert_empty();
}

static void __sched_core_disable(void)
{
	sched_core_assert_empty();
	__sched_core_flip(false);
	static_branch_disable(&__sched_core_enabled);
}

void sched_core_get(void)
{
	if (atomic_inc_not_zero(&sched_core_count))
		return;

	mutex_lock(&sched_core_mutex);
	if (!atomic_read(&sched_core_count))
		__sched_core_enable();

	smp_mb__before_atomic();
	atomic_inc(&sched_core_count);
	mutex_unlock(&sched_core_mutex);
}

static void __sched_core_put(struct work_struct *work)
{
	if (atomic_dec_and_mutex_lock(&sched_core_count, &sched_core_mutex)) {
		__sched_core_disable();
		mutex_unlock(&sched_core_mutex);
	}
}

void sched_core_put(void)
{
	static DECLARE_WORK(_work, __sched_core_put);

	/*
	 * "There can be only one"
	 *
	 * Either this is the last one, or we don't actually need to do any
	 * 'work'. If it is the last *again*, we rely on
	 * WORK_STRUCT_PENDING_BIT.
	 */
	if (!atomic_add_unless(&sched_core_count, -1, 1))
		schedule_work(&_work);
}

#else /* !CONFIG_SCHED_CORE */

static inline void sched_core_enqueue(struct rq *rq, struct task_struct *p) { }
static inline void sched_core_dequeue(struct rq *rq, struct task_struct *p) { }

#endif /* CONFIG_SCHED_CORE */

/*
 * part of the period that we allow rt tasks to run in us.
 * default: 0.95s
 */
int sysctl_sched_rt_runtime = 950000;


/*
 * Serialization rules:
 *
 * Lock order:
 *
 *   p->pi_lock
 *     rq->lock
 *       hrtimer_cpu_base->lock (hrtimer_start() for bandwidth controls)
 *
 *  rq1->lock
 *    rq2->lock  where: rq1 < rq2
 *
 * Regular state:
 *
 * Normal scheduling state is serialized by rq->lock. __schedule() takes the
 * local CPU's rq->lock, it optionally removes the task from the runqueue and
 * always looks at the local rq data structures to find the most eligible task
 * to run next.
 *
 * Task enqueue is also under rq->lock, possibly taken from another CPU.
 * Wakeups from another LLC domain might use an IPI to transfer the enqueue to
 * the local CPU to avoid bouncing the runqueue state around [ see
 * ttwu_queue_wakelist() ]
 *
 * Task wakeup, specifically wakeups that involve migration, are horribly
 * complicated to avoid having to take two rq->locks.
 *
 * Special state:
 *
 * System-calls and anything external will use task_rq_lock() which acquires
 * both p->pi_lock and rq->lock. As a consequence the state they change is
 * stable while holding either lock:
 *
 *  - sched_setaffinity()/
 *    set_cpus_allowed_ptr():	p->cpus_ptr, p->nr_cpus_allowed
 *  - set_user_nice():		p->se.load, p->*prio
 *  - __sched_setscheduler():	p->sched_class, p->policy, p->*prio,
 *				p->se.load, p->rt_priority,
 *				p->dl.dl_{runtime, deadline, period, flags, bw, density}
 *  - sched_setnuma():		p->numa_preferred_nid
 *  - sched_move_task()/
 *    cpu_cgroup_fork():	p->sched_task_group
 *  - uclamp_update_active()	p->uclamp*
 *
 * p->state <- TASK_*:
 *
 *   is changed locklessly using set_current_state(), __set_current_state() or
 *   set_special_state(), see their respective comments, or by
 *   try_to_wake_up(). This latter uses p->pi_lock to serialize against
 *   concurrent self.
 *
 * p->on_rq <- { 0, 1 = TASK_ON_RQ_QUEUED, 2 = TASK_ON_RQ_MIGRATING }:
 *
 *   is set by activate_task() and cleared by deactivate_task(), under
 *   rq->lock. Non-zero indicates the task is runnable, the special
 *   ON_RQ_MIGRATING state is used for migration without holding both
 *   rq->locks. It indicates task_cpu() is not stable, see task_rq_lock().
 *
 * p->on_cpu <- { 0, 1 }:
 *
 *   is set by prepare_task() and cleared by finish_task() such that it will be
 *   set before p is scheduled-in and cleared after p is scheduled-out, both
 *   under rq->lock. Non-zero indicates the task is running on its CPU.
 *
 *   [ The astute reader will observe that it is possible for two tasks on one
 *     CPU to have ->on_cpu = 1 at the same time. ]
 *
 * task_cpu(p): is changed by set_task_cpu(), the rules are:
 *
 *  - Don't call set_task_cpu() on a blocked task:
 *
 *    We don't care what CPU we're not running on, this simplifies hotplug,
 *    the CPU assignment of blocked tasks isn't required to be valid.
 *
 *  - for try_to_wake_up(), called under p->pi_lock:
 *
 *    This allows try_to_wake_up() to only take one rq->lock, see its comment.
 *
 *  - for migration called under rq->lock:
 *    [ see task_on_rq_migrating() in task_rq_lock() ]
 *
 *    o move_queued_task()
 *    o detach_task()
 *
 *  - for migration called under double_rq_lock():
 *
 *    o __migrate_swap_task()
 *    o push_rt_task() / pull_rt_task()
 *    o push_dl_task() / pull_dl_task()
 *    o dl_task_offline_migration()
 *
 */

void raw_spin_rq_lock_nested(struct rq *rq, int subclass)
{
	raw_spinlock_t *lock;

	/* Matches synchronize_rcu() in __sched_core_enable() */
	preempt_disable();
	if (sched_core_disabled()) {
		raw_spin_lock_nested(&rq->__lock, subclass);
		/* preempt_count *MUST* be > 1 */
		preempt_enable_no_resched();
		return;
	}

	for (;;) {
		lock = __rq_lockp(rq);
		raw_spin_lock_nested(lock, subclass);
		if (likely(lock == __rq_lockp(rq))) {
			/* preempt_count *MUST* be > 1 */
			preempt_enable_no_resched();
			return;
		}
		raw_spin_unlock(lock);
	}
}
EXPORT_SYMBOL_GPL(raw_spin_rq_lock_nested);

bool raw_spin_rq_trylock(struct rq *rq)
{
	raw_spinlock_t *lock;
	bool ret;

	/* Matches synchronize_rcu() in __sched_core_enable() */
	preempt_disable();
	if (sched_core_disabled()) {
		ret = raw_spin_trylock(&rq->__lock);
		preempt_enable();
		return ret;
	}

	for (;;) {
		lock = __rq_lockp(rq);
		ret = raw_spin_trylock(lock);
		if (!ret || (likely(lock == __rq_lockp(rq)))) {
			preempt_enable();
			return ret;
		}
		raw_spin_unlock(lock);
	}
}

void raw_spin_rq_unlock(struct rq *rq)
{
	raw_spin_unlock(rq_lockp(rq));
}
EXPORT_SYMBOL_GPL(raw_spin_rq_unlock);

#ifdef CONFIG_SMP
/*
 * double_rq_lock - safely lock two runqueues
 */
void double_rq_lock(struct rq *rq1, struct rq *rq2)
{
	lockdep_assert_irqs_disabled();

	if (rq_order_less(rq2, rq1))
		swap(rq1, rq2);

	raw_spin_rq_lock(rq1);
	if (__rq_lockp(rq1) == __rq_lockp(rq2))
		return;

	raw_spin_rq_lock_nested(rq2, SINGLE_DEPTH_NESTING);
}
EXPORT_SYMBOL_GPL(double_rq_lock);
#endif

/*
 * __task_rq_lock - lock the rq @p resides on.
 */
struct rq *__task_rq_lock(struct task_struct *p, struct rq_flags *rf)
	__acquires(rq->lock)
{
	struct rq *rq;

	lockdep_assert_held(&p->pi_lock);

	for (;;) {
		rq = task_rq(p);
		raw_spin_rq_lock(rq);
		if (likely(rq == task_rq(p) && !task_on_rq_migrating(p))) {
			rq_pin_lock(rq, rf);
			return rq;
		}
		raw_spin_rq_unlock(rq);

		while (unlikely(task_on_rq_migrating(p)))
			cpu_relax();
	}
}
EXPORT_SYMBOL_GPL(__task_rq_lock);

/*
 * task_rq_lock - lock p->pi_lock and lock the rq @p resides on.
 */
struct rq *task_rq_lock(struct task_struct *p, struct rq_flags *rf)
	__acquires(p->pi_lock)
	__acquires(rq->lock)
{
	struct rq *rq;

	for (;;) {
		raw_spin_lock_irqsave(&p->pi_lock, rf->flags);
		rq = task_rq(p);
		raw_spin_rq_lock(rq);
		/*
		 *	move_queued_task()		task_rq_lock()
		 *
		 *	ACQUIRE (rq->lock)
		 *	[S] ->on_rq = MIGRATING		[L] rq = task_rq()
		 *	WMB (__set_task_cpu())		ACQUIRE (rq->lock);
		 *	[S] ->cpu = new_cpu		[L] task_rq()
		 *					[L] ->on_rq
		 *	RELEASE (rq->lock)
		 *
		 * If we observe the old CPU in task_rq_lock(), the acquire of
		 * the old rq->lock will fully serialize against the stores.
		 *
		 * If we observe the new CPU in task_rq_lock(), the address
		 * dependency headed by '[L] rq = task_rq()' and the acquire
		 * will pair with the WMB to ensure we then also see migrating.
		 */
		if (likely(rq == task_rq(p) && !task_on_rq_migrating(p))) {
			rq_pin_lock(rq, rf);
			return rq;
		}
		raw_spin_rq_unlock(rq);
		raw_spin_unlock_irqrestore(&p->pi_lock, rf->flags);

		while (unlikely(task_on_rq_migrating(p)))
			cpu_relax();
	}
}

/*
 * RQ-clock updating methods:
 */

static void update_rq_clock_task(struct rq *rq, s64 delta)
{
/*
 * In theory, the compile should just see 0 here, and optimize out the call
 * to sched_rt_avg_update. But I don't trust it...
 */
	s64 __maybe_unused steal = 0, irq_delta = 0;

#ifdef CONFIG_IRQ_TIME_ACCOUNTING
	irq_delta = irq_time_read(cpu_of(rq)) - rq->prev_irq_time;

	/*
	 * Since irq_time is only updated on {soft,}irq_exit, we might run into
	 * this case when a previous update_rq_clock() happened inside a
	 * {soft,}irq region.
	 *
	 * When this happens, we stop ->clock_task and only update the
	 * prev_irq_time stamp to account for the part that fit, so that a next
	 * update will consume the rest. This ensures ->clock_task is
	 * monotonic.
	 *
	 * It does however cause some slight miss-attribution of {soft,}irq
	 * time, a more accurate solution would be to update the irq_time using
	 * the current rq->clock timestamp, except that would require using
	 * atomic ops.
	 */
	if (irq_delta > delta)
		irq_delta = delta;

	rq->prev_irq_time += irq_delta;
	delta -= irq_delta;
#endif
#ifdef CONFIG_PARAVIRT_TIME_ACCOUNTING
	if (static_key_false((&paravirt_steal_rq_enabled))) {
		steal = paravirt_steal_clock(cpu_of(rq));
		steal -= rq->prev_steal_time_rq;

		if (unlikely(steal > delta))
			steal = delta;

		rq->prev_steal_time_rq += steal;
		delta -= steal;
	}
#endif

	rq->clock_task += delta;

#ifdef CONFIG_HAVE_SCHED_AVG_IRQ
	if ((irq_delta + steal) && sched_feat(NONTASK_CAPACITY))
		update_irq_load_avg(rq, irq_delta + steal);
#endif
	update_rq_clock_pelt(rq, delta);
}

void update_rq_clock(struct rq *rq)
{
	s64 delta;

	lockdep_assert_rq_held(rq);

	if (rq->clock_update_flags & RQCF_ACT_SKIP)
		return;

#ifdef CONFIG_SCHED_DEBUG
	if (sched_feat(WARN_DOUBLE_CLOCK))
		SCHED_WARN_ON(rq->clock_update_flags & RQCF_UPDATED);
	rq->clock_update_flags |= RQCF_UPDATED;
#endif

	delta = sched_clock_cpu(cpu_of(rq)) - rq->clock;
	if (delta < 0)
		return;
	rq->clock += delta;
	update_rq_clock_task(rq, delta);
}
EXPORT_SYMBOL_GPL(update_rq_clock);

#ifdef CONFIG_SCHED_HRTICK
/*
 * Use HR-timers to deliver accurate preemption points.
 */

static void hrtick_clear(struct rq *rq)
{
	if (hrtimer_active(&rq->hrtick_timer))
		hrtimer_cancel(&rq->hrtick_timer);
}

/*
 * High-resolution timer tick.
 * Runs from hardirq context with interrupts disabled.
 */
static enum hrtimer_restart hrtick(struct hrtimer *timer)
{
	struct rq *rq = container_of(timer, struct rq, hrtick_timer);
	struct rq_flags rf;

	WARN_ON_ONCE(cpu_of(rq) != smp_processor_id());

	rq_lock(rq, &rf);
	update_rq_clock(rq);
	rq->curr->sched_class->task_tick(rq, rq->curr, 1);
	rq_unlock(rq, &rf);

	return HRTIMER_NORESTART;
}

#ifdef CONFIG_SMP

static void __hrtick_restart(struct rq *rq)
{
	struct hrtimer *timer = &rq->hrtick_timer;
	ktime_t time = rq->hrtick_time;

	hrtimer_start(timer, time, HRTIMER_MODE_ABS_PINNED_HARD);
}

/*
 * called from hardirq (IPI) context
 */
static void __hrtick_start(void *arg)
{
	struct rq *rq = arg;
	struct rq_flags rf;

	rq_lock(rq, &rf);
	__hrtick_restart(rq);
	rq_unlock(rq, &rf);
}

/*
 * Called to set the hrtick timer state.
 *
 * called with rq->lock held and irqs disabled
 */
void hrtick_start(struct rq *rq, u64 delay)
{
	struct hrtimer *timer = &rq->hrtick_timer;
	s64 delta;

	/*
	 * Don't schedule slices shorter than 10000ns, that just
	 * doesn't make sense and can cause timer DoS.
	 */
	delta = max_t(s64, delay, 10000LL);
	rq->hrtick_time = ktime_add_ns(timer->base->get_time(), delta);

	if (rq == this_rq())
		__hrtick_restart(rq);
	else
		smp_call_function_single_async(cpu_of(rq), &rq->hrtick_csd);
}

#else
/*
 * Called to set the hrtick timer state.
 *
 * called with rq->lock held and irqs disabled
 */
void hrtick_start(struct rq *rq, u64 delay)
{
	/*
	 * Don't schedule slices shorter than 10000ns, that just
	 * doesn't make sense. Rely on vruntime for fairness.
	 */
	delay = max_t(u64, delay, 10000LL);
	hrtimer_start(&rq->hrtick_timer, ns_to_ktime(delay),
		      HRTIMER_MODE_REL_PINNED_HARD);
}

#endif /* CONFIG_SMP */

static void hrtick_rq_init(struct rq *rq)
{
#ifdef CONFIG_SMP
	INIT_CSD(&rq->hrtick_csd, __hrtick_start, rq);
#endif
	hrtimer_init(&rq->hrtick_timer, CLOCK_MONOTONIC, HRTIMER_MODE_REL_HARD);
	rq->hrtick_timer.function = hrtick;
}
#else	/* CONFIG_SCHED_HRTICK */
static inline void hrtick_clear(struct rq *rq)
{
}

static inline void hrtick_rq_init(struct rq *rq)
{
}
#endif	/* CONFIG_SCHED_HRTICK */

/*
 * cmpxchg based fetch_or, macro so it works for different integer types
 */
#define fetch_or(ptr, mask)						\
	({								\
		typeof(ptr) _ptr = (ptr);				\
		typeof(mask) _mask = (mask);				\
		typeof(*_ptr) _old, _val = *_ptr;			\
									\
		for (;;) {						\
			_old = cmpxchg(_ptr, _val, _val | _mask);	\
			if (_old == _val)				\
				break;					\
			_val = _old;					\
		}							\
	_old;								\
})

#if defined(CONFIG_SMP) && defined(TIF_POLLING_NRFLAG)
/*
 * Atomically set TIF_NEED_RESCHED and test for TIF_POLLING_NRFLAG,
 * this avoids any races wrt polling state changes and thereby avoids
 * spurious IPIs.
 */
static bool set_nr_and_not_polling(struct task_struct *p)
{
	struct thread_info *ti = task_thread_info(p);
	return !(fetch_or(&ti->flags, _TIF_NEED_RESCHED) & _TIF_POLLING_NRFLAG);
}

/*
 * Atomically set TIF_NEED_RESCHED if TIF_POLLING_NRFLAG is set.
 *
 * If this returns true, then the idle task promises to call
 * sched_ttwu_pending() and reschedule soon.
 */
static bool set_nr_if_polling(struct task_struct *p)
{
	struct thread_info *ti = task_thread_info(p);
	typeof(ti->flags) old, val = READ_ONCE(ti->flags);

	for (;;) {
		if (!(val & _TIF_POLLING_NRFLAG))
			return false;
		if (val & _TIF_NEED_RESCHED)
			return true;
		old = cmpxchg(&ti->flags, val, val | _TIF_NEED_RESCHED);
		if (old == val)
			break;
		val = old;
	}
	return true;
}

#else
static bool set_nr_and_not_polling(struct task_struct *p)
{
	set_tsk_need_resched(p);
	return true;
}

#ifdef CONFIG_SMP
static bool set_nr_if_polling(struct task_struct *p)
{
	return false;
}
#endif
#endif

static bool __wake_q_add(struct wake_q_head *head, struct task_struct *task)
{
	struct wake_q_node *node = &task->wake_q;

	/*
	 * Atomically grab the task, if ->wake_q is !nil already it means
	 * it's already queued (either by us or someone else) and will get the
	 * wakeup due to that.
	 *
	 * In order to ensure that a pending wakeup will observe our pending
	 * state, even in the failed case, an explicit smp_mb() must be used.
	 */
	smp_mb__before_atomic();
	if (unlikely(cmpxchg_relaxed(&node->next, NULL, WAKE_Q_TAIL)))
		return false;

	/*
	 * The head is context local, there can be no concurrency.
	 */
	*head->lastp = node;
	head->lastp = &node->next;
	head->count++;
	return true;
}

/**
 * wake_q_add() - queue a wakeup for 'later' waking.
 * @head: the wake_q_head to add @task to
 * @task: the task to queue for 'later' wakeup
 *
 * Queue a task for later wakeup, most likely by the wake_up_q() call in the
 * same context, _HOWEVER_ this is not guaranteed, the wakeup can come
 * instantly.
 *
 * This function must be used as-if it were wake_up_process(); IOW the task
 * must be ready to be woken at this location.
 */
void wake_q_add(struct wake_q_head *head, struct task_struct *task)
{
	if (__wake_q_add(head, task))
		get_task_struct(task);
}

/**
 * wake_q_add_safe() - safely queue a wakeup for 'later' waking.
 * @head: the wake_q_head to add @task to
 * @task: the task to queue for 'later' wakeup
 *
 * Queue a task for later wakeup, most likely by the wake_up_q() call in the
 * same context, _HOWEVER_ this is not guaranteed, the wakeup can come
 * instantly.
 *
 * This function must be used as-if it were wake_up_process(); IOW the task
 * must be ready to be woken at this location.
 *
 * This function is essentially a task-safe equivalent to wake_q_add(). Callers
 * that already hold reference to @task can call the 'safe' version and trust
 * wake_q to do the right thing depending whether or not the @task is already
 * queued for wakeup.
 */
void wake_q_add_safe(struct wake_q_head *head, struct task_struct *task)
{
	if (!__wake_q_add(head, task))
		put_task_struct(task);
}

void wake_up_q(struct wake_q_head *head)
{
	struct wake_q_node *node = head->first;

	while (node != WAKE_Q_TAIL) {
		struct task_struct *task;

		task = container_of(node, struct task_struct, wake_q);
		/* Task can safely be re-inserted now: */
		node = node->next;
		task->wake_q.next = NULL;
		task->wake_q_count = head->count;

		/*
		 * wake_up_process() executes a full barrier, which pairs with
		 * the queueing in wake_q_add() so as not to miss wakeups.
		 */
		wake_up_process(task);
		task->wake_q_count = 0;
		put_task_struct(task);
	}
}

/*
 * resched_curr - mark rq's current task 'to be rescheduled now'.
 *
 * On UP this means the setting of the need_resched flag, on SMP it
 * might also involve a cross-CPU call to trigger the scheduler on
 * the target CPU.
 */
void resched_curr(struct rq *rq)
{
	struct task_struct *curr = rq->curr;
	int cpu;

	lockdep_assert_rq_held(rq);

	if (test_tsk_need_resched(curr))
		return;

	cpu = cpu_of(rq);

	if (cpu == smp_processor_id()) {
		set_tsk_need_resched(curr);
		set_preempt_need_resched();
		return;
	}

	if (set_nr_and_not_polling(curr))
		smp_send_reschedule(cpu);
	else
		trace_sched_wake_idle_without_ipi(cpu);
}
EXPORT_SYMBOL_GPL(resched_curr);

void resched_cpu(int cpu)
{
	struct rq *rq = cpu_rq(cpu);
	unsigned long flags;

	raw_spin_rq_lock_irqsave(rq, flags);
	if (cpu_online(cpu) || cpu == smp_processor_id())
		resched_curr(rq);
	raw_spin_rq_unlock_irqrestore(rq, flags);
}

#ifdef CONFIG_SMP
#ifdef CONFIG_NO_HZ_COMMON
/*
 * In the semi idle case, use the nearest busy CPU for migrating timers
 * from an idle CPU.  This is good for power-savings.
 *
 * We don't do similar optimization for completely idle system, as
 * selecting an idle CPU will add more delays to the timers than intended
 * (as that CPU's timer base may not be uptodate wrt jiffies etc).
 */
int get_nohz_timer_target(void)
{
	int i, cpu = smp_processor_id(), default_cpu = -1;
	struct sched_domain *sd;
	const struct cpumask *hk_mask;

	if (housekeeping_cpu(cpu, HK_FLAG_TIMER)) {
		if (!idle_cpu(cpu))
			return cpu;
		default_cpu = cpu;
	}

	hk_mask = housekeeping_cpumask(HK_FLAG_TIMER);

	rcu_read_lock();
	for_each_domain(cpu, sd) {
		for_each_cpu_and(i, sched_domain_span(sd), hk_mask) {
			if (cpu == i)
				continue;

			if (!idle_cpu(i)) {
				cpu = i;
				goto unlock;
			}
		}
	}

	if (default_cpu == -1)
		default_cpu = housekeeping_any_cpu(HK_FLAG_TIMER);
	cpu = default_cpu;
unlock:
	rcu_read_unlock();
	return cpu;
}

/*
 * When add_timer_on() enqueues a timer into the timer wheel of an
 * idle CPU then this timer might expire before the next timer event
 * which is scheduled to wake up that CPU. In case of a completely
 * idle system the next event might even be infinite time into the
 * future. wake_up_idle_cpu() ensures that the CPU is woken up and
 * leaves the inner idle loop so the newly added timer is taken into
 * account when the CPU goes back to idle and evaluates the timer
 * wheel for the next timer event.
 */
static void wake_up_idle_cpu(int cpu)
{
	struct rq *rq = cpu_rq(cpu);

	if (cpu == smp_processor_id())
		return;

	if (set_nr_and_not_polling(rq->idle))
		smp_send_reschedule(cpu);
	else
		trace_sched_wake_idle_without_ipi(cpu);
}

static bool wake_up_full_nohz_cpu(int cpu)
{
	/*
	 * We just need the target to call irq_exit() and re-evaluate
	 * the next tick. The nohz full kick at least implies that.
	 * If needed we can still optimize that later with an
	 * empty IRQ.
	 */
	if (cpu_is_offline(cpu))
		return true;  /* Don't try to wake offline CPUs. */
	if (tick_nohz_full_cpu(cpu)) {
		if (cpu != smp_processor_id() ||
		    tick_nohz_tick_stopped())
			tick_nohz_full_kick_cpu(cpu);
		return true;
	}

	return false;
}

/*
 * Wake up the specified CPU.  If the CPU is going offline, it is the
 * caller's responsibility to deal with the lost wakeup, for example,
 * by hooking into the CPU_DEAD notifier like timers and hrtimers do.
 */
void wake_up_nohz_cpu(int cpu)
{
	if (!wake_up_full_nohz_cpu(cpu))
		wake_up_idle_cpu(cpu);
}

static void nohz_csd_func(void *info)
{
	struct rq *rq = info;
	int cpu = cpu_of(rq);
	unsigned int flags;

	/*
	 * Release the rq::nohz_csd.
	 */
	flags = atomic_fetch_andnot(NOHZ_KICK_MASK | NOHZ_NEWILB_KICK, nohz_flags(cpu));
	WARN_ON(!(flags & NOHZ_KICK_MASK));

	rq->idle_balance = idle_cpu(cpu);
	if (rq->idle_balance && !need_resched()) {
		rq->nohz_idle_balance = flags;
		raise_softirq_irqoff(SCHED_SOFTIRQ);
	}
}

#endif /* CONFIG_NO_HZ_COMMON */

#ifdef CONFIG_NO_HZ_FULL
bool sched_can_stop_tick(struct rq *rq)
{
	int fifo_nr_running;

	/* Deadline tasks, even if single, need the tick */
	if (rq->dl.dl_nr_running)
		return false;

	/*
	 * If there are more than one RR tasks, we need the tick to affect the
	 * actual RR behaviour.
	 */
	if (rq->rt.rr_nr_running) {
		if (rq->rt.rr_nr_running == 1)
			return true;
		else
			return false;
	}

	/*
	 * If there's no RR tasks, but FIFO tasks, we can skip the tick, no
	 * forced preemption between FIFO tasks.
	 */
	fifo_nr_running = rq->rt.rt_nr_running - rq->rt.rr_nr_running;
	if (fifo_nr_running)
		return true;

	/*
	 * If there are no DL,RR/FIFO tasks, there must only be CFS tasks left;
	 * if there's more than one we need the tick for involuntary
	 * preemption.
	 */
	if (rq->nr_running > 1)
		return false;

	return true;
}
#endif /* CONFIG_NO_HZ_FULL */
#endif /* CONFIG_SMP */

#if defined(CONFIG_RT_GROUP_SCHED) || (defined(CONFIG_FAIR_GROUP_SCHED) && \
			(defined(CONFIG_SMP) || defined(CONFIG_CFS_BANDWIDTH)))
/*
 * Iterate task_group tree rooted at *from, calling @down when first entering a
 * node and @up when leaving it for the final time.
 *
 * Caller must hold rcu_lock or sufficient equivalent.
 */
int walk_tg_tree_from(struct task_group *from,
			     tg_visitor down, tg_visitor up, void *data)
{
	struct task_group *parent, *child;
	int ret;

	parent = from;

down:
	ret = (*down)(parent, data);
	if (ret)
		goto out;
	list_for_each_entry_rcu(child, &parent->children, siblings) {
		parent = child;
		goto down;

up:
		continue;
	}
	ret = (*up)(parent, data);
	if (ret || parent == from)
		goto out;

	child = parent;
	parent = parent->parent;
	if (parent)
		goto up;
out:
	return ret;
}

int tg_nop(struct task_group *tg, void *data)
{
	return 0;
}
#endif

static void set_load_weight(struct task_struct *p, bool update_load)
{
	int prio = p->static_prio - MAX_RT_PRIO;
	struct load_weight *load = &p->se.load;

	/*
	 * SCHED_IDLE tasks get minimal weight:
	 */
	if (task_has_idle_policy(p)) {
		load->weight = scale_load(WEIGHT_IDLEPRIO);
		load->inv_weight = WMULT_IDLEPRIO;
		return;
	}

	/*
	 * SCHED_OTHER tasks have to update their load when changing their
	 * weight
	 */
	if (update_load && p->sched_class == &fair_sched_class) {
		reweight_task(p, prio);
	} else {
		load->weight = scale_load(sched_prio_to_weight[prio]);
		load->inv_weight = sched_prio_to_wmult[prio];
	}
}

#ifdef CONFIG_UCLAMP_TASK
/*
 * Serializes updates of utilization clamp values
 *
 * The (slow-path) user-space triggers utilization clamp value updates which
 * can require updates on (fast-path) scheduler's data structures used to
 * support enqueue/dequeue operations.
 * While the per-CPU rq lock protects fast-path update operations, user-space
 * requests are serialized using a mutex to reduce the risk of conflicting
 * updates or API abuses.
 */
static DEFINE_MUTEX(uclamp_mutex);

/* Max allowed minimum utilization */
unsigned int sysctl_sched_uclamp_util_min = SCHED_CAPACITY_SCALE;

/* Max allowed maximum utilization */
unsigned int sysctl_sched_uclamp_util_max = SCHED_CAPACITY_SCALE;

/*
 * By default RT tasks run at the maximum performance point/capacity of the
 * system. Uclamp enforces this by always setting UCLAMP_MIN of RT tasks to
 * SCHED_CAPACITY_SCALE.
 *
 * This knob allows admins to change the default behavior when uclamp is being
 * used. In battery powered devices, particularly, running at the maximum
 * capacity and frequency will increase energy consumption and shorten the
 * battery life.
 *
 * This knob only affects RT tasks that their uclamp_se->user_defined == false.
 *
 * This knob will not override the system default sched_util_clamp_min defined
 * above.
 */
unsigned int sysctl_sched_uclamp_util_min_rt_default = SCHED_CAPACITY_SCALE;

/* All clamps are required to be less or equal than these values */
static struct uclamp_se uclamp_default[UCLAMP_CNT];

/*
 * This static key is used to reduce the uclamp overhead in the fast path. It
 * primarily disables the call to uclamp_rq_{inc, dec}() in
 * enqueue/dequeue_task().
 *
 * This allows users to continue to enable uclamp in their kernel config with
 * minimum uclamp overhead in the fast path.
 *
 * As soon as userspace modifies any of the uclamp knobs, the static key is
 * enabled, since we have an actual users that make use of uclamp
 * functionality.
 *
 * The knobs that would enable this static key are:
 *
 *   * A task modifying its uclamp value with sched_setattr().
 *   * An admin modifying the sysctl_sched_uclamp_{min, max} via procfs.
 *   * An admin modifying the cgroup cpu.uclamp.{min, max}
 */
DEFINE_STATIC_KEY_FALSE(sched_uclamp_used);
EXPORT_SYMBOL_GPL(sched_uclamp_used);

/* Integer rounded range for each bucket */
#define UCLAMP_BUCKET_DELTA DIV_ROUND_CLOSEST(SCHED_CAPACITY_SCALE, UCLAMP_BUCKETS)

#define for_each_clamp_id(clamp_id) \
	for ((clamp_id) = 0; (clamp_id) < UCLAMP_CNT; (clamp_id)++)

static inline unsigned int uclamp_bucket_id(unsigned int clamp_value)
{
	return min_t(unsigned int, clamp_value / UCLAMP_BUCKET_DELTA, UCLAMP_BUCKETS - 1);
}

static inline unsigned int uclamp_none(enum uclamp_id clamp_id)
{
	if (clamp_id == UCLAMP_MIN)
		return 0;
	return SCHED_CAPACITY_SCALE;
}

static inline void uclamp_se_set(struct uclamp_se *uc_se,
				 unsigned int value, bool user_defined)
{
	uc_se->value = value;
	uc_se->bucket_id = uclamp_bucket_id(value);
	uc_se->user_defined = user_defined;
}

static inline unsigned int
uclamp_idle_value(struct rq *rq, enum uclamp_id clamp_id,
		  unsigned int clamp_value)
{
	/*
	 * Avoid blocked utilization pushing up the frequency when we go
	 * idle (which drops the max-clamp) by retaining the last known
	 * max-clamp.
	 */
	if (clamp_id == UCLAMP_MAX) {
		rq->uclamp_flags |= UCLAMP_FLAG_IDLE;
		return clamp_value;
	}

	return uclamp_none(UCLAMP_MIN);
}

static inline void uclamp_idle_reset(struct rq *rq, enum uclamp_id clamp_id,
				     unsigned int clamp_value)
{
	/* Reset max-clamp retention only on idle exit */
	if (!(rq->uclamp_flags & UCLAMP_FLAG_IDLE))
		return;

	WRITE_ONCE(rq->uclamp[clamp_id].value, clamp_value);
}

static inline
unsigned int uclamp_rq_max_value(struct rq *rq, enum uclamp_id clamp_id,
				   unsigned int clamp_value)
{
	struct uclamp_bucket *bucket = rq->uclamp[clamp_id].bucket;
	int bucket_id = UCLAMP_BUCKETS - 1;

	/*
	 * Since both min and max clamps are max aggregated, find the
	 * top most bucket with tasks in.
	 */
	for ( ; bucket_id >= 0; bucket_id--) {
		if (!bucket[bucket_id].tasks)
			continue;
		return bucket[bucket_id].value;
	}

	/* No tasks -- default clamp values */
	return uclamp_idle_value(rq, clamp_id, clamp_value);
}

static void __uclamp_update_util_min_rt_default(struct task_struct *p)
{
	unsigned int default_util_min;
	struct uclamp_se *uc_se;

	lockdep_assert_held(&p->pi_lock);

	uc_se = &p->uclamp_req[UCLAMP_MIN];

	/* Only sync if user didn't override the default */
	if (uc_se->user_defined)
		return;

	default_util_min = sysctl_sched_uclamp_util_min_rt_default;
	uclamp_se_set(uc_se, default_util_min, false);
}

static void uclamp_update_util_min_rt_default(struct task_struct *p)
{
	struct rq_flags rf;
	struct rq *rq;

	if (!rt_task(p))
		return;

	/* Protect updates to p->uclamp_* */
	rq = task_rq_lock(p, &rf);
	__uclamp_update_util_min_rt_default(p);
	task_rq_unlock(rq, p, &rf);
}

static void uclamp_sync_util_min_rt_default(void)
{
	struct task_struct *g, *p;

	/*
	 * copy_process()			sysctl_uclamp
	 *					  uclamp_min_rt = X;
	 *   write_lock(&tasklist_lock)		  read_lock(&tasklist_lock)
	 *   // link thread			  smp_mb__after_spinlock()
	 *   write_unlock(&tasklist_lock)	  read_unlock(&tasklist_lock);
	 *   sched_post_fork()			  for_each_process_thread()
	 *     __uclamp_sync_rt()		    __uclamp_sync_rt()
	 *
	 * Ensures that either sched_post_fork() will observe the new
	 * uclamp_min_rt or for_each_process_thread() will observe the new
	 * task.
	 */
	read_lock(&tasklist_lock);
	smp_mb__after_spinlock();
	read_unlock(&tasklist_lock);

	rcu_read_lock();
	for_each_process_thread(g, p)
		uclamp_update_util_min_rt_default(p);
	rcu_read_unlock();
}

static inline struct uclamp_se
uclamp_tg_restrict(struct task_struct *p, enum uclamp_id clamp_id)
{
	/* Copy by value as we could modify it */
	struct uclamp_se uc_req = p->uclamp_req[clamp_id];
#ifdef CONFIG_UCLAMP_TASK_GROUP
	unsigned int tg_min, tg_max, value;

	/*
	 * Tasks in autogroups or root task group will be
	 * restricted by system defaults.
	 */
	if (task_group_is_autogroup(task_group(p)))
		return uc_req;
	if (task_group(p) == &root_task_group)
		return uc_req;

	tg_min = task_group(p)->uclamp[UCLAMP_MIN].value;
	tg_max = task_group(p)->uclamp[UCLAMP_MAX].value;
	value = uc_req.value;
	value = clamp(value, tg_min, tg_max);
	uclamp_se_set(&uc_req, value, false);
#endif

	return uc_req;
}

/*
 * The effective clamp bucket index of a task depends on, by increasing
 * priority:
 * - the task specific clamp value, when explicitly requested from userspace
 * - the task group effective clamp value, for tasks not either in the root
 *   group or in an autogroup
 * - the system default clamp value, defined by the sysadmin
 */
static inline struct uclamp_se
uclamp_eff_get(struct task_struct *p, enum uclamp_id clamp_id)
{
	struct uclamp_se uc_req = uclamp_tg_restrict(p, clamp_id);
	struct uclamp_se uc_max = uclamp_default[clamp_id];

	/* System default restrictions always apply */
	if (unlikely(uc_req.value > uc_max.value))
		return uc_max;

	return uc_req;
}

unsigned long uclamp_eff_value(struct task_struct *p, enum uclamp_id clamp_id)
{
	struct uclamp_se uc_eff;

	/* Task currently refcounted: use back-annotated (effective) value */
	if (p->uclamp[clamp_id].active)
		return (unsigned long)p->uclamp[clamp_id].value;

	uc_eff = uclamp_eff_get(p, clamp_id);

	return (unsigned long)uc_eff.value;
}
EXPORT_SYMBOL_GPL(uclamp_eff_value);

/*
 * When a task is enqueued on a rq, the clamp bucket currently defined by the
 * task's uclamp::bucket_id is refcounted on that rq. This also immediately
 * updates the rq's clamp value if required.
 *
 * Tasks can have a task-specific value requested from user-space, track
 * within each bucket the maximum value for tasks refcounted in it.
 * This "local max aggregation" allows to track the exact "requested" value
 * for each bucket when all its RUNNABLE tasks require the same clamp.
 */
static inline void uclamp_rq_inc_id(struct rq *rq, struct task_struct *p,
				    enum uclamp_id clamp_id)
{
	struct uclamp_rq *uc_rq = &rq->uclamp[clamp_id];
	struct uclamp_se *uc_se = &p->uclamp[clamp_id];
	struct uclamp_bucket *bucket;

	lockdep_assert_rq_held(rq);

	/* Update task effective clamp */
	p->uclamp[clamp_id] = uclamp_eff_get(p, clamp_id);

	bucket = &uc_rq->bucket[uc_se->bucket_id];
	bucket->tasks++;
	uc_se->active = true;

	uclamp_idle_reset(rq, clamp_id, uc_se->value);

	/*
	 * Local max aggregation: rq buckets always track the max
	 * "requested" clamp value of its RUNNABLE tasks.
	 */
	if (bucket->tasks == 1 || uc_se->value > bucket->value)
		bucket->value = uc_se->value;

	if (uc_se->value > READ_ONCE(uc_rq->value))
		WRITE_ONCE(uc_rq->value, uc_se->value);
}

/*
 * When a task is dequeued from a rq, the clamp bucket refcounted by the task
 * is released. If this is the last task reference counting the rq's max
 * active clamp value, then the rq's clamp value is updated.
 *
 * Both refcounted tasks and rq's cached clamp values are expected to be
 * always valid. If it's detected they are not, as defensive programming,
 * enforce the expected state and warn.
 */
static inline void uclamp_rq_dec_id(struct rq *rq, struct task_struct *p,
				    enum uclamp_id clamp_id)
{
	struct uclamp_rq *uc_rq = &rq->uclamp[clamp_id];
	struct uclamp_se *uc_se = &p->uclamp[clamp_id];
	struct uclamp_bucket *bucket;
	unsigned int bkt_clamp;
	unsigned int rq_clamp;

	lockdep_assert_rq_held(rq);

	/*
	 * If sched_uclamp_used was enabled after task @p was enqueued,
	 * we could end up with unbalanced call to uclamp_rq_dec_id().
	 *
	 * In this case the uc_se->active flag should be false since no uclamp
	 * accounting was performed at enqueue time and we can just return
	 * here.
	 *
	 * Need to be careful of the following enqueue/dequeue ordering
	 * problem too
	 *
	 *	enqueue(taskA)
	 *	// sched_uclamp_used gets enabled
	 *	enqueue(taskB)
	 *	dequeue(taskA)
	 *	// Must not decrement bucket->tasks here
	 *	dequeue(taskB)
	 *
	 * where we could end up with stale data in uc_se and
	 * bucket[uc_se->bucket_id].
	 *
	 * The following check here eliminates the possibility of such race.
	 */
	if (unlikely(!uc_se->active))
		return;

	bucket = &uc_rq->bucket[uc_se->bucket_id];

	SCHED_WARN_ON(!bucket->tasks);
	if (likely(bucket->tasks))
		bucket->tasks--;

	uc_se->active = false;

	/*
	 * Keep "local max aggregation" simple and accept to (possibly)
	 * overboost some RUNNABLE tasks in the same bucket.
	 * The rq clamp bucket value is reset to its base value whenever
	 * there are no more RUNNABLE tasks refcounting it.
	 */
	if (likely(bucket->tasks))
		return;

	rq_clamp = READ_ONCE(uc_rq->value);
	/*
	 * Defensive programming: this should never happen. If it happens,
	 * e.g. due to future modification, warn and fixup the expected value.
	 */
	SCHED_WARN_ON(bucket->value > rq_clamp);
	if (bucket->value >= rq_clamp) {
		bkt_clamp = uclamp_rq_max_value(rq, clamp_id, uc_se->value);
		WRITE_ONCE(uc_rq->value, bkt_clamp);
	}
}

static inline void uclamp_rq_inc(struct rq *rq, struct task_struct *p)
{
	enum uclamp_id clamp_id;

	/*
	 * Avoid any overhead until uclamp is actually used by the userspace.
	 *
	 * The condition is constructed such that a NOP is generated when
	 * sched_uclamp_used is disabled.
	 */
	if (!static_branch_unlikely(&sched_uclamp_used))
		return;

	if (unlikely(!p->sched_class->uclamp_enabled))
		return;

	for_each_clamp_id(clamp_id)
		uclamp_rq_inc_id(rq, p, clamp_id);

	/* Reset clamp idle holding when there is one RUNNABLE task */
	if (rq->uclamp_flags & UCLAMP_FLAG_IDLE)
		rq->uclamp_flags &= ~UCLAMP_FLAG_IDLE;
}

static inline void uclamp_rq_dec(struct rq *rq, struct task_struct *p)
{
	enum uclamp_id clamp_id;

	/*
	 * Avoid any overhead until uclamp is actually used by the userspace.
	 *
	 * The condition is constructed such that a NOP is generated when
	 * sched_uclamp_used is disabled.
	 */
	if (!static_branch_unlikely(&sched_uclamp_used))
		return;

	if (unlikely(!p->sched_class->uclamp_enabled))
		return;

	for_each_clamp_id(clamp_id)
		uclamp_rq_dec_id(rq, p, clamp_id);
}

static inline void uclamp_rq_reinc_id(struct rq *rq, struct task_struct *p,
				      enum uclamp_id clamp_id)
{
	if (!p->uclamp[clamp_id].active)
		return;

	uclamp_rq_dec_id(rq, p, clamp_id);
	uclamp_rq_inc_id(rq, p, clamp_id);

	/*
	 * Make sure to clear the idle flag if we've transiently reached 0
	 * active tasks on rq.
	 */
	if (clamp_id == UCLAMP_MAX && (rq->uclamp_flags & UCLAMP_FLAG_IDLE))
		rq->uclamp_flags &= ~UCLAMP_FLAG_IDLE;
}

static inline void
uclamp_update_active(struct task_struct *p)
{
	enum uclamp_id clamp_id;
	struct rq_flags rf;
	struct rq *rq;

	/*
	 * Lock the task and the rq where the task is (or was) queued.
	 *
	 * We might lock the (previous) rq of a !RUNNABLE task, but that's the
	 * price to pay to safely serialize util_{min,max} updates with
	 * enqueues, dequeues and migration operations.
	 * This is the same locking schema used by __set_cpus_allowed_ptr().
	 */
	rq = task_rq_lock(p, &rf);

	/*
	 * Setting the clamp bucket is serialized by task_rq_lock().
	 * If the task is not yet RUNNABLE and its task_struct is not
	 * affecting a valid clamp bucket, the next time it's enqueued,
	 * it will already see the updated clamp bucket value.
	 */
	for_each_clamp_id(clamp_id)
		uclamp_rq_reinc_id(rq, p, clamp_id);

	task_rq_unlock(rq, p, &rf);
}

#ifdef CONFIG_UCLAMP_TASK_GROUP
static inline void
uclamp_update_active_tasks(struct cgroup_subsys_state *css)
{
	struct css_task_iter it;
	struct task_struct *p;

	css_task_iter_start(css, 0, &it);
	while ((p = css_task_iter_next(&it)))
		uclamp_update_active(p);
	css_task_iter_end(&it);
}

static void cpu_util_update_eff(struct cgroup_subsys_state *css);
static void uclamp_update_root_tg(void)
{
	struct task_group *tg = &root_task_group;

	uclamp_se_set(&tg->uclamp_req[UCLAMP_MIN],
		      sysctl_sched_uclamp_util_min, false);
	uclamp_se_set(&tg->uclamp_req[UCLAMP_MAX],
		      sysctl_sched_uclamp_util_max, false);

	rcu_read_lock();
	cpu_util_update_eff(&root_task_group.css);
	rcu_read_unlock();
}
#else
static void uclamp_update_root_tg(void) { }
#endif

int sysctl_sched_uclamp_handler(struct ctl_table *table, int write,
				void *buffer, size_t *lenp, loff_t *ppos)
{
	bool update_root_tg = false;
	int old_min, old_max, old_min_rt;
	int result;

	mutex_lock(&uclamp_mutex);
	old_min = sysctl_sched_uclamp_util_min;
	old_max = sysctl_sched_uclamp_util_max;
	old_min_rt = sysctl_sched_uclamp_util_min_rt_default;

	result = proc_dointvec(table, write, buffer, lenp, ppos);
	if (result)
		goto undo;
	if (!write)
		goto done;

	if (sysctl_sched_uclamp_util_min > sysctl_sched_uclamp_util_max ||
	    sysctl_sched_uclamp_util_max > SCHED_CAPACITY_SCALE	||
	    sysctl_sched_uclamp_util_min_rt_default > SCHED_CAPACITY_SCALE) {

		result = -EINVAL;
		goto undo;
	}

	if (old_min != sysctl_sched_uclamp_util_min) {
		uclamp_se_set(&uclamp_default[UCLAMP_MIN],
			      sysctl_sched_uclamp_util_min, false);
		update_root_tg = true;
	}
	if (old_max != sysctl_sched_uclamp_util_max) {
		uclamp_se_set(&uclamp_default[UCLAMP_MAX],
			      sysctl_sched_uclamp_util_max, false);
		update_root_tg = true;
	}

	if (update_root_tg) {
		static_branch_enable(&sched_uclamp_used);
		uclamp_update_root_tg();
	}

	if (old_min_rt != sysctl_sched_uclamp_util_min_rt_default) {
		static_branch_enable(&sched_uclamp_used);
		uclamp_sync_util_min_rt_default();
	}

	/*
	 * We update all RUNNABLE tasks only when task groups are in use.
	 * Otherwise, keep it simple and do just a lazy update at each next
	 * task enqueue time.
	 */

	goto done;

undo:
	sysctl_sched_uclamp_util_min = old_min;
	sysctl_sched_uclamp_util_max = old_max;
	sysctl_sched_uclamp_util_min_rt_default = old_min_rt;
done:
	mutex_unlock(&uclamp_mutex);

	return result;
}

static int uclamp_validate(struct task_struct *p,
			   const struct sched_attr *attr)
{
	int util_min = p->uclamp_req[UCLAMP_MIN].value;
	int util_max = p->uclamp_req[UCLAMP_MAX].value;

	if (attr->sched_flags & SCHED_FLAG_UTIL_CLAMP_MIN) {
		util_min = attr->sched_util_min;

		if (util_min + 1 > SCHED_CAPACITY_SCALE + 1)
			return -EINVAL;
	}

	if (attr->sched_flags & SCHED_FLAG_UTIL_CLAMP_MAX) {
		util_max = attr->sched_util_max;

		if (util_max + 1 > SCHED_CAPACITY_SCALE + 1)
			return -EINVAL;
	}

	if (util_min != -1 && util_max != -1 && util_min > util_max)
		return -EINVAL;

	/*
	 * We have valid uclamp attributes; make sure uclamp is enabled.
	 *
	 * We need to do that here, because enabling static branches is a
	 * blocking operation which obviously cannot be done while holding
	 * scheduler locks.
	 */
	static_branch_enable(&sched_uclamp_used);

	return 0;
}

static bool uclamp_reset(const struct sched_attr *attr,
			 enum uclamp_id clamp_id,
			 struct uclamp_se *uc_se)
{
	/* Reset on sched class change for a non user-defined clamp value. */
	if (likely(!(attr->sched_flags & SCHED_FLAG_UTIL_CLAMP)) &&
	    !uc_se->user_defined)
		return true;

	/* Reset on sched_util_{min,max} == -1. */
	if (clamp_id == UCLAMP_MIN &&
	    attr->sched_flags & SCHED_FLAG_UTIL_CLAMP_MIN &&
	    attr->sched_util_min == -1) {
		return true;
	}

	if (clamp_id == UCLAMP_MAX &&
	    attr->sched_flags & SCHED_FLAG_UTIL_CLAMP_MAX &&
	    attr->sched_util_max == -1) {
		return true;
	}

	return false;
}

static void __setscheduler_uclamp(struct task_struct *p,
				  const struct sched_attr *attr)
{
	enum uclamp_id clamp_id;

	for_each_clamp_id(clamp_id) {
		struct uclamp_se *uc_se = &p->uclamp_req[clamp_id];
		unsigned int value;

		if (!uclamp_reset(attr, clamp_id, uc_se))
			continue;

		/*
		 * RT by default have a 100% boost value that could be modified
		 * at runtime.
		 */
		if (unlikely(rt_task(p) && clamp_id == UCLAMP_MIN))
			value = sysctl_sched_uclamp_util_min_rt_default;
		else
			value = uclamp_none(clamp_id);

		uclamp_se_set(uc_se, value, false);

	}

	if (likely(!(attr->sched_flags & SCHED_FLAG_UTIL_CLAMP)))
		return;

	if (attr->sched_flags & SCHED_FLAG_UTIL_CLAMP_MIN &&
	    attr->sched_util_min != -1) {
		uclamp_se_set(&p->uclamp_req[UCLAMP_MIN],
			      attr->sched_util_min, true);
	}

	if (attr->sched_flags & SCHED_FLAG_UTIL_CLAMP_MAX &&
	    attr->sched_util_max != -1) {
		uclamp_se_set(&p->uclamp_req[UCLAMP_MAX],
			      attr->sched_util_max, true);
	}
}

static void uclamp_fork(struct task_struct *p)
{
	enum uclamp_id clamp_id;

	/*
	 * We don't need to hold task_rq_lock() when updating p->uclamp_* here
	 * as the task is still at its early fork stages.
	 */
	for_each_clamp_id(clamp_id)
		p->uclamp[clamp_id].active = false;

	if (likely(!p->sched_reset_on_fork))
		return;

	for_each_clamp_id(clamp_id) {
		uclamp_se_set(&p->uclamp_req[clamp_id],
			      uclamp_none(clamp_id), false);
	}
}

static void uclamp_post_fork(struct task_struct *p)
{
	uclamp_update_util_min_rt_default(p);
}

static void __init init_uclamp_rq(struct rq *rq)
{
	enum uclamp_id clamp_id;
	struct uclamp_rq *uc_rq = rq->uclamp;

	for_each_clamp_id(clamp_id) {
		uc_rq[clamp_id] = (struct uclamp_rq) {
			.value = uclamp_none(clamp_id)
		};
	}

	rq->uclamp_flags = 0;
}

static void __init init_uclamp(void)
{
	struct uclamp_se uc_max = {};
	enum uclamp_id clamp_id;
	int cpu;

	for_each_possible_cpu(cpu)
		init_uclamp_rq(cpu_rq(cpu));

	for_each_clamp_id(clamp_id) {
		uclamp_se_set(&init_task.uclamp_req[clamp_id],
			      uclamp_none(clamp_id), false);
	}

	/* System defaults allow max clamp values for both indexes */
	uclamp_se_set(&uc_max, uclamp_none(UCLAMP_MAX), false);
	for_each_clamp_id(clamp_id) {
		uclamp_default[clamp_id] = uc_max;
#ifdef CONFIG_UCLAMP_TASK_GROUP
		root_task_group.uclamp_req[clamp_id] = uc_max;
		root_task_group.uclamp[clamp_id] = uc_max;
#endif
	}
}

#else /* CONFIG_UCLAMP_TASK */
static inline void uclamp_rq_inc(struct rq *rq, struct task_struct *p) { }
static inline void uclamp_rq_dec(struct rq *rq, struct task_struct *p) { }
static inline int uclamp_validate(struct task_struct *p,
				  const struct sched_attr *attr)
{
	return -EOPNOTSUPP;
}
static void __setscheduler_uclamp(struct task_struct *p,
				  const struct sched_attr *attr) { }
static inline void uclamp_fork(struct task_struct *p) { }
static inline void uclamp_post_fork(struct task_struct *p) { }
static inline void init_uclamp(void) { }
#endif /* CONFIG_UCLAMP_TASK */

bool sched_task_on_rq(struct task_struct *p)
{
	return task_on_rq_queued(p);
}

unsigned long get_wchan(struct task_struct *p)
{
	unsigned long ip = 0;
	unsigned int state;

	if (!p || p == current)
		return 0;

	/* Only get wchan if task is blocked and we can keep it that way. */
	raw_spin_lock_irq(&p->pi_lock);
	state = READ_ONCE(p->__state);
	smp_rmb(); /* see try_to_wake_up() */
	if (state != TASK_RUNNING && state != TASK_WAKING && !p->on_rq)
		ip = __get_wchan(p);
	raw_spin_unlock_irq(&p->pi_lock);

	return ip;
}

static inline void enqueue_task(struct rq *rq, struct task_struct *p, int flags)
{
	if (!(flags & ENQUEUE_NOCLOCK))
		update_rq_clock(rq);

	if (!(flags & ENQUEUE_RESTORE)) {
		sched_info_enqueue(rq, p);
		psi_enqueue(p, flags & ENQUEUE_WAKEUP);
	}

	uclamp_rq_inc(rq, p);
	trace_android_rvh_enqueue_task(rq, p, flags);
	p->sched_class->enqueue_task(rq, p, flags);
	trace_android_rvh_after_enqueue_task(rq, p);

	if (sched_core_enabled(rq))
		sched_core_enqueue(rq, p);
}

static inline void dequeue_task(struct rq *rq, struct task_struct *p, int flags)
{
	if (sched_core_enabled(rq))
		sched_core_dequeue(rq, p);

	if (!(flags & DEQUEUE_NOCLOCK))
		update_rq_clock(rq);

	if (!(flags & DEQUEUE_SAVE)) {
		sched_info_dequeue(rq, p);
		psi_dequeue(p, flags & DEQUEUE_SLEEP);
	}

	uclamp_rq_dec(rq, p);
	trace_android_rvh_dequeue_task(rq, p, flags);
	p->sched_class->dequeue_task(rq, p, flags);
	trace_android_rvh_after_dequeue_task(rq, p);
}

void activate_task(struct rq *rq, struct task_struct *p, int flags)
{
	enqueue_task(rq, p, flags);

	p->on_rq = TASK_ON_RQ_QUEUED;
}
EXPORT_SYMBOL_GPL(activate_task);

void deactivate_task(struct rq *rq, struct task_struct *p, int flags)
{
	p->on_rq = (flags & DEQUEUE_SLEEP) ? 0 : TASK_ON_RQ_MIGRATING;

	dequeue_task(rq, p, flags);
}
EXPORT_SYMBOL_GPL(deactivate_task);

static inline int __normal_prio(int policy, int rt_prio, int nice)
{
	int prio;

	if (dl_policy(policy))
		prio = MAX_DL_PRIO - 1;
	else if (rt_policy(policy))
		prio = MAX_RT_PRIO - 1 - rt_prio;
	else
		prio = NICE_TO_PRIO(nice);

	return prio;
}

/*
 * Calculate the expected normal priority: i.e. priority
 * without taking RT-inheritance into account. Might be
 * boosted by interactivity modifiers. Changes upon fork,
 * setprio syscalls, and whenever the interactivity
 * estimator recalculates.
 */
static inline int normal_prio(struct task_struct *p)
{
	return __normal_prio(p->policy, p->rt_priority, PRIO_TO_NICE(p->static_prio));
}

/*
 * Calculate the current priority, i.e. the priority
 * taken into account by the scheduler. This value might
 * be boosted by RT tasks, or might be boosted by
 * interactivity modifiers. Will be RT if the task got
 * RT-boosted. If not then it returns p->normal_prio.
 */
static int effective_prio(struct task_struct *p)
{
	p->normal_prio = normal_prio(p);
	/*
	 * If we are RT tasks or we were boosted to RT priority,
	 * keep the priority unchanged. Otherwise, update priority
	 * to the normal priority:
	 */
	if (!rt_prio(p->prio))
		return p->normal_prio;
	return p->prio;
}

/**
 * task_curr - is this task currently executing on a CPU?
 * @p: the task in question.
 *
 * Return: 1 if the task is currently executing. 0 otherwise.
 */
inline int task_curr(const struct task_struct *p)
{
	return cpu_curr(task_cpu(p)) == p;
}

/*
 * switched_from, switched_to and prio_changed must _NOT_ drop rq->lock,
 * use the balance_callback list if you want balancing.
 *
 * this means any call to check_class_changed() must be followed by a call to
 * balance_callback().
 */
static inline void check_class_changed(struct rq *rq, struct task_struct *p,
				       const struct sched_class *prev_class,
				       int oldprio)
{
	if (prev_class != p->sched_class) {
		if (prev_class->switched_from)
			prev_class->switched_from(rq, p);

		p->sched_class->switched_to(rq, p);
	} else if (oldprio != p->prio || dl_task(p))
		p->sched_class->prio_changed(rq, p, oldprio);
}

void check_preempt_curr(struct rq *rq, struct task_struct *p, int flags)
{
	if (p->sched_class == rq->curr->sched_class)
		rq->curr->sched_class->check_preempt_curr(rq, p, flags);
	else if (p->sched_class > rq->curr->sched_class)
		resched_curr(rq);

	/*
	 * A queue event has occurred, and we're going to schedule.  In
	 * this case, we can save a useless back to back clock update.
	 */
	if (task_on_rq_queued(rq->curr) && test_tsk_need_resched(rq->curr))
		rq_clock_skip_update(rq);
}
EXPORT_SYMBOL_GPL(check_preempt_curr);

#ifdef CONFIG_SMP

static void
__do_set_cpus_allowed(struct task_struct *p, const struct cpumask *new_mask, u32 flags);

static int __set_cpus_allowed_ptr(struct task_struct *p,
				  const struct cpumask *new_mask,
				  u32 flags);

static void migrate_disable_switch(struct rq *rq, struct task_struct *p)
{
	if (likely(!p->migration_disabled))
		return;

	if (p->cpus_ptr != &p->cpus_mask)
		return;

	/*
	 * Violates locking rules! see comment in __do_set_cpus_allowed().
	 */
	__do_set_cpus_allowed(p, cpumask_of(rq->cpu), SCA_MIGRATE_DISABLE);
}

void migrate_disable(void)
{
	struct task_struct *p = current;

	if (p->migration_disabled) {
		p->migration_disabled++;
		return;
	}

	preempt_disable();
	this_rq()->nr_pinned++;
	p->migration_disabled = 1;
	preempt_enable();
}
EXPORT_SYMBOL_GPL(migrate_disable);

void migrate_enable(void)
{
	struct task_struct *p = current;

	if (p->migration_disabled > 1) {
		p->migration_disabled--;
		return;
	}

	/*
	 * Ensure stop_task runs either before or after this, and that
	 * __set_cpus_allowed_ptr(SCA_MIGRATE_ENABLE) doesn't schedule().
	 */
	preempt_disable();
	if (p->cpus_ptr != &p->cpus_mask)
		__set_cpus_allowed_ptr(p, &p->cpus_mask, SCA_MIGRATE_ENABLE);
	/*
	 * Mustn't clear migration_disabled() until cpus_ptr points back at the
	 * regular cpus_mask, otherwise things that race (eg.
	 * select_fallback_rq) get confused.
	 */
	barrier();
	p->migration_disabled = 0;
	this_rq()->nr_pinned--;
	preempt_enable();
}
EXPORT_SYMBOL_GPL(migrate_enable);

static inline bool rq_has_pinned_tasks(struct rq *rq)
{
	return rq->nr_pinned;
}

/*
 * Per-CPU kthreads are allowed to run on !active && online CPUs, see
 * __set_cpus_allowed_ptr() and select_fallback_rq().
 */
static inline bool is_cpu_allowed(struct task_struct *p, int cpu)
{
	/* When not in the task's cpumask, no point in looking further. */
	if (!cpumask_test_cpu(cpu, p->cpus_ptr))
		return false;

	/* migrate_disabled() must be allowed to finish. */
	if (is_migration_disabled(p))
		return cpu_online(cpu);

	/* Non kernel threads are not allowed during either online or offline. */
	if (!(p->flags & PF_KTHREAD))
		return cpu_active(cpu) && task_cpu_possible(cpu, p);

	/* KTHREAD_IS_PER_CPU is always allowed. */
	if (kthread_is_per_cpu(p))
		return cpu_online(cpu);

	/* Regular kernel threads don't get to stay during offline. */
	if (cpu_dying(cpu))
		return false;

	/* But are allowed during online. */
	return cpu_online(cpu);
}

/*
 * This is how migration works:
 *
 * 1) we invoke migration_cpu_stop() on the target CPU using
 *    stop_one_cpu().
 * 2) stopper starts to run (implicitly forcing the migrated thread
 *    off the CPU)
 * 3) it checks whether the migrated task is still in the wrong runqueue.
 * 4) if it's in the wrong runqueue then the migration thread removes
 *    it and puts it into the right queue.
 * 5) stopper completes and stop_one_cpu() returns and the migration
 *    is done.
 */

/*
 * move_queued_task - move a queued task to new rq.
 *
 * Returns (locked) new rq. Old rq's lock is released.
 */
static struct rq *move_queued_task(struct rq *rq, struct rq_flags *rf,
				   struct task_struct *p, int new_cpu)
{
	int detached = 0;

	lockdep_assert_rq_held(rq);

	/*
	 * The vendor hook may drop the lock temporarily, so
	 * pass the rq flags to unpin lock. We expect the
	 * rq lock to be held after return.
	 */
	trace_android_rvh_migrate_queued_task(rq, rf, p, new_cpu, &detached);
	if (detached)
		goto attach;

	deactivate_task(rq, p, DEQUEUE_NOCLOCK);
	set_task_cpu(p, new_cpu);

attach:
	rq_unlock(rq, rf);
	rq = cpu_rq(new_cpu);

	rq_lock(rq, rf);
	BUG_ON(task_cpu(p) != new_cpu);
	activate_task(rq, p, 0);
	check_preempt_curr(rq, p, 0);

	return rq;
}

struct migration_arg {
	struct task_struct		*task;
	int				dest_cpu;
	struct set_affinity_pending	*pending;
};

/*
 * @refs: number of wait_for_completion()
 * @stop_pending: is @stop_work in use
 */
struct set_affinity_pending {
	refcount_t		refs;
	unsigned int		stop_pending;
	struct completion	done;
	struct cpu_stop_work	stop_work;
	struct migration_arg	arg;
};

/*
 * Move (not current) task off this CPU, onto the destination CPU. We're doing
 * this because either it can't run here any more (set_cpus_allowed()
 * away from this CPU, or CPU going down), or because we're
 * attempting to rebalance this task on exec (sched_exec).
 *
 * So we race with normal scheduler movements, but that's OK, as long
 * as the task is no longer on this CPU.
 */
static struct rq *__migrate_task(struct rq *rq, struct rq_flags *rf,
				 struct task_struct *p, int dest_cpu)
{
	/* Affinity changed (again). */
	if (!is_cpu_allowed(p, dest_cpu))
		return rq;

	update_rq_clock(rq);
	rq = move_queued_task(rq, rf, p, dest_cpu);

	return rq;
}

/*
 * migration_cpu_stop - this will be executed by a highprio stopper thread
 * and performs thread migration by bumping thread off CPU then
 * 'pushing' onto another runqueue.
 */
static int migration_cpu_stop(void *data)
{
	struct migration_arg *arg = data;
	struct set_affinity_pending *pending = arg->pending;
	struct task_struct *p = arg->task;
	struct rq *rq = this_rq();
	bool complete = false;
	struct rq_flags rf;

	/*
	 * The original target CPU might have gone down and we might
	 * be on another CPU but it doesn't matter.
	 */
	local_irq_save(rf.flags);
	/*
	 * We need to explicitly wake pending tasks before running
	 * __migrate_task() such that we will not miss enforcing cpus_ptr
	 * during wakeups, see set_cpus_allowed_ptr()'s TASK_WAKING test.
	 */
	flush_smp_call_function_from_idle();

	raw_spin_lock(&p->pi_lock);
	rq_lock(rq, &rf);

	/*
	 * If we were passed a pending, then ->stop_pending was set, thus
	 * p->migration_pending must have remained stable.
	 */
	WARN_ON_ONCE(pending && pending != p->migration_pending);

	/*
	 * If task_rq(p) != rq, it cannot be migrated here, because we're
	 * holding rq->lock, if p->on_rq == 0 it cannot get enqueued because
	 * we're holding p->pi_lock.
	 */
	if (task_rq(p) == rq) {
		if (is_migration_disabled(p))
			goto out;

		if (pending) {
			p->migration_pending = NULL;
			complete = true;

			if (cpumask_test_cpu(task_cpu(p), &p->cpus_mask))
				goto out;
		}

		if (task_on_rq_queued(p))
			rq = __migrate_task(rq, &rf, p, arg->dest_cpu);
		else
			p->wake_cpu = arg->dest_cpu;

		/*
		 * XXX __migrate_task() can fail, at which point we might end
		 * up running on a dodgy CPU, AFAICT this can only happen
		 * during CPU hotplug, at which point we'll get pushed out
		 * anyway, so it's probably not a big deal.
		 */

	} else if (pending) {
		/*
		 * This happens when we get migrated between migrate_enable()'s
		 * preempt_enable() and scheduling the stopper task. At that
		 * point we're a regular task again and not current anymore.
		 *
		 * A !PREEMPT kernel has a giant hole here, which makes it far
		 * more likely.
		 */

		/*
		 * The task moved before the stopper got to run. We're holding
		 * ->pi_lock, so the allowed mask is stable - if it got
		 * somewhere allowed, we're done.
		 */
		if (cpumask_test_cpu(task_cpu(p), p->cpus_ptr)) {
			p->migration_pending = NULL;
			complete = true;
			goto out;
		}

		/*
		 * When migrate_enable() hits a rq mis-match we can't reliably
		 * determine is_migration_disabled() and so have to chase after
		 * it.
		 */
		WARN_ON_ONCE(!pending->stop_pending);
		task_rq_unlock(rq, p, &rf);
		stop_one_cpu_nowait(task_cpu(p), migration_cpu_stop,
				    &pending->arg, &pending->stop_work);
		return 0;
	}
out:
	if (pending)
		pending->stop_pending = false;
	task_rq_unlock(rq, p, &rf);

	if (complete)
		complete_all(&pending->done);

	return 0;
}

int push_cpu_stop(void *arg)
{
	struct rq *lowest_rq = NULL, *rq = this_rq();
	struct task_struct *p = arg;

	raw_spin_lock_irq(&p->pi_lock);
	raw_spin_rq_lock(rq);

	if (task_rq(p) != rq)
		goto out_unlock;

	if (is_migration_disabled(p)) {
		p->migration_flags |= MDF_PUSH;
		goto out_unlock;
	}

	p->migration_flags &= ~MDF_PUSH;

	if (p->sched_class->find_lock_rq)
		lowest_rq = p->sched_class->find_lock_rq(p, rq);

	if (!lowest_rq)
		goto out_unlock;

	// XXX validate p is still the highest prio task
	if (task_rq(p) == rq) {
		deactivate_task(rq, p, 0);
		set_task_cpu(p, lowest_rq->cpu);
		activate_task(lowest_rq, p, 0);
		resched_curr(lowest_rq);
	}

	double_unlock_balance(rq, lowest_rq);

out_unlock:
	rq->push_busy = false;
	raw_spin_rq_unlock(rq);
	raw_spin_unlock_irq(&p->pi_lock);

	put_task_struct(p);
	return 0;
}

/*
 * sched_class::set_cpus_allowed must do the below, but is not required to
 * actually call this function.
 */
void set_cpus_allowed_common(struct task_struct *p, const struct cpumask *new_mask, u32 flags)
{
	if (flags & (SCA_MIGRATE_ENABLE | SCA_MIGRATE_DISABLE)) {
		p->cpus_ptr = new_mask;
		return;
	}

	cpumask_copy(&p->cpus_mask, new_mask);
	p->nr_cpus_allowed = cpumask_weight(new_mask);
}

static void
__do_set_cpus_allowed(struct task_struct *p, const struct cpumask *new_mask, u32 flags)
{
	struct rq *rq = task_rq(p);
	bool queued, running;

	/*
	 * This here violates the locking rules for affinity, since we're only
	 * supposed to change these variables while holding both rq->lock and
	 * p->pi_lock.
	 *
	 * HOWEVER, it magically works, because ttwu() is the only code that
	 * accesses these variables under p->pi_lock and only does so after
	 * smp_cond_load_acquire(&p->on_cpu, !VAL), and we're in __schedule()
	 * before finish_task().
	 *
	 * XXX do further audits, this smells like something putrid.
	 */
	if (flags & SCA_MIGRATE_DISABLE)
		SCHED_WARN_ON(!p->on_cpu);
	else
		lockdep_assert_held(&p->pi_lock);

	queued = task_on_rq_queued(p);
	running = task_current(rq, p);

	if (queued) {
		/*
		 * Because __kthread_bind() calls this on blocked tasks without
		 * holding rq->lock.
		 */
		lockdep_assert_rq_held(rq);
		dequeue_task(rq, p, DEQUEUE_SAVE | DEQUEUE_NOCLOCK);
	}
	if (running)
		put_prev_task(rq, p);

	p->sched_class->set_cpus_allowed(p, new_mask, flags);

	if (queued)
		enqueue_task(rq, p, ENQUEUE_RESTORE | ENQUEUE_NOCLOCK);
	if (running)
		set_next_task(rq, p);
}

void do_set_cpus_allowed(struct task_struct *p, const struct cpumask *new_mask)
{
	__do_set_cpus_allowed(p, new_mask, 0);
}

int dup_user_cpus_ptr(struct task_struct *dst, struct task_struct *src,
		      int node)
{
	if (!src->user_cpus_ptr)
		return 0;

	dst->user_cpus_ptr = kmalloc_node(cpumask_size(), GFP_KERNEL, node);
	if (!dst->user_cpus_ptr)
		return -ENOMEM;

	cpumask_copy(dst->user_cpus_ptr, src->user_cpus_ptr);
	return 0;
}

static inline struct cpumask *clear_user_cpus_ptr(struct task_struct *p)
{
	struct cpumask *user_mask = NULL;

	swap(p->user_cpus_ptr, user_mask);

	return user_mask;
}

void release_user_cpus_ptr(struct task_struct *p)
{
	kfree(clear_user_cpus_ptr(p));
}

/*
 * This function is wildly self concurrent; here be dragons.
 *
 *
 * When given a valid mask, __set_cpus_allowed_ptr() must block until the
 * designated task is enqueued on an allowed CPU. If that task is currently
 * running, we have to kick it out using the CPU stopper.
 *
 * Migrate-Disable comes along and tramples all over our nice sandcastle.
 * Consider:
 *
 *     Initial conditions: P0->cpus_mask = [0, 1]
 *
 *     P0@CPU0                  P1
 *
 *     migrate_disable();
 *     <preempted>
 *                              set_cpus_allowed_ptr(P0, [1]);
 *
 * P1 *cannot* return from this set_cpus_allowed_ptr() call until P0 executes
 * its outermost migrate_enable() (i.e. it exits its Migrate-Disable region).
 * This means we need the following scheme:
 *
 *     P0@CPU0                  P1
 *
 *     migrate_disable();
 *     <preempted>
 *                              set_cpus_allowed_ptr(P0, [1]);
 *                                <blocks>
 *     <resumes>
 *     migrate_enable();
 *       __set_cpus_allowed_ptr();
 *       <wakes local stopper>
 *                         `--> <woken on migration completion>
 *
 * Now the fun stuff: there may be several P1-like tasks, i.e. multiple
 * concurrent set_cpus_allowed_ptr(P0, [*]) calls. CPU affinity changes of any
 * task p are serialized by p->pi_lock, which we can leverage: the one that
 * should come into effect at the end of the Migrate-Disable region is the last
 * one. This means we only need to track a single cpumask (i.e. p->cpus_mask),
 * but we still need to properly signal those waiting tasks at the appropriate
 * moment.
 *
 * This is implemented using struct set_affinity_pending. The first
 * __set_cpus_allowed_ptr() caller within a given Migrate-Disable region will
 * setup an instance of that struct and install it on the targeted task_struct.
 * Any and all further callers will reuse that instance. Those then wait for
 * a completion signaled at the tail of the CPU stopper callback (1), triggered
 * on the end of the Migrate-Disable region (i.e. outermost migrate_enable()).
 *
 *
 * (1) In the cases covered above. There is one more where the completion is
 * signaled within affine_move_task() itself: when a subsequent affinity request
 * occurs after the stopper bailed out due to the targeted task still being
 * Migrate-Disable. Consider:
 *
 *     Initial conditions: P0->cpus_mask = [0, 1]
 *
 *     CPU0		  P1				P2
 *     <P0>
 *       migrate_disable();
 *       <preempted>
 *                        set_cpus_allowed_ptr(P0, [1]);
 *                          <blocks>
 *     <migration/0>
 *       migration_cpu_stop()
 *         is_migration_disabled()
 *           <bails>
 *                                                       set_cpus_allowed_ptr(P0, [0, 1]);
 *                                                         <signal completion>
 *                          <awakes>
 *
 * Note that the above is safe vs a concurrent migrate_enable(), as any
 * pending affinity completion is preceded by an uninstallation of
 * p->migration_pending done with p->pi_lock held.
 */
static int affine_move_task(struct rq *rq, struct task_struct *p, struct rq_flags *rf,
			    int dest_cpu, unsigned int flags)
{
	struct set_affinity_pending my_pending = { }, *pending = NULL;
	bool stop_pending, complete = false;

	/* Can the task run on the task's current CPU? If so, we're done */
	if (cpumask_test_cpu(task_cpu(p), &p->cpus_mask)) {
		struct task_struct *push_task = NULL;

		if ((flags & SCA_MIGRATE_ENABLE) &&
		    (p->migration_flags & MDF_PUSH) && !rq->push_busy) {
			rq->push_busy = true;
			push_task = get_task_struct(p);
		}

		/*
		 * If there are pending waiters, but no pending stop_work,
		 * then complete now.
		 */
		pending = p->migration_pending;
		if (pending && !pending->stop_pending) {
			p->migration_pending = NULL;
			complete = true;
		}

		task_rq_unlock(rq, p, rf);

		if (push_task) {
			stop_one_cpu_nowait(rq->cpu, push_cpu_stop,
					    p, &rq->push_work);
		}

		if (complete)
			complete_all(&pending->done);

		return 0;
	}

	if (!(flags & SCA_MIGRATE_ENABLE)) {
		/* serialized by p->pi_lock */
		if (!p->migration_pending) {
			/* Install the request */
			refcount_set(&my_pending.refs, 1);
			init_completion(&my_pending.done);
			my_pending.arg = (struct migration_arg) {
				.task = p,
				.dest_cpu = dest_cpu,
				.pending = &my_pending,
			};

			p->migration_pending = &my_pending;
		} else {
			pending = p->migration_pending;
			refcount_inc(&pending->refs);
			/*
			 * Affinity has changed, but we've already installed a
			 * pending. migration_cpu_stop() *must* see this, else
			 * we risk a completion of the pending despite having a
			 * task on a disallowed CPU.
			 *
			 * Serialized by p->pi_lock, so this is safe.
			 */
			pending->arg.dest_cpu = dest_cpu;
		}
	}
	pending = p->migration_pending;
	/*
	 * - !MIGRATE_ENABLE:
	 *   we'll have installed a pending if there wasn't one already.
	 *
	 * - MIGRATE_ENABLE:
	 *   we're here because the current CPU isn't matching anymore,
	 *   the only way that can happen is because of a concurrent
	 *   set_cpus_allowed_ptr() call, which should then still be
	 *   pending completion.
	 *
	 * Either way, we really should have a @pending here.
	 */
	if (WARN_ON_ONCE(!pending)) {
		task_rq_unlock(rq, p, rf);
		return -EINVAL;
	}

	if (task_running(rq, p) || READ_ONCE(p->__state) == TASK_WAKING) {
		/*
		 * MIGRATE_ENABLE gets here because 'p == current', but for
		 * anything else we cannot do is_migration_disabled(), punt
		 * and have the stopper function handle it all race-free.
		 */
		stop_pending = pending->stop_pending;
		if (!stop_pending)
			pending->stop_pending = true;

		if (flags & SCA_MIGRATE_ENABLE)
			p->migration_flags &= ~MDF_PUSH;

		task_rq_unlock(rq, p, rf);

		if (!stop_pending) {
			stop_one_cpu_nowait(cpu_of(rq), migration_cpu_stop,
					    &pending->arg, &pending->stop_work);
		}

		if (flags & SCA_MIGRATE_ENABLE)
			return 0;
	} else {

		if (!is_migration_disabled(p)) {
			if (task_on_rq_queued(p))
				rq = move_queued_task(rq, rf, p, dest_cpu);

			if (!pending->stop_pending) {
				p->migration_pending = NULL;
				complete = true;
			}
		}
		task_rq_unlock(rq, p, rf);

		if (complete)
			complete_all(&pending->done);
	}

	wait_for_completion(&pending->done);

	if (refcount_dec_and_test(&pending->refs))
		wake_up_var(&pending->refs); /* No UaF, just an address */

	/*
	 * Block the original owner of &pending until all subsequent callers
	 * have seen the completion and decremented the refcount
	 */
	wait_var_event(&my_pending.refs, !refcount_read(&my_pending.refs));

	/* ARGH */
	WARN_ON_ONCE(my_pending.stop_pending);

	return 0;
}

/*
 * Called with both p->pi_lock and rq->lock held; drops both before returning.
 */
static int __set_cpus_allowed_ptr_locked(struct task_struct *p,
					 const struct cpumask *new_mask,
					 u32 flags,
					 struct rq *rq,
					 struct rq_flags *rf)
	__releases(rq->lock)
	__releases(p->pi_lock)
{
	const struct cpumask *cpu_allowed_mask = task_cpu_possible_mask(p);
	const struct cpumask *cpu_valid_mask = cpu_active_mask;
	bool kthread = p->flags & PF_KTHREAD;
	struct cpumask *user_mask = NULL;
	unsigned int dest_cpu;
	int ret = 0;

	update_rq_clock(rq);

	if (kthread || is_migration_disabled(p)) {
		/*
		 * Kernel threads are allowed on online && !active CPUs,
		 * however, during cpu-hot-unplug, even these might get pushed
		 * away if not KTHREAD_IS_PER_CPU.
		 *
		 * Specifically, migration_disabled() tasks must not fail the
		 * cpumask_any_and_distribute() pick below, esp. so on
		 * SCA_MIGRATE_ENABLE, otherwise we'll not call
		 * set_cpus_allowed_common() and actually reset p->cpus_ptr.
		 */
		cpu_valid_mask = cpu_online_mask;
	}

	if (!kthread && !cpumask_subset(new_mask, cpu_allowed_mask)) {
		ret = -EINVAL;
		goto out;
	}

	/*
	 * Must re-check here, to close a race against __kthread_bind(),
	 * sched_setaffinity() is not guaranteed to observe the flag.
	 */
	if ((flags & SCA_CHECK) && (p->flags & PF_NO_SETAFFINITY)) {
		ret = -EINVAL;
		goto out;
	}

	if (!(flags & SCA_MIGRATE_ENABLE)) {
		if (cpumask_equal(&p->cpus_mask, new_mask))
			goto out;

		if (WARN_ON_ONCE(p == current &&
				 is_migration_disabled(p) &&
				 !cpumask_test_cpu(task_cpu(p), new_mask))) {
			ret = -EBUSY;
			goto out;
		}
	}

	/*
	 * Picking a ~random cpu helps in cases where we are changing affinity
	 * for groups of tasks (ie. cpuset), so that load balancing is not
	 * immediately required to distribute the tasks within their new mask.
	 */
	dest_cpu = cpumask_any_and_distribute(cpu_valid_mask, new_mask);
	if (dest_cpu >= nr_cpu_ids) {
		ret = -EINVAL;
		goto out;
	}

	__do_set_cpus_allowed(p, new_mask, flags);

	if (flags & SCA_USER)
		user_mask = clear_user_cpus_ptr(p);

	ret = affine_move_task(rq, p, rf, dest_cpu, flags);

	kfree(user_mask);

	return ret;

out:
	task_rq_unlock(rq, p, rf);

	return ret;
}

/*
 * Change a given task's CPU affinity. Migrate the thread to a
 * proper CPU and schedule it away if the CPU it's executing on
 * is removed from the allowed bitmask.
 *
 * NOTE: the caller must have a valid reference to the task, the
 * task must not exit() & deallocate itself prematurely. The
 * call is not atomic; no spinlocks may be held.
 */
static int __set_cpus_allowed_ptr(struct task_struct *p,
				  const struct cpumask *new_mask, u32 flags)
{
	struct rq_flags rf;
	struct rq *rq;

	rq = task_rq_lock(p, &rf);
	return __set_cpus_allowed_ptr_locked(p, new_mask, flags, rq, &rf);
}

int set_cpus_allowed_ptr(struct task_struct *p, const struct cpumask *new_mask)
{
	return __set_cpus_allowed_ptr(p, new_mask, 0);
}
EXPORT_SYMBOL_GPL(set_cpus_allowed_ptr);

/*
 * Change a given task's CPU affinity to the intersection of its current
 * affinity mask and @subset_mask, writing the resulting mask to @new_mask
 * and pointing @p->user_cpus_ptr to a copy of the old mask.
 * If the resulting mask is empty, leave the affinity unchanged and return
 * -EINVAL.
 */
static int restrict_cpus_allowed_ptr(struct task_struct *p,
				     struct cpumask *new_mask,
				     const struct cpumask *subset_mask)
{
	struct cpumask *user_mask = NULL;
	struct rq_flags rf;
	struct rq *rq;
	int err;

	if (!p->user_cpus_ptr) {
		user_mask = kmalloc(cpumask_size(), GFP_KERNEL);
		if (!user_mask)
			return -ENOMEM;
	}

	rq = task_rq_lock(p, &rf);

	/*
	 * Forcefully restricting the affinity of a deadline task is
	 * likely to cause problems, so fail and noisily override the
	 * mask entirely.
	 */
	if (task_has_dl_policy(p) && dl_bandwidth_enabled()) {
		err = -EPERM;
		goto err_unlock;
	}

	if (!cpumask_and(new_mask, &p->cpus_mask, subset_mask)) {
		err = -EINVAL;
		goto err_unlock;
	}

	/*
	 * We're about to butcher the task affinity, so keep track of what
	 * the user asked for in case we're able to restore it later on.
	 */
	if (user_mask) {
		cpumask_copy(user_mask, p->cpus_ptr);
		p->user_cpus_ptr = user_mask;
	}

	return __set_cpus_allowed_ptr_locked(p, new_mask, 0, rq, &rf);

err_unlock:
	task_rq_unlock(rq, p, &rf);
	kfree(user_mask);
	return err;
}

/*
 * Restrict the CPU affinity of task @p so that it is a subset of
 * task_cpu_possible_mask() and point @p->user_cpu_ptr to a copy of the
 * old affinity mask. If the resulting mask is empty, we warn and walk
 * up the cpuset hierarchy until we find a suitable mask.
 */
void force_compatible_cpus_allowed_ptr(struct task_struct *p)
{
	cpumask_var_t new_mask;
	const struct cpumask *override_mask = task_cpu_possible_mask(p);

	alloc_cpumask_var(&new_mask, GFP_KERNEL);

	/*
	 * __migrate_task() can fail silently in the face of concurrent
	 * offlining of the chosen destination CPU, so take the hotplug
	 * lock to ensure that the migration succeeds.
	 */
	cpus_read_lock();
	if (!cpumask_available(new_mask))
		goto out_set_mask;

	if (!restrict_cpus_allowed_ptr(p, new_mask, override_mask))
		goto out_free_mask;

	/*
	 * We failed to find a valid subset of the affinity mask for the
	 * task, so override it based on its cpuset hierarchy.
	 */
	cpuset_cpus_allowed(p, new_mask);
	override_mask = new_mask;

out_set_mask:
	if (printk_ratelimit()) {
		printk_deferred("Overriding affinity for process %d (%s) to CPUs %*pbl\n",
				task_pid_nr(p), p->comm,
				cpumask_pr_args(override_mask));
	}

	WARN_ON(set_cpus_allowed_ptr(p, override_mask));
out_free_mask:
	cpus_read_unlock();
	free_cpumask_var(new_mask);
}

static int
__sched_setaffinity(struct task_struct *p, const struct cpumask *mask);

/*
 * Restore the affinity of a task @p which was previously restricted by a
 * call to force_compatible_cpus_allowed_ptr(). This will clear (and free)
 * @p->user_cpus_ptr.
 *
 * It is the caller's responsibility to serialise this with any calls to
 * force_compatible_cpus_allowed_ptr(@p).
 */
void relax_compatible_cpus_allowed_ptr(struct task_struct *p)
{
	struct cpumask *user_mask = p->user_cpus_ptr;
	unsigned long flags;

	/*
	 * Try to restore the old affinity mask. If this fails, then
	 * we free the mask explicitly to avoid it being inherited across
	 * a subsequent fork().
	 */
	if (!user_mask || !__sched_setaffinity(p, user_mask))
		return;

	raw_spin_lock_irqsave(&p->pi_lock, flags);
	user_mask = clear_user_cpus_ptr(p);
	raw_spin_unlock_irqrestore(&p->pi_lock, flags);

	kfree(user_mask);
}

void set_task_cpu(struct task_struct *p, unsigned int new_cpu)
{
#ifdef CONFIG_SCHED_DEBUG
	unsigned int state = READ_ONCE(p->__state);

	/*
	 * We should never call set_task_cpu() on a blocked task,
	 * ttwu() will sort out the placement.
	 */
	WARN_ON_ONCE(state != TASK_RUNNING && state != TASK_WAKING && !p->on_rq);

	/*
	 * Migrating fair class task must have p->on_rq = TASK_ON_RQ_MIGRATING,
	 * because schedstat_wait_{start,end} rebase migrating task's wait_start
	 * time relying on p->on_rq.
	 */
	WARN_ON_ONCE(state == TASK_RUNNING &&
		     p->sched_class == &fair_sched_class &&
		     (p->on_rq && !task_on_rq_migrating(p)));

#ifdef CONFIG_LOCKDEP
	/*
	 * The caller should hold either p->pi_lock or rq->lock, when changing
	 * a task's CPU. ->pi_lock for waking tasks, rq->lock for runnable tasks.
	 *
	 * sched_move_task() holds both and thus holding either pins the cgroup,
	 * see task_group().
	 *
	 * Furthermore, all task_rq users should acquire both locks, see
	 * task_rq_lock().
	 */
	WARN_ON_ONCE(debug_locks && !(lockdep_is_held(&p->pi_lock) ||
				      lockdep_is_held(__rq_lockp(task_rq(p)))));
#endif
	/*
	 * Clearly, migrating tasks to offline CPUs is a fairly daft thing.
	 */
	WARN_ON_ONCE(!cpu_online(new_cpu));

	WARN_ON_ONCE(is_migration_disabled(p));
#endif

	trace_sched_migrate_task(p, new_cpu);

	if (task_cpu(p) != new_cpu) {
		if (p->sched_class->migrate_task_rq)
			p->sched_class->migrate_task_rq(p, new_cpu);
		p->se.nr_migrations++;
		rseq_migrate(p);
		perf_event_task_migrate(p);
		trace_android_rvh_set_task_cpu(p, new_cpu);
	}

	__set_task_cpu(p, new_cpu);
}
EXPORT_SYMBOL_GPL(set_task_cpu);

static void __migrate_swap_task(struct task_struct *p, int cpu)
{
	if (task_on_rq_queued(p)) {
		struct rq *src_rq, *dst_rq;
		struct rq_flags srf, drf;

		src_rq = task_rq(p);
		dst_rq = cpu_rq(cpu);

		rq_pin_lock(src_rq, &srf);
		rq_pin_lock(dst_rq, &drf);

		deactivate_task(src_rq, p, 0);
		set_task_cpu(p, cpu);
		activate_task(dst_rq, p, 0);
		check_preempt_curr(dst_rq, p, 0);

		rq_unpin_lock(dst_rq, &drf);
		rq_unpin_lock(src_rq, &srf);

	} else {
		/*
		 * Task isn't running anymore; make it appear like we migrated
		 * it before it went to sleep. This means on wakeup we make the
		 * previous CPU our target instead of where it really is.
		 */
		p->wake_cpu = cpu;
	}
}

struct migration_swap_arg {
	struct task_struct *src_task, *dst_task;
	int src_cpu, dst_cpu;
};

static int migrate_swap_stop(void *data)
{
	struct migration_swap_arg *arg = data;
	struct rq *src_rq, *dst_rq;
	int ret = -EAGAIN;

	if (!cpu_active(arg->src_cpu) || !cpu_active(arg->dst_cpu))
		return -EAGAIN;

	src_rq = cpu_rq(arg->src_cpu);
	dst_rq = cpu_rq(arg->dst_cpu);

	double_raw_lock(&arg->src_task->pi_lock,
			&arg->dst_task->pi_lock);
	double_rq_lock(src_rq, dst_rq);

	if (task_cpu(arg->dst_task) != arg->dst_cpu)
		goto unlock;

	if (task_cpu(arg->src_task) != arg->src_cpu)
		goto unlock;

	if (!cpumask_test_cpu(arg->dst_cpu, arg->src_task->cpus_ptr))
		goto unlock;

	if (!cpumask_test_cpu(arg->src_cpu, arg->dst_task->cpus_ptr))
		goto unlock;

	__migrate_swap_task(arg->src_task, arg->dst_cpu);
	__migrate_swap_task(arg->dst_task, arg->src_cpu);

	ret = 0;

unlock:
	double_rq_unlock(src_rq, dst_rq);
	raw_spin_unlock(&arg->dst_task->pi_lock);
	raw_spin_unlock(&arg->src_task->pi_lock);

	return ret;
}

/*
 * Cross migrate two tasks
 */
int migrate_swap(struct task_struct *cur, struct task_struct *p,
		int target_cpu, int curr_cpu)
{
	struct migration_swap_arg arg;
	int ret = -EINVAL;

	arg = (struct migration_swap_arg){
		.src_task = cur,
		.src_cpu = curr_cpu,
		.dst_task = p,
		.dst_cpu = target_cpu,
	};

	if (arg.src_cpu == arg.dst_cpu)
		goto out;

	/*
	 * These three tests are all lockless; this is OK since all of them
	 * will be re-checked with proper locks held further down the line.
	 */
	if (!cpu_active(arg.src_cpu) || !cpu_active(arg.dst_cpu))
		goto out;

	if (!cpumask_test_cpu(arg.dst_cpu, arg.src_task->cpus_ptr))
		goto out;

	if (!cpumask_test_cpu(arg.src_cpu, arg.dst_task->cpus_ptr))
		goto out;

	trace_sched_swap_numa(cur, arg.src_cpu, p, arg.dst_cpu);
	ret = stop_two_cpus(arg.dst_cpu, arg.src_cpu, migrate_swap_stop, &arg);

out:
	return ret;
}
EXPORT_SYMBOL_GPL(migrate_swap);

/*
 * wait_task_inactive - wait for a thread to unschedule.
 *
 * If @match_state is nonzero, it's the @p->state value just checked and
 * not expected to change.  If it changes, i.e. @p might have woken up,
 * then return zero.  When we succeed in waiting for @p to be off its CPU,
 * we return a positive number (its total switch count).  If a second call
 * a short while later returns the same number, the caller can be sure that
 * @p has remained unscheduled the whole time.
 *
 * The caller must ensure that the task *will* unschedule sometime soon,
 * else this function might spin for a *long* time. This function can't
 * be called with interrupts off, or it may introduce deadlock with
 * smp_call_function() if an IPI is sent by the same process we are
 * waiting to become inactive.
 */
unsigned long wait_task_inactive(struct task_struct *p, unsigned int match_state)
{
	int running, queued;
	struct rq_flags rf;
	unsigned long ncsw;
	struct rq *rq;

	for (;;) {
		/*
		 * We do the initial early heuristics without holding
		 * any task-queue locks at all. We'll only try to get
		 * the runqueue lock when things look like they will
		 * work out!
		 */
		rq = task_rq(p);

		/*
		 * If the task is actively running on another CPU
		 * still, just relax and busy-wait without holding
		 * any locks.
		 *
		 * NOTE! Since we don't hold any locks, it's not
		 * even sure that "rq" stays as the right runqueue!
		 * But we don't care, since "task_running()" will
		 * return false if the runqueue has changed and p
		 * is actually now running somewhere else!
		 */
		while (task_running(rq, p)) {
			if (match_state && unlikely(READ_ONCE(p->__state) != match_state))
				return 0;
			cpu_relax();
		}

		/*
		 * Ok, time to look more closely! We need the rq
		 * lock now, to be *sure*. If we're wrong, we'll
		 * just go back and repeat.
		 */
		rq = task_rq_lock(p, &rf);
		trace_sched_wait_task(p);
		running = task_running(rq, p);
		queued = task_on_rq_queued(p);
		ncsw = 0;
		if (!match_state || READ_ONCE(p->__state) == match_state)
			ncsw = p->nvcsw | LONG_MIN; /* sets MSB */
		task_rq_unlock(rq, p, &rf);

		/*
		 * If it changed from the expected state, bail out now.
		 */
		if (unlikely(!ncsw))
			break;

		/*
		 * Was it really running after all now that we
		 * checked with the proper locks actually held?
		 *
		 * Oops. Go back and try again..
		 */
		if (unlikely(running)) {
			cpu_relax();
			continue;
		}

		/*
		 * It's not enough that it's not actively running,
		 * it must be off the runqueue _entirely_, and not
		 * preempted!
		 *
		 * So if it was still runnable (but just not actively
		 * running right now), it's preempted, and we should
		 * yield - it could be a while.
		 */
		if (unlikely(queued)) {
			ktime_t to = NSEC_PER_SEC / HZ;

			set_current_state(TASK_UNINTERRUPTIBLE);
			schedule_hrtimeout(&to, HRTIMER_MODE_REL_HARD);
			continue;
		}

		/*
		 * Ahh, all good. It wasn't running, and it wasn't
		 * runnable, which means that it will never become
		 * running in the future either. We're all done!
		 */
		break;
	}

	return ncsw;
}

/***
 * kick_process - kick a running thread to enter/exit the kernel
 * @p: the to-be-kicked thread
 *
 * Cause a process which is running on another CPU to enter
 * kernel-mode, without any delay. (to get signals handled.)
 *
 * NOTE: this function doesn't have to take the runqueue lock,
 * because all it wants to ensure is that the remote task enters
 * the kernel. If the IPI races and the task has been migrated
 * to another CPU then no harm is done and the purpose has been
 * achieved as well.
 */
void kick_process(struct task_struct *p)
{
	int cpu;

	preempt_disable();
	cpu = task_cpu(p);
	if ((cpu != smp_processor_id()) && task_curr(p))
		smp_send_reschedule(cpu);
	preempt_enable();
}
EXPORT_SYMBOL_GPL(kick_process);

/*
 * ->cpus_ptr is protected by both rq->lock and p->pi_lock
 *
 * A few notes on cpu_active vs cpu_online:
 *
 *  - cpu_active must be a subset of cpu_online
 *
 *  - on CPU-up we allow per-CPU kthreads on the online && !active CPU,
 *    see __set_cpus_allowed_ptr(). At this point the newly online
 *    CPU isn't yet part of the sched domains, and balancing will not
 *    see it.
 *
 *  - on CPU-down we clear cpu_active() to mask the sched domains and
 *    avoid the load balancer to place new tasks on the to be removed
 *    CPU. Existing tasks will remain running there and will be taken
 *    off.
 *
 * This means that fallback selection must not select !active CPUs.
 * And can assume that any active CPU must be online. Conversely
 * select_task_rq() below may allow selection of !active CPUs in order
 * to satisfy the above rules.
 */
static int select_fallback_rq(int cpu, struct task_struct *p)
{
	int nid = cpu_to_node(cpu);
	const struct cpumask *nodemask = NULL;
	enum { cpuset, possible, fail } state = cpuset;
	int dest_cpu = -1;

	trace_android_rvh_select_fallback_rq(cpu, p, &dest_cpu);
	if (dest_cpu >= 0)
		return dest_cpu;

	/*
	 * If the node that the CPU is on has been offlined, cpu_to_node()
	 * will return -1. There is no CPU on the node, and we should
	 * select the CPU on the other node.
	 */
	if (nid != -1) {
		nodemask = cpumask_of_node(nid);

		/* Look for allowed, online CPU in same node. */
		for_each_cpu(dest_cpu, nodemask) {
			if (is_cpu_allowed(p, dest_cpu))
				return dest_cpu;
		}
	}

	for (;;) {
		/* Any allowed, online CPU? */
		for_each_cpu(dest_cpu, p->cpus_ptr) {
			if (!is_cpu_allowed(p, dest_cpu))
				continue;

			goto out;
		}

		/* No more Mr. Nice Guy. */
		switch (state) {
		case cpuset:
			if (cpuset_cpus_allowed_fallback(p)) {
				state = possible;
				break;
			}
			fallthrough;
		case possible:
			/*
			 * XXX When called from select_task_rq() we only
			 * hold p->pi_lock and again violate locking order.
			 *
			 * More yuck to audit.
			 */
			do_set_cpus_allowed(p, task_cpu_possible_mask(p));
			state = fail;
			break;
		case fail:
			BUG();
			break;
		}
	}

out:
	if (state != cpuset) {
		/*
		 * Don't tell them about moving exiting tasks or
		 * kernel threads (both mm NULL), since they never
		 * leave kernel.
		 */
		if (p->mm && printk_ratelimit()) {
			printk_deferred("process %d (%s) no longer affine to cpu%d\n",
					task_pid_nr(p), p->comm, cpu);
		}
	}

	return dest_cpu;
}

/*
 * The caller (fork, wakeup) owns p->pi_lock, ->cpus_ptr is stable.
 */
static inline
int select_task_rq(struct task_struct *p, int cpu, int wake_flags)
{
	lockdep_assert_held(&p->pi_lock);

	if (p->nr_cpus_allowed > 1 && !is_migration_disabled(p))
		cpu = p->sched_class->select_task_rq(p, cpu, wake_flags);
	else
		cpu = cpumask_any(p->cpus_ptr);

	/*
	 * In order not to call set_task_cpu() on a blocking task we need
	 * to rely on ttwu() to place the task on a valid ->cpus_ptr
	 * CPU.
	 *
	 * Since this is common to all placement strategies, this lives here.
	 *
	 * [ this allows ->select_task() to simply return task_cpu(p) and
	 *   not worry about this generic constraint ]
	 */
	if (unlikely(!is_cpu_allowed(p, cpu)))
		cpu = select_fallback_rq(task_cpu(p), p);

	return cpu;
}

void sched_set_stop_task(int cpu, struct task_struct *stop)
{
	static struct lock_class_key stop_pi_lock;
	struct sched_param param = { .sched_priority = MAX_RT_PRIO - 1 };
	struct task_struct *old_stop = cpu_rq(cpu)->stop;

	if (stop) {
		/*
		 * Make it appear like a SCHED_FIFO task, its something
		 * userspace knows about and won't get confused about.
		 *
		 * Also, it will make PI more or less work without too
		 * much confusion -- but then, stop work should not
		 * rely on PI working anyway.
		 */
		sched_setscheduler_nocheck(stop, SCHED_FIFO, &param);

		stop->sched_class = &stop_sched_class;

		/*
		 * The PI code calls rt_mutex_setprio() with ->pi_lock held to
		 * adjust the effective priority of a task. As a result,
		 * rt_mutex_setprio() can trigger (RT) balancing operations,
		 * which can then trigger wakeups of the stop thread to push
		 * around the current task.
		 *
		 * The stop task itself will never be part of the PI-chain, it
		 * never blocks, therefore that ->pi_lock recursion is safe.
		 * Tell lockdep about this by placing the stop->pi_lock in its
		 * own class.
		 */
		lockdep_set_class(&stop->pi_lock, &stop_pi_lock);
	}

	cpu_rq(cpu)->stop = stop;

	if (old_stop) {
		/*
		 * Reset it back to a normal scheduling class so that
		 * it can die in pieces.
		 */
		old_stop->sched_class = &rt_sched_class;
	}
}

#else /* CONFIG_SMP */

static inline int __set_cpus_allowed_ptr(struct task_struct *p,
					 const struct cpumask *new_mask,
					 u32 flags)
{
	return set_cpus_allowed_ptr(p, new_mask);
}

static inline void migrate_disable_switch(struct rq *rq, struct task_struct *p) { }

static inline bool rq_has_pinned_tasks(struct rq *rq)
{
	return false;
}

#endif /* !CONFIG_SMP */

static void
ttwu_stat(struct task_struct *p, int cpu, int wake_flags)
{
	struct rq *rq;

	if (!schedstat_enabled())
		return;

	rq = this_rq();

#ifdef CONFIG_SMP
	if (cpu == rq->cpu) {
		__schedstat_inc(rq->ttwu_local);
		__schedstat_inc(p->stats.nr_wakeups_local);
	} else {
		struct sched_domain *sd;

		__schedstat_inc(p->stats.nr_wakeups_remote);
		rcu_read_lock();
		for_each_domain(rq->cpu, sd) {
			if (cpumask_test_cpu(cpu, sched_domain_span(sd))) {
				__schedstat_inc(sd->ttwu_wake_remote);
				break;
			}
		}
		rcu_read_unlock();
	}

	if (wake_flags & WF_MIGRATED)
		__schedstat_inc(p->stats.nr_wakeups_migrate);
#endif /* CONFIG_SMP */

	__schedstat_inc(rq->ttwu_count);
	__schedstat_inc(p->stats.nr_wakeups);

	if (wake_flags & WF_SYNC)
		__schedstat_inc(p->stats.nr_wakeups_sync);
}

/*
 * Mark the task runnable and perform wakeup-preemption.
 */
static void ttwu_do_wakeup(struct rq *rq, struct task_struct *p, int wake_flags,
			   struct rq_flags *rf)
{
	check_preempt_curr(rq, p, wake_flags);
	WRITE_ONCE(p->__state, TASK_RUNNING);
	trace_sched_wakeup(p);

#ifdef CONFIG_SMP
	if (p->sched_class->task_woken) {
		/*
		 * Our task @p is fully woken up and running; so it's safe to
		 * drop the rq->lock, hereafter rq is only used for statistics.
		 */
		rq_unpin_lock(rq, rf);
		p->sched_class->task_woken(rq, p);
		rq_repin_lock(rq, rf);
	}

	if (rq->idle_stamp) {
		u64 delta = rq_clock(rq) - rq->idle_stamp;
		u64 max = 2*rq->max_idle_balance_cost;

		update_avg(&rq->avg_idle, delta);

		if (rq->avg_idle > max)
			rq->avg_idle = max;

		rq->wake_stamp = jiffies;
		rq->wake_avg_idle = rq->avg_idle / 2;

		rq->idle_stamp = 0;
	}
#endif
}

static void
ttwu_do_activate(struct rq *rq, struct task_struct *p, int wake_flags,
		 struct rq_flags *rf)
{
	int en_flags = ENQUEUE_WAKEUP | ENQUEUE_NOCLOCK;

	lockdep_assert_rq_held(rq);

	if (p->sched_contributes_to_load)
		rq->nr_uninterruptible--;

#ifdef CONFIG_SMP
	if (wake_flags & WF_MIGRATED)
		en_flags |= ENQUEUE_MIGRATED;
	else
#endif
	if (p->in_iowait) {
		delayacct_blkio_end(p);
		atomic_dec(&task_rq(p)->nr_iowait);
	}

	activate_task(rq, p, en_flags);
	ttwu_do_wakeup(rq, p, wake_flags, rf);
}

/*
 * Consider @p being inside a wait loop:
 *
 *   for (;;) {
 *      set_current_state(TASK_UNINTERRUPTIBLE);
 *
 *      if (CONDITION)
 *         break;
 *
 *      schedule();
 *   }
 *   __set_current_state(TASK_RUNNING);
 *
 * between set_current_state() and schedule(). In this case @p is still
 * runnable, so all that needs doing is change p->state back to TASK_RUNNING in
 * an atomic manner.
 *
 * By taking task_rq(p)->lock we serialize against schedule(), if @p->on_rq
 * then schedule() must still happen and p->state can be changed to
 * TASK_RUNNING. Otherwise we lost the race, schedule() has happened, and we
 * need to do a full wakeup with enqueue.
 *
 * Returns: %true when the wakeup is done,
 *          %false otherwise.
 */
static int ttwu_runnable(struct task_struct *p, int wake_flags)
{
	struct rq_flags rf;
	struct rq *rq;
	int ret = 0;

	rq = __task_rq_lock(p, &rf);
	if (task_on_rq_queued(p)) {
		/* check_preempt_curr() may use rq clock */
		update_rq_clock(rq);
		ttwu_do_wakeup(rq, p, wake_flags, &rf);
		ret = 1;
	}
	__task_rq_unlock(rq, &rf);

	return ret;
}

#ifdef CONFIG_SMP
void sched_ttwu_pending(void *arg)
{
	struct llist_node *llist = arg;
	struct rq *rq = this_rq();
	struct task_struct *p, *t;
	struct rq_flags rf;

	if (!llist)
		return;

	/*
	 * rq::ttwu_pending racy indication of out-standing wakeups.
	 * Races such that false-negatives are possible, since they
	 * are shorter lived that false-positives would be.
	 */
	WRITE_ONCE(rq->ttwu_pending, 0);

	rq_lock_irqsave(rq, &rf);
	update_rq_clock(rq);

	llist_for_each_entry_safe(p, t, llist, wake_entry.llist) {
		if (WARN_ON_ONCE(p->on_cpu))
			smp_cond_load_acquire(&p->on_cpu, !VAL);

		if (WARN_ON_ONCE(task_cpu(p) != cpu_of(rq)))
			set_task_cpu(p, cpu_of(rq));

		ttwu_do_activate(rq, p, p->sched_remote_wakeup ? WF_MIGRATED : 0, &rf);
	}

	rq_unlock_irqrestore(rq, &rf);
}

void send_call_function_single_ipi(int cpu)
{
	struct rq *rq = cpu_rq(cpu);

	if (!set_nr_if_polling(rq->idle))
		arch_send_call_function_single_ipi(cpu);
	else
		trace_sched_wake_idle_without_ipi(cpu);
}

/*
 * Queue a task on the target CPUs wake_list and wake the CPU via IPI if
 * necessary. The wakee CPU on receipt of the IPI will queue the task
 * via sched_ttwu_wakeup() for activation so the wakee incurs the cost
 * of the wakeup instead of the waker.
 */
static void __ttwu_queue_wakelist(struct task_struct *p, int cpu, int wake_flags)
{
	struct rq *rq = cpu_rq(cpu);

	p->sched_remote_wakeup = !!(wake_flags & WF_MIGRATED);

	WRITE_ONCE(rq->ttwu_pending, 1);
	__smp_call_single_queue(cpu, &p->wake_entry.llist);
}

void wake_up_if_idle(int cpu)
{
	struct rq *rq = cpu_rq(cpu);
	struct rq_flags rf;

	rcu_read_lock();

	if (!is_idle_task(rcu_dereference(rq->curr)))
		goto out;

	rq_lock_irqsave(rq, &rf);
	if (is_idle_task(rq->curr))
		resched_curr(rq);
	/* Else CPU is not idle, do nothing here: */
	rq_unlock_irqrestore(rq, &rf);

out:
	rcu_read_unlock();
}
EXPORT_SYMBOL_GPL(wake_up_if_idle);

bool cpus_share_cache(int this_cpu, int that_cpu)
{
	return per_cpu(sd_llc_id, this_cpu) == per_cpu(sd_llc_id, that_cpu);
}

static inline bool ttwu_queue_cond(int cpu, int wake_flags)
{
	/*
	 * Do not complicate things with the async wake_list while the CPU is
	 * in hotplug state.
	 */
	if (!cpu_active(cpu))
		return false;

	/*
	 * If the CPU does not share cache, then queue the task on the
	 * remote rqs wakelist to avoid accessing remote data.
	 */
	if (!cpus_share_cache(smp_processor_id(), cpu))
		return true;

	/*
	 * If the task is descheduling and the only running task on the
	 * CPU then use the wakelist to offload the task activation to
	 * the soon-to-be-idle CPU as the current CPU is likely busy.
	 * nr_running is checked to avoid unnecessary task stacking.
	 */
	if ((wake_flags & WF_ON_CPU) && cpu_rq(cpu)->nr_running <= 1)
		return true;

	return false;
}

static bool ttwu_queue_wakelist(struct task_struct *p, int cpu, int wake_flags)
{
	bool cond = false;

	trace_android_rvh_ttwu_cond(&cond);

	if ((sched_feat(TTWU_QUEUE) && ttwu_queue_cond(cpu, wake_flags)) ||
			cond) {
		if (WARN_ON_ONCE(cpu == smp_processor_id()))
			return false;

		sched_clock_cpu(cpu); /* Sync clocks across CPUs */
		__ttwu_queue_wakelist(p, cpu, wake_flags);
		return true;
	}

	return false;
}

#else /* !CONFIG_SMP */

static inline bool ttwu_queue_wakelist(struct task_struct *p, int cpu, int wake_flags)
{
	return false;
}

#endif /* CONFIG_SMP */

static void ttwu_queue(struct task_struct *p, int cpu, int wake_flags)
{
	struct rq *rq = cpu_rq(cpu);
	struct rq_flags rf;

	if (ttwu_queue_wakelist(p, cpu, wake_flags))
		return;

	rq_lock(rq, &rf);
	update_rq_clock(rq);
	ttwu_do_activate(rq, p, wake_flags, &rf);
	rq_unlock(rq, &rf);
}

/*
 * Invoked from try_to_wake_up() to check whether the task can be woken up.
 *
 * The caller holds p::pi_lock if p != current or has preemption
 * disabled when p == current.
 *
 * The rules of PREEMPT_RT saved_state:
 *
 *   The related locking code always holds p::pi_lock when updating
 *   p::saved_state, which means the code is fully serialized in both cases.
 *
 *   The lock wait and lock wakeups happen via TASK_RTLOCK_WAIT. No other
 *   bits set. This allows to distinguish all wakeup scenarios.
 */
static __always_inline
bool ttwu_state_match(struct task_struct *p, unsigned int state, int *success)
{
	if (IS_ENABLED(CONFIG_DEBUG_PREEMPT)) {
		WARN_ON_ONCE((state & TASK_RTLOCK_WAIT) &&
			     state != TASK_RTLOCK_WAIT);
	}

	if (READ_ONCE(p->__state) & state) {
		*success = 1;
		return true;
	}

#ifdef CONFIG_PREEMPT_RT
	/*
	 * Saved state preserves the task state across blocking on
	 * an RT lock.  If the state matches, set p::saved_state to
	 * TASK_RUNNING, but do not wake the task because it waits
	 * for a lock wakeup. Also indicate success because from
	 * the regular waker's point of view this has succeeded.
	 *
	 * After acquiring the lock the task will restore p::__state
	 * from p::saved_state which ensures that the regular
	 * wakeup is not lost. The restore will also set
	 * p::saved_state to TASK_RUNNING so any further tests will
	 * not result in false positives vs. @success
	 */
	if (p->saved_state & state) {
		p->saved_state = TASK_RUNNING;
		*success = 1;
	}
#endif
	return false;
}

/*
 * Notes on Program-Order guarantees on SMP systems.
 *
 *  MIGRATION
 *
 * The basic program-order guarantee on SMP systems is that when a task [t]
 * migrates, all its activity on its old CPU [c0] happens-before any subsequent
 * execution on its new CPU [c1].
 *
 * For migration (of runnable tasks) this is provided by the following means:
 *
 *  A) UNLOCK of the rq(c0)->lock scheduling out task t
 *  B) migration for t is required to synchronize *both* rq(c0)->lock and
 *     rq(c1)->lock (if not at the same time, then in that order).
 *  C) LOCK of the rq(c1)->lock scheduling in task
 *
 * Release/acquire chaining guarantees that B happens after A and C after B.
 * Note: the CPU doing B need not be c0 or c1
 *
 * Example:
 *
 *   CPU0            CPU1            CPU2
 *
 *   LOCK rq(0)->lock
 *   sched-out X
 *   sched-in Y
 *   UNLOCK rq(0)->lock
 *
 *                                   LOCK rq(0)->lock // orders against CPU0
 *                                   dequeue X
 *                                   UNLOCK rq(0)->lock
 *
 *                                   LOCK rq(1)->lock
 *                                   enqueue X
 *                                   UNLOCK rq(1)->lock
 *
 *                   LOCK rq(1)->lock // orders against CPU2
 *                   sched-out Z
 *                   sched-in X
 *                   UNLOCK rq(1)->lock
 *
 *
 *  BLOCKING -- aka. SLEEP + WAKEUP
 *
 * For blocking we (obviously) need to provide the same guarantee as for
 * migration. However the means are completely different as there is no lock
 * chain to provide order. Instead we do:
 *
 *   1) smp_store_release(X->on_cpu, 0)   -- finish_task()
 *   2) smp_cond_load_acquire(!X->on_cpu) -- try_to_wake_up()
 *
 * Example:
 *
 *   CPU0 (schedule)  CPU1 (try_to_wake_up) CPU2 (schedule)
 *
 *   LOCK rq(0)->lock LOCK X->pi_lock
 *   dequeue X
 *   sched-out X
 *   smp_store_release(X->on_cpu, 0);
 *
 *                    smp_cond_load_acquire(&X->on_cpu, !VAL);
 *                    X->state = WAKING
 *                    set_task_cpu(X,2)
 *
 *                    LOCK rq(2)->lock
 *                    enqueue X
 *                    X->state = RUNNING
 *                    UNLOCK rq(2)->lock
 *
 *                                          LOCK rq(2)->lock // orders against CPU1
 *                                          sched-out Z
 *                                          sched-in X
 *                                          UNLOCK rq(2)->lock
 *
 *                    UNLOCK X->pi_lock
 *   UNLOCK rq(0)->lock
 *
 *
 * However, for wakeups there is a second guarantee we must provide, namely we
 * must ensure that CONDITION=1 done by the caller can not be reordered with
 * accesses to the task state; see try_to_wake_up() and set_current_state().
 */

/**
 * try_to_wake_up - wake up a thread
 * @p: the thread to be awakened
 * @state: the mask of task states that can be woken
 * @wake_flags: wake modifier flags (WF_*)
 *
 * Conceptually does:
 *
 *   If (@state & @p->state) @p->state = TASK_RUNNING.
 *
 * If the task was not queued/runnable, also place it back on a runqueue.
 *
 * This function is atomic against schedule() which would dequeue the task.
 *
 * It issues a full memory barrier before accessing @p->state, see the comment
 * with set_current_state().
 *
 * Uses p->pi_lock to serialize against concurrent wake-ups.
 *
 * Relies on p->pi_lock stabilizing:
 *  - p->sched_class
 *  - p->cpus_ptr
 *  - p->sched_task_group
 * in order to do migration, see its use of select_task_rq()/set_task_cpu().
 *
 * Tries really hard to only take one task_rq(p)->lock for performance.
 * Takes rq->lock in:
 *  - ttwu_runnable()    -- old rq, unavoidable, see comment there;
 *  - ttwu_queue()       -- new rq, for enqueue of the task;
 *  - psi_ttwu_dequeue() -- much sadness :-( accounting will kill us.
 *
 * As a consequence we race really badly with just about everything. See the
 * many memory barriers and their comments for details.
 *
 * Return: %true if @p->state changes (an actual wakeup was done),
 *	   %false otherwise.
 */
static int
try_to_wake_up(struct task_struct *p, unsigned int state, int wake_flags)
{
	unsigned long flags;
	int cpu, success = 0;

	preempt_disable();
	if (p == current) {
		/*
		 * We're waking current, this means 'p->on_rq' and 'task_cpu(p)
		 * == smp_processor_id()'. Together this means we can special
		 * case the whole 'p->on_rq && ttwu_runnable()' case below
		 * without taking any locks.
		 *
		 * In particular:
		 *  - we rely on Program-Order guarantees for all the ordering,
		 *  - we're serialized against set_special_state() by virtue of
		 *    it disabling IRQs (this allows not taking ->pi_lock).
		 */
		if (!ttwu_state_match(p, state, &success))
			goto out;

		trace_sched_waking(p);
		WRITE_ONCE(p->__state, TASK_RUNNING);
		trace_sched_wakeup(p);
		goto out;
	}

	/*
	 * If we are going to wake up a thread waiting for CONDITION we
	 * need to ensure that CONDITION=1 done by the caller can not be
	 * reordered with p->state check below. This pairs with smp_store_mb()
	 * in set_current_state() that the waiting thread does.
	 */
	raw_spin_lock_irqsave(&p->pi_lock, flags);
	smp_mb__after_spinlock();
	if (!ttwu_state_match(p, state, &success))
		goto unlock;

	trace_sched_waking(p);

	/*
	 * Ensure we load p->on_rq _after_ p->state, otherwise it would
	 * be possible to, falsely, observe p->on_rq == 0 and get stuck
	 * in smp_cond_load_acquire() below.
	 *
	 * sched_ttwu_pending()			try_to_wake_up()
	 *   STORE p->on_rq = 1			  LOAD p->state
	 *   UNLOCK rq->lock
	 *
	 * __schedule() (switch to task 'p')
	 *   LOCK rq->lock			  smp_rmb();
	 *   smp_mb__after_spinlock();
	 *   UNLOCK rq->lock
	 *
	 * [task p]
	 *   STORE p->state = UNINTERRUPTIBLE	  LOAD p->on_rq
	 *
	 * Pairs with the LOCK+smp_mb__after_spinlock() on rq->lock in
	 * __schedule().  See the comment for smp_mb__after_spinlock().
	 *
	 * A similar smb_rmb() lives in try_invoke_on_locked_down_task().
	 */
	smp_rmb();
	if (READ_ONCE(p->on_rq) && ttwu_runnable(p, wake_flags))
		goto unlock;

	if (READ_ONCE(p->__state) & TASK_UNINTERRUPTIBLE)
		trace_sched_blocked_reason(p);

#ifdef CONFIG_SMP
	/*
	 * Ensure we load p->on_cpu _after_ p->on_rq, otherwise it would be
	 * possible to, falsely, observe p->on_cpu == 0.
	 *
	 * One must be running (->on_cpu == 1) in order to remove oneself
	 * from the runqueue.
	 *
	 * __schedule() (switch to task 'p')	try_to_wake_up()
	 *   STORE p->on_cpu = 1		  LOAD p->on_rq
	 *   UNLOCK rq->lock
	 *
	 * __schedule() (put 'p' to sleep)
	 *   LOCK rq->lock			  smp_rmb();
	 *   smp_mb__after_spinlock();
	 *   STORE p->on_rq = 0			  LOAD p->on_cpu
	 *
	 * Pairs with the LOCK+smp_mb__after_spinlock() on rq->lock in
	 * __schedule().  See the comment for smp_mb__after_spinlock().
	 *
	 * Form a control-dep-acquire with p->on_rq == 0 above, to ensure
	 * schedule()'s deactivate_task() has 'happened' and p will no longer
	 * care about it's own p->state. See the comment in __schedule().
	 */
	smp_acquire__after_ctrl_dep();

	/*
	 * We're doing the wakeup (@success == 1), they did a dequeue (p->on_rq
	 * == 0), which means we need to do an enqueue, change p->state to
	 * TASK_WAKING such that we can unlock p->pi_lock before doing the
	 * enqueue, such as ttwu_queue_wakelist().
	 */
	WRITE_ONCE(p->__state, TASK_WAKING);

	/*
	 * If the owning (remote) CPU is still in the middle of schedule() with
	 * this task as prev, considering queueing p on the remote CPUs wake_list
	 * which potentially sends an IPI instead of spinning on p->on_cpu to
	 * let the waker make forward progress. This is safe because IRQs are
	 * disabled and the IPI will deliver after on_cpu is cleared.
	 *
	 * Ensure we load task_cpu(p) after p->on_cpu:
	 *
	 * set_task_cpu(p, cpu);
	 *   STORE p->cpu = @cpu
	 * __schedule() (switch to task 'p')
	 *   LOCK rq->lock
	 *   smp_mb__after_spin_lock()		smp_cond_load_acquire(&p->on_cpu)
	 *   STORE p->on_cpu = 1		LOAD p->cpu
	 *
	 * to ensure we observe the correct CPU on which the task is currently
	 * scheduling.
	 */
	if (smp_load_acquire(&p->on_cpu) &&
	    ttwu_queue_wakelist(p, task_cpu(p), wake_flags | WF_ON_CPU))
		goto unlock;

	/*
	 * If the owning (remote) CPU is still in the middle of schedule() with
	 * this task as prev, wait until it's done referencing the task.
	 *
	 * Pairs with the smp_store_release() in finish_task().
	 *
	 * This ensures that tasks getting woken will be fully ordered against
	 * their previous state and preserve Program Order.
	 */
	smp_cond_load_acquire(&p->on_cpu, !VAL);

	trace_android_rvh_try_to_wake_up(p);

	cpu = select_task_rq(p, p->wake_cpu, wake_flags | WF_TTWU);
	if (task_cpu(p) != cpu) {
		if (p->in_iowait) {
			delayacct_blkio_end(p);
			atomic_dec(&task_rq(p)->nr_iowait);
		}

		wake_flags |= WF_MIGRATED;
		psi_ttwu_dequeue(p);
		set_task_cpu(p, cpu);
	}
#else
	cpu = task_cpu(p);
#endif /* CONFIG_SMP */

	ttwu_queue(p, cpu, wake_flags);
unlock:
	raw_spin_unlock_irqrestore(&p->pi_lock, flags);
out:
	if (success) {
		trace_android_rvh_try_to_wake_up_success(p);
		ttwu_stat(p, task_cpu(p), wake_flags);
	}
	preempt_enable();

	return success;
}

/**
 * task_call_func - Invoke a function on task in fixed state
 * @p: Process for which the function is to be invoked, can be @current.
 * @func: Function to invoke.
 * @arg: Argument to function.
 *
 * Fix the task in it's current state by avoiding wakeups and or rq operations
 * and call @func(@arg) on it.  This function can use ->on_rq and task_curr()
 * to work out what the state is, if required.  Given that @func can be invoked
 * with a runqueue lock held, it had better be quite lightweight.
 *
 * Returns:
 *   Whatever @func returns
 */
int task_call_func(struct task_struct *p, task_call_f func, void *arg)
{
	struct rq *rq = NULL;
	unsigned int state;
	struct rq_flags rf;
	int ret;

	raw_spin_lock_irqsave(&p->pi_lock, rf.flags);

	state = READ_ONCE(p->__state);

	/*
	 * Ensure we load p->on_rq after p->__state, otherwise it would be
	 * possible to, falsely, observe p->on_rq == 0.
	 *
	 * See try_to_wake_up() for a longer comment.
	 */
	smp_rmb();

	/*
	 * Since pi->lock blocks try_to_wake_up(), we don't need rq->lock when
	 * the task is blocked. Make sure to check @state since ttwu() can drop
	 * locks at the end, see ttwu_queue_wakelist().
	 */
	if (state == TASK_RUNNING || state == TASK_WAKING || p->on_rq)
		rq = __task_rq_lock(p, &rf);

	/*
	 * At this point the task is pinned; either:
	 *  - blocked and we're holding off wakeups	 (pi->lock)
	 *  - woken, and we're holding off enqueue	 (rq->lock)
	 *  - queued, and we're holding off schedule	 (rq->lock)
	 *  - running, and we're holding off de-schedule (rq->lock)
	 *
	 * The called function (@func) can use: task_curr(), p->on_rq and
	 * p->__state to differentiate between these states.
	 */
	ret = func(p, arg);

	if (rq)
		rq_unlock(rq, &rf);

	raw_spin_unlock_irqrestore(&p->pi_lock, rf.flags);
	return ret;
}

/**
 * wake_up_process - Wake up a specific process
 * @p: The process to be woken up.
 *
 * Attempt to wake up the nominated process and move it to the set of runnable
 * processes.
 *
 * Return: 1 if the process was woken up, 0 if it was already running.
 *
 * This function executes a full memory barrier before accessing the task state.
 */
int wake_up_process(struct task_struct *p)
{
	return try_to_wake_up(p, TASK_NORMAL, 0);
}
EXPORT_SYMBOL(wake_up_process);

int wake_up_state(struct task_struct *p, unsigned int state)
{
	return try_to_wake_up(p, state, 0);
}

/*
 * Perform scheduler related setup for a newly forked process p.
 * p is forked by current.
 *
 * __sched_fork() is basic setup used by init_idle() too:
 */
static void __sched_fork(unsigned long clone_flags, struct task_struct *p)
{
	p->on_rq			= 0;

	p->se.on_rq			= 0;
	p->se.exec_start		= 0;
	p->se.sum_exec_runtime		= 0;
	p->se.prev_sum_exec_runtime	= 0;
	p->se.nr_migrations		= 0;
	p->se.vruntime			= 0;
	INIT_LIST_HEAD(&p->se.group_node);

#ifdef CONFIG_FAIR_GROUP_SCHED
	p->se.cfs_rq			= NULL;
#endif

	trace_android_rvh_sched_fork_init(p);

#ifdef CONFIG_SCHEDSTATS
	/* Even if schedstat is disabled, there should not be garbage */
	memset(&p->stats, 0, sizeof(p->stats));
#endif

	RB_CLEAR_NODE(&p->dl.rb_node);
	init_dl_task_timer(&p->dl);
	init_dl_inactive_task_timer(&p->dl);
	__dl_clear_params(p);

	INIT_LIST_HEAD(&p->rt.run_list);
	p->rt.timeout		= 0;
	p->rt.time_slice	= sched_rr_timeslice;
	p->rt.on_rq		= 0;
	p->rt.on_list		= 0;

#ifdef CONFIG_PREEMPT_NOTIFIERS
	INIT_HLIST_HEAD(&p->preempt_notifiers);
#endif

#ifdef CONFIG_COMPACTION
	p->capture_control = NULL;
#endif
	init_numa_balancing(clone_flags, p);
#ifdef CONFIG_SMP
	p->wake_entry.u_flags = CSD_TYPE_TTWU;
	p->migration_pending = NULL;
#endif
}

DEFINE_STATIC_KEY_FALSE(sched_numa_balancing);

#ifdef CONFIG_NUMA_BALANCING

void set_numabalancing_state(bool enabled)
{
	if (enabled)
		static_branch_enable(&sched_numa_balancing);
	else
		static_branch_disable(&sched_numa_balancing);
}

#ifdef CONFIG_PROC_SYSCTL
int sysctl_numa_balancing(struct ctl_table *table, int write,
			  void *buffer, size_t *lenp, loff_t *ppos)
{
	struct ctl_table t;
	int err;
	int state = static_branch_likely(&sched_numa_balancing);

	if (write && !capable(CAP_SYS_ADMIN))
		return -EPERM;

	t = *table;
	t.data = &state;
	err = proc_dointvec_minmax(&t, write, buffer, lenp, ppos);
	if (err < 0)
		return err;
	if (write)
		set_numabalancing_state(state);
	return err;
}
#endif
#endif

#ifdef CONFIG_SCHEDSTATS

DEFINE_STATIC_KEY_FALSE(sched_schedstats);

static void set_schedstats(bool enabled)
{
	if (enabled)
		static_branch_enable(&sched_schedstats);
	else
		static_branch_disable(&sched_schedstats);
}

void force_schedstat_enabled(void)
{
	if (!schedstat_enabled()) {
		pr_info("kernel profiling enabled schedstats, disable via kernel.sched_schedstats.\n");
		static_branch_enable(&sched_schedstats);
	}
}

static int __init setup_schedstats(char *str)
{
	int ret = 0;
	if (!str)
		goto out;

	if (!strcmp(str, "enable")) {
		set_schedstats(true);
		ret = 1;
	} else if (!strcmp(str, "disable")) {
		set_schedstats(false);
		ret = 1;
	}
out:
	if (!ret)
		pr_warn("Unable to parse schedstats=\n");

	return ret;
}
__setup("schedstats=", setup_schedstats);

#ifdef CONFIG_PROC_SYSCTL
int sysctl_schedstats(struct ctl_table *table, int write, void *buffer,
		size_t *lenp, loff_t *ppos)
{
	struct ctl_table t;
	int err;
	int state = static_branch_likely(&sched_schedstats);

	if (write && !capable(CAP_SYS_ADMIN))
		return -EPERM;

	t = *table;
	t.data = &state;
	err = proc_dointvec_minmax(&t, write, buffer, lenp, ppos);
	if (err < 0)
		return err;
	if (write)
		set_schedstats(state);
	return err;
}
#endif /* CONFIG_PROC_SYSCTL */
#endif /* CONFIG_SCHEDSTATS */

/*
 * fork()/clone()-time setup:
 */
int sched_fork(unsigned long clone_flags, struct task_struct *p)
{
<<<<<<< HEAD
	unsigned long flags;

	trace_android_rvh_sched_fork(p);

=======
>>>>>>> 9a7e0a90
	__sched_fork(clone_flags, p);
	/*
	 * We mark the process as NEW here. This guarantees that
	 * nobody will actually run it, and a signal or other external
	 * event cannot wake it up and insert it on the runqueue either.
	 */
	p->__state = TASK_NEW;

	/*
	 * Make sure we do not leak PI boosting priority to the child.
	 */
	p->prio = current->normal_prio;
	trace_android_rvh_prepare_prio_fork(p);

	uclamp_fork(p);

	/*
	 * Revert to default priority/policy on fork if requested.
	 */
	if (unlikely(p->sched_reset_on_fork)) {
		if (task_has_dl_policy(p) || task_has_rt_policy(p)) {
			p->policy = SCHED_NORMAL;
			p->static_prio = NICE_TO_PRIO(0);
			p->rt_priority = 0;
		} else if (PRIO_TO_NICE(p->static_prio) < 0)
			p->static_prio = NICE_TO_PRIO(0);

		p->prio = p->normal_prio = p->static_prio;
		set_load_weight(p, false);

		/*
		 * We don't need the reset flag anymore after the fork. It has
		 * fulfilled its duty:
		 */
		p->sched_reset_on_fork = 0;
	}

	if (dl_prio(p->prio))
		return -EAGAIN;
	else if (rt_prio(p->prio))
		p->sched_class = &rt_sched_class;
	else
		p->sched_class = &fair_sched_class;

	init_entity_runnable_average(&p->se);
	trace_android_rvh_finish_prio_fork(p);

#ifdef CONFIG_SCHED_INFO
	if (likely(sched_info_on()))
		memset(&p->sched_info, 0, sizeof(p->sched_info));
#endif
#if defined(CONFIG_SMP)
	p->on_cpu = 0;
#endif
	init_task_preempt_count(p);
#ifdef CONFIG_SMP
	plist_node_init(&p->pushable_tasks, MAX_PRIO);
	RB_CLEAR_NODE(&p->pushable_dl_tasks);
#endif
	return 0;
}

void sched_post_fork(struct task_struct *p, struct kernel_clone_args *kargs)
{
	unsigned long flags;
#ifdef CONFIG_CGROUP_SCHED
	struct task_group *tg;
#endif

	raw_spin_lock_irqsave(&p->pi_lock, flags);
#ifdef CONFIG_CGROUP_SCHED
	tg = container_of(kargs->cset->subsys[cpu_cgrp_id],
			  struct task_group, css);
	p->sched_task_group = autogroup_task_group(p, tg);
#endif
	rseq_migrate(p);
	/*
	 * We're setting the CPU for the first time, we don't migrate,
	 * so use __set_task_cpu().
	 */
	__set_task_cpu(p, smp_processor_id());
	if (p->sched_class->task_fork)
		p->sched_class->task_fork(p);
	raw_spin_unlock_irqrestore(&p->pi_lock, flags);

	uclamp_post_fork(p);
}

unsigned long to_ratio(u64 period, u64 runtime)
{
	if (runtime == RUNTIME_INF)
		return BW_UNIT;

	/*
	 * Doing this here saves a lot of checks in all
	 * the calling paths, and returning zero seems
	 * safe for them anyway.
	 */
	if (period == 0)
		return 0;

	return div64_u64(runtime << BW_SHIFT, period);
}

/*
 * wake_up_new_task - wake up a newly created task for the first time.
 *
 * This function will do some initial scheduler statistics housekeeping
 * that must be done for every newly created context, then puts the task
 * on the runqueue and wakes it.
 */
void wake_up_new_task(struct task_struct *p)
{
	struct rq_flags rf;
	struct rq *rq;

	trace_android_rvh_wake_up_new_task(p);

	raw_spin_lock_irqsave(&p->pi_lock, rf.flags);
	WRITE_ONCE(p->__state, TASK_RUNNING);
#ifdef CONFIG_SMP
	/*
	 * Fork balancing, do it here and not earlier because:
	 *  - cpus_ptr can change in the fork path
	 *  - any previously selected CPU might disappear through hotplug
	 *
	 * Use __set_task_cpu() to avoid calling sched_class::migrate_task_rq,
	 * as we're not fully set-up yet.
	 */
	p->recent_used_cpu = task_cpu(p);
	rseq_migrate(p);
	__set_task_cpu(p, select_task_rq(p, task_cpu(p), WF_FORK));
#endif
	rq = __task_rq_lock(p, &rf);
	update_rq_clock(rq);
	post_init_entity_util_avg(p);
	trace_android_rvh_new_task_stats(p);

	activate_task(rq, p, ENQUEUE_NOCLOCK);
	trace_sched_wakeup_new(p);
	check_preempt_curr(rq, p, WF_FORK);
#ifdef CONFIG_SMP
	if (p->sched_class->task_woken) {
		/*
		 * Nothing relies on rq->lock after this, so it's fine to
		 * drop it.
		 */
		rq_unpin_lock(rq, &rf);
		p->sched_class->task_woken(rq, p);
		rq_repin_lock(rq, &rf);
	}
#endif
	task_rq_unlock(rq, p, &rf);
}

#ifdef CONFIG_PREEMPT_NOTIFIERS

static DEFINE_STATIC_KEY_FALSE(preempt_notifier_key);

void preempt_notifier_inc(void)
{
	static_branch_inc(&preempt_notifier_key);
}
EXPORT_SYMBOL_GPL(preempt_notifier_inc);

void preempt_notifier_dec(void)
{
	static_branch_dec(&preempt_notifier_key);
}
EXPORT_SYMBOL_GPL(preempt_notifier_dec);

/**
 * preempt_notifier_register - tell me when current is being preempted & rescheduled
 * @notifier: notifier struct to register
 */
void preempt_notifier_register(struct preempt_notifier *notifier)
{
	if (!static_branch_unlikely(&preempt_notifier_key))
		WARN(1, "registering preempt_notifier while notifiers disabled\n");

	hlist_add_head(&notifier->link, &current->preempt_notifiers);
}
EXPORT_SYMBOL_GPL(preempt_notifier_register);

/**
 * preempt_notifier_unregister - no longer interested in preemption notifications
 * @notifier: notifier struct to unregister
 *
 * This is *not* safe to call from within a preemption notifier.
 */
void preempt_notifier_unregister(struct preempt_notifier *notifier)
{
	hlist_del(&notifier->link);
}
EXPORT_SYMBOL_GPL(preempt_notifier_unregister);

static void __fire_sched_in_preempt_notifiers(struct task_struct *curr)
{
	struct preempt_notifier *notifier;

	hlist_for_each_entry(notifier, &curr->preempt_notifiers, link)
		notifier->ops->sched_in(notifier, raw_smp_processor_id());
}

static __always_inline void fire_sched_in_preempt_notifiers(struct task_struct *curr)
{
	if (static_branch_unlikely(&preempt_notifier_key))
		__fire_sched_in_preempt_notifiers(curr);
}

static void
__fire_sched_out_preempt_notifiers(struct task_struct *curr,
				   struct task_struct *next)
{
	struct preempt_notifier *notifier;

	hlist_for_each_entry(notifier, &curr->preempt_notifiers, link)
		notifier->ops->sched_out(notifier, next);
}

static __always_inline void
fire_sched_out_preempt_notifiers(struct task_struct *curr,
				 struct task_struct *next)
{
	if (static_branch_unlikely(&preempt_notifier_key))
		__fire_sched_out_preempt_notifiers(curr, next);
}

#else /* !CONFIG_PREEMPT_NOTIFIERS */

static inline void fire_sched_in_preempt_notifiers(struct task_struct *curr)
{
}

static inline void
fire_sched_out_preempt_notifiers(struct task_struct *curr,
				 struct task_struct *next)
{
}

#endif /* CONFIG_PREEMPT_NOTIFIERS */

static inline void prepare_task(struct task_struct *next)
{
#ifdef CONFIG_SMP
	/*
	 * Claim the task as running, we do this before switching to it
	 * such that any running task will have this set.
	 *
	 * See the ttwu() WF_ON_CPU case and its ordering comment.
	 */
	WRITE_ONCE(next->on_cpu, 1);
#endif
}

static inline void finish_task(struct task_struct *prev)
{
#ifdef CONFIG_SMP
	/*
	 * This must be the very last reference to @prev from this CPU. After
	 * p->on_cpu is cleared, the task can be moved to a different CPU. We
	 * must ensure this doesn't happen until the switch is completely
	 * finished.
	 *
	 * In particular, the load of prev->state in finish_task_switch() must
	 * happen before this.
	 *
	 * Pairs with the smp_cond_load_acquire() in try_to_wake_up().
	 */
	smp_store_release(&prev->on_cpu, 0);
#endif
}

#ifdef CONFIG_SMP

static void do_balance_callbacks(struct rq *rq, struct callback_head *head)
{
	void (*func)(struct rq *rq);
	struct callback_head *next;

	lockdep_assert_rq_held(rq);

	while (head) {
		func = (void (*)(struct rq *))head->func;
		next = head->next;
		head->next = NULL;
		head = next;

		func(rq);
	}
}

static void balance_push(struct rq *rq);

struct callback_head balance_push_callback = {
	.next = NULL,
	.func = (void (*)(struct callback_head *))balance_push,
};
EXPORT_SYMBOL_GPL(balance_push_callback);

static inline struct callback_head *splice_balance_callbacks(struct rq *rq)
{
	struct callback_head *head = rq->balance_callback;

	lockdep_assert_rq_held(rq);
	if (head)
		rq->balance_callback = NULL;

	return head;
}

static void __balance_callbacks(struct rq *rq)
{
	do_balance_callbacks(rq, splice_balance_callbacks(rq));
}

static inline void balance_callbacks(struct rq *rq, struct callback_head *head)
{
	unsigned long flags;

	if (unlikely(head)) {
		raw_spin_rq_lock_irqsave(rq, flags);
		do_balance_callbacks(rq, head);
		raw_spin_rq_unlock_irqrestore(rq, flags);
	}
}

#else

static inline void __balance_callbacks(struct rq *rq)
{
}

static inline struct callback_head *splice_balance_callbacks(struct rq *rq)
{
	return NULL;
}

static inline void balance_callbacks(struct rq *rq, struct callback_head *head)
{
}

#endif

static inline void
prepare_lock_switch(struct rq *rq, struct task_struct *next, struct rq_flags *rf)
{
	/*
	 * Since the runqueue lock will be released by the next
	 * task (which is an invalid locking op but in the case
	 * of the scheduler it's an obvious special-case), so we
	 * do an early lockdep release here:
	 */
	rq_unpin_lock(rq, rf);
	spin_release(&__rq_lockp(rq)->dep_map, _THIS_IP_);
#ifdef CONFIG_DEBUG_SPINLOCK
	/* this is a valid case when another task releases the spinlock */
	rq_lockp(rq)->owner = next;
#endif
}

static inline void finish_lock_switch(struct rq *rq)
{
	/*
	 * If we are tracking spinlock dependencies then we have to
	 * fix up the runqueue lock - which gets 'carried over' from
	 * prev into current:
	 */
	spin_acquire(&__rq_lockp(rq)->dep_map, 0, 0, _THIS_IP_);
	__balance_callbacks(rq);
	raw_spin_rq_unlock_irq(rq);
}

/*
 * NOP if the arch has not defined these:
 */

#ifndef prepare_arch_switch
# define prepare_arch_switch(next)	do { } while (0)
#endif

#ifndef finish_arch_post_lock_switch
# define finish_arch_post_lock_switch()	do { } while (0)
#endif

static inline void kmap_local_sched_out(void)
{
#ifdef CONFIG_KMAP_LOCAL
	if (unlikely(current->kmap_ctrl.idx))
		__kmap_local_sched_out();
#endif
}

static inline void kmap_local_sched_in(void)
{
#ifdef CONFIG_KMAP_LOCAL
	if (unlikely(current->kmap_ctrl.idx))
		__kmap_local_sched_in();
#endif
}

/**
 * prepare_task_switch - prepare to switch tasks
 * @rq: the runqueue preparing to switch
 * @prev: the current task that is being switched out
 * @next: the task we are going to switch to.
 *
 * This is called with the rq lock held and interrupts off. It must
 * be paired with a subsequent finish_task_switch after the context
 * switch.
 *
 * prepare_task_switch sets up locking and calls architecture specific
 * hooks.
 */
static inline void
prepare_task_switch(struct rq *rq, struct task_struct *prev,
		    struct task_struct *next)
{
	kcov_prepare_switch(prev);
	sched_info_switch(rq, prev, next);
	perf_event_task_sched_out(prev, next);
	rseq_preempt(prev);
	fire_sched_out_preempt_notifiers(prev, next);
	kmap_local_sched_out();
	prepare_task(next);
	prepare_arch_switch(next);
}

/**
 * finish_task_switch - clean up after a task-switch
 * @prev: the thread we just switched away from.
 *
 * finish_task_switch must be called after the context switch, paired
 * with a prepare_task_switch call before the context switch.
 * finish_task_switch will reconcile locking set up by prepare_task_switch,
 * and do any other architecture-specific cleanup actions.
 *
 * Note that we may have delayed dropping an mm in context_switch(). If
 * so, we finish that here outside of the runqueue lock. (Doing it
 * with the lock held can cause deadlocks; see schedule() for
 * details.)
 *
 * The context switch have flipped the stack from under us and restored the
 * local variables which were saved when this task called schedule() in the
 * past. prev == current is still correct but we need to recalculate this_rq
 * because prev may have moved to another CPU.
 */
static struct rq *finish_task_switch(struct task_struct *prev)
	__releases(rq->lock)
{
	struct rq *rq = this_rq();
	struct mm_struct *mm = rq->prev_mm;
	long prev_state;

	/*
	 * The previous task will have left us with a preempt_count of 2
	 * because it left us after:
	 *
	 *	schedule()
	 *	  preempt_disable();			// 1
	 *	  __schedule()
	 *	    raw_spin_lock_irq(&rq->lock)	// 2
	 *
	 * Also, see FORK_PREEMPT_COUNT.
	 */
	if (WARN_ONCE(preempt_count() != 2*PREEMPT_DISABLE_OFFSET,
		      "corrupted preempt_count: %s/%d/0x%x\n",
		      current->comm, current->pid, preempt_count()))
		preempt_count_set(FORK_PREEMPT_COUNT);

	rq->prev_mm = NULL;

	/*
	 * A task struct has one reference for the use as "current".
	 * If a task dies, then it sets TASK_DEAD in tsk->state and calls
	 * schedule one last time. The schedule call will never return, and
	 * the scheduled task must drop that reference.
	 *
	 * We must observe prev->state before clearing prev->on_cpu (in
	 * finish_task), otherwise a concurrent wakeup can get prev
	 * running on another CPU and we could rave with its RUNNING -> DEAD
	 * transition, resulting in a double drop.
	 */
	prev_state = READ_ONCE(prev->__state);
	vtime_task_switch(prev);
	perf_event_task_sched_in(prev, current);
	finish_task(prev);
	tick_nohz_task_switch();
	finish_lock_switch(rq);
	finish_arch_post_lock_switch();
	kcov_finish_switch(current);
	/*
	 * kmap_local_sched_out() is invoked with rq::lock held and
	 * interrupts disabled. There is no requirement for that, but the
	 * sched out code does not have an interrupt enabled section.
	 * Restoring the maps on sched in does not require interrupts being
	 * disabled either.
	 */
	kmap_local_sched_in();

	fire_sched_in_preempt_notifiers(current);
	/*
	 * When switching through a kernel thread, the loop in
	 * membarrier_{private,global}_expedited() may have observed that
	 * kernel thread and not issued an IPI. It is therefore possible to
	 * schedule between user->kernel->user threads without passing though
	 * switch_mm(). Membarrier requires a barrier after storing to
	 * rq->curr, before returning to userspace, so provide them here:
	 *
	 * - a full memory barrier for {PRIVATE,GLOBAL}_EXPEDITED, implicitly
	 *   provided by mmdrop(),
	 * - a sync_core for SYNC_CORE.
	 */
	if (mm) {
		membarrier_mm_sync_core_before_usermode(mm);
		mmdrop_sched(mm);
	}
	if (unlikely(prev_state == TASK_DEAD)) {
		if (prev->sched_class->task_dead)
			prev->sched_class->task_dead(prev);

<<<<<<< HEAD
		/*
		 * Remove function-return probe instances associated with this
		 * task and put them back on the free list.
		 */
		kprobe_flush_task(prev);
		trace_android_rvh_flush_task(prev);

=======
>>>>>>> 9a7e0a90
		/* Task is done with its stack. */
		put_task_stack(prev);

		put_task_struct_rcu_user(prev);
	}

	return rq;
}

/**
 * schedule_tail - first thing a freshly forked thread must call.
 * @prev: the thread we just switched away from.
 */
asmlinkage __visible void schedule_tail(struct task_struct *prev)
	__releases(rq->lock)
{
	/*
	 * New tasks start with FORK_PREEMPT_COUNT, see there and
	 * finish_task_switch() for details.
	 *
	 * finish_task_switch() will drop rq->lock() and lower preempt_count
	 * and the preempt_enable() will end up enabling preemption (on
	 * PREEMPT_COUNT kernels).
	 */

	finish_task_switch(prev);
	preempt_enable();

	if (current->set_child_tid)
		put_user(task_pid_vnr(current), current->set_child_tid);

	calculate_sigpending();
}

/*
 * context_switch - switch to the new MM and the new thread's register state.
 */
static __always_inline struct rq *
context_switch(struct rq *rq, struct task_struct *prev,
	       struct task_struct *next, struct rq_flags *rf)
{
	prepare_task_switch(rq, prev, next);

	/*
	 * For paravirt, this is coupled with an exit in switch_to to
	 * combine the page table reload and the switch backend into
	 * one hypercall.
	 */
	arch_start_context_switch(prev);

	/*
	 * kernel -> kernel   lazy + transfer active
	 *   user -> kernel   lazy + mmgrab() active
	 *
	 * kernel ->   user   switch + mmdrop() active
	 *   user ->   user   switch
	 */
	if (!next->mm) {                                // to kernel
		enter_lazy_tlb(prev->active_mm, next);

		next->active_mm = prev->active_mm;
		if (prev->mm)                           // from user
			mmgrab(prev->active_mm);
		else
			prev->active_mm = NULL;
	} else {                                        // to user
		membarrier_switch_mm(rq, prev->active_mm, next->mm);
		/*
		 * sys_membarrier() requires an smp_mb() between setting
		 * rq->curr / membarrier_switch_mm() and returning to userspace.
		 *
		 * The below provides this either through switch_mm(), or in
		 * case 'prev->active_mm == next->mm' through
		 * finish_task_switch()'s mmdrop().
		 */
		switch_mm_irqs_off(prev->active_mm, next->mm, next);

		if (!prev->mm) {                        // from kernel
			/* will mmdrop() in finish_task_switch(). */
			rq->prev_mm = prev->active_mm;
			prev->active_mm = NULL;
		}
	}

	rq->clock_update_flags &= ~(RQCF_ACT_SKIP|RQCF_REQ_SKIP);

	prepare_lock_switch(rq, next, rf);

	/* Here we just switch the register state and the stack. */
	switch_to(prev, next, prev);
	barrier();

	return finish_task_switch(prev);
}

/*
 * nr_running and nr_context_switches:
 *
 * externally visible scheduler statistics: current number of runnable
 * threads, total number of context switches performed since bootup.
 */
unsigned int nr_running(void)
{
	unsigned int i, sum = 0;

	for_each_online_cpu(i)
		sum += cpu_rq(i)->nr_running;

	return sum;
}

/*
 * Check if only the current task is running on the CPU.
 *
 * Caution: this function does not check that the caller has disabled
 * preemption, thus the result might have a time-of-check-to-time-of-use
 * race.  The caller is responsible to use it correctly, for example:
 *
 * - from a non-preemptible section (of course)
 *
 * - from a thread that is bound to a single CPU
 *
 * - in a loop with very short iterations (e.g. a polling loop)
 */
bool single_task_running(void)
{
	return raw_rq()->nr_running == 1;
}
EXPORT_SYMBOL(single_task_running);

unsigned long long nr_context_switches(void)
{
	int i;
	unsigned long long sum = 0;

	for_each_possible_cpu(i)
		sum += cpu_rq(i)->nr_switches;

	return sum;
}

/*
 * Consumers of these two interfaces, like for example the cpuidle menu
 * governor, are using nonsensical data. Preferring shallow idle state selection
 * for a CPU that has IO-wait which might not even end up running the task when
 * it does become runnable.
 */

unsigned int nr_iowait_cpu(int cpu)
{
	return atomic_read(&cpu_rq(cpu)->nr_iowait);
}

/*
 * IO-wait accounting, and how it's mostly bollocks (on SMP).
 *
 * The idea behind IO-wait account is to account the idle time that we could
 * have spend running if it were not for IO. That is, if we were to improve the
 * storage performance, we'd have a proportional reduction in IO-wait time.
 *
 * This all works nicely on UP, where, when a task blocks on IO, we account
 * idle time as IO-wait, because if the storage were faster, it could've been
 * running and we'd not be idle.
 *
 * This has been extended to SMP, by doing the same for each CPU. This however
 * is broken.
 *
 * Imagine for instance the case where two tasks block on one CPU, only the one
 * CPU will have IO-wait accounted, while the other has regular idle. Even
 * though, if the storage were faster, both could've ran at the same time,
 * utilising both CPUs.
 *
 * This means, that when looking globally, the current IO-wait accounting on
 * SMP is a lower bound, by reason of under accounting.
 *
 * Worse, since the numbers are provided per CPU, they are sometimes
 * interpreted per CPU, and that is nonsensical. A blocked task isn't strictly
 * associated with any one particular CPU, it can wake to another CPU than it
 * blocked on. This means the per CPU IO-wait number is meaningless.
 *
 * Task CPU affinities can make all that even more 'interesting'.
 */

unsigned int nr_iowait(void)
{
	unsigned int i, sum = 0;

	for_each_possible_cpu(i)
		sum += nr_iowait_cpu(i);

	return sum;
}

#ifdef CONFIG_SMP

/*
 * sched_exec - execve() is a valuable balancing opportunity, because at
 * this point the task has the smallest effective memory and cache footprint.
 */
void sched_exec(void)
{
	struct task_struct *p = current;
	unsigned long flags;
	int dest_cpu;
	bool cond = false;

	trace_android_rvh_sched_exec(&cond);
	if (cond)
		return;

	raw_spin_lock_irqsave(&p->pi_lock, flags);
	dest_cpu = p->sched_class->select_task_rq(p, task_cpu(p), WF_EXEC);
	if (dest_cpu == smp_processor_id())
		goto unlock;

	if (likely(cpu_active(dest_cpu))) {
		struct migration_arg arg = { p, dest_cpu };

		raw_spin_unlock_irqrestore(&p->pi_lock, flags);
		stop_one_cpu(task_cpu(p), migration_cpu_stop, &arg);
		return;
	}
unlock:
	raw_spin_unlock_irqrestore(&p->pi_lock, flags);
}

#endif

DEFINE_PER_CPU(struct kernel_stat, kstat);
DEFINE_PER_CPU(struct kernel_cpustat, kernel_cpustat);

EXPORT_PER_CPU_SYMBOL(kstat);
EXPORT_PER_CPU_SYMBOL(kernel_cpustat);

/*
 * The function fair_sched_class.update_curr accesses the struct curr
 * and its field curr->exec_start; when called from task_sched_runtime(),
 * we observe a high rate of cache misses in practice.
 * Prefetching this data results in improved performance.
 */
static inline void prefetch_curr_exec_start(struct task_struct *p)
{
#ifdef CONFIG_FAIR_GROUP_SCHED
	struct sched_entity *curr = (&p->se)->cfs_rq->curr;
#else
	struct sched_entity *curr = (&task_rq(p)->cfs)->curr;
#endif
	prefetch(curr);
	prefetch(&curr->exec_start);
}

/*
 * Return accounted runtime for the task.
 * In case the task is currently running, return the runtime plus current's
 * pending runtime that have not been accounted yet.
 */
unsigned long long task_sched_runtime(struct task_struct *p)
{
	struct rq_flags rf;
	struct rq *rq;
	u64 ns;

#if defined(CONFIG_64BIT) && defined(CONFIG_SMP)
	/*
	 * 64-bit doesn't need locks to atomically read a 64-bit value.
	 * So we have a optimization chance when the task's delta_exec is 0.
	 * Reading ->on_cpu is racy, but this is ok.
	 *
	 * If we race with it leaving CPU, we'll take a lock. So we're correct.
	 * If we race with it entering CPU, unaccounted time is 0. This is
	 * indistinguishable from the read occurring a few cycles earlier.
	 * If we see ->on_cpu without ->on_rq, the task is leaving, and has
	 * been accounted, so we're correct here as well.
	 */
	if (!p->on_cpu || !task_on_rq_queued(p))
		return p->se.sum_exec_runtime;
#endif

	rq = task_rq_lock(p, &rf);
	/*
	 * Must be ->curr _and_ ->on_rq.  If dequeued, we would
	 * project cycles that may never be accounted to this
	 * thread, breaking clock_gettime().
	 */
	if (task_current(rq, p) && task_on_rq_queued(p)) {
		prefetch_curr_exec_start(p);
		update_rq_clock(rq);
		p->sched_class->update_curr(rq);
	}
	ns = p->se.sum_exec_runtime;
	task_rq_unlock(rq, p, &rf);

	return ns;
}

#ifdef CONFIG_SCHED_DEBUG
static u64 cpu_resched_latency(struct rq *rq)
{
	int latency_warn_ms = READ_ONCE(sysctl_resched_latency_warn_ms);
	u64 resched_latency, now = rq_clock(rq);
	static bool warned_once;

	if (sysctl_resched_latency_warn_once && warned_once)
		return 0;

	if (!need_resched() || !latency_warn_ms)
		return 0;

	if (system_state == SYSTEM_BOOTING)
		return 0;

	if (!rq->last_seen_need_resched_ns) {
		rq->last_seen_need_resched_ns = now;
		rq->ticks_without_resched = 0;
		return 0;
	}

	rq->ticks_without_resched++;
	resched_latency = now - rq->last_seen_need_resched_ns;
	if (resched_latency <= latency_warn_ms * NSEC_PER_MSEC)
		return 0;

	warned_once = true;

	return resched_latency;
}

static int __init setup_resched_latency_warn_ms(char *str)
{
	long val;

	if ((kstrtol(str, 0, &val))) {
		pr_warn("Unable to set resched_latency_warn_ms\n");
		return 1;
	}

	sysctl_resched_latency_warn_ms = val;
	return 1;
}
__setup("resched_latency_warn_ms=", setup_resched_latency_warn_ms);
#else
static inline u64 cpu_resched_latency(struct rq *rq) { return 0; }
#endif /* CONFIG_SCHED_DEBUG */

/*
 * This function gets called by the timer code, with HZ frequency.
 * We call it with interrupts disabled.
 */
void scheduler_tick(void)
{
	int cpu = smp_processor_id();
	struct rq *rq = cpu_rq(cpu);
	struct task_struct *curr = rq->curr;
	struct rq_flags rf;
	unsigned long thermal_pressure;
	u64 resched_latency;

	arch_scale_freq_tick();
	sched_clock_tick();

	rq_lock(rq, &rf);

	trace_android_rvh_tick_entry(rq);
	update_rq_clock(rq);
	thermal_pressure = arch_scale_thermal_pressure(cpu_of(rq));
	update_thermal_load_avg(rq_clock_thermal(rq), rq, thermal_pressure);
	curr->sched_class->task_tick(rq, curr, 0);
	if (sched_feat(LATENCY_WARN))
		resched_latency = cpu_resched_latency(rq);
	calc_global_load_tick(rq);

	rq_unlock(rq, &rf);

	if (sched_feat(LATENCY_WARN) && resched_latency)
		resched_latency_warn(cpu, resched_latency);

	perf_event_task_tick();

#ifdef CONFIG_SMP
	rq->idle_balance = idle_cpu(cpu);
	trigger_load_balance(rq);
#endif

	trace_android_vh_scheduler_tick(rq);
}

#ifdef CONFIG_NO_HZ_FULL

struct tick_work {
	int			cpu;
	atomic_t		state;
	struct delayed_work	work;
};
/* Values for ->state, see diagram below. */
#define TICK_SCHED_REMOTE_OFFLINE	0
#define TICK_SCHED_REMOTE_OFFLINING	1
#define TICK_SCHED_REMOTE_RUNNING	2

/*
 * State diagram for ->state:
 *
 *
 *          TICK_SCHED_REMOTE_OFFLINE
 *                    |   ^
 *                    |   |
 *                    |   | sched_tick_remote()
 *                    |   |
 *                    |   |
 *                    +--TICK_SCHED_REMOTE_OFFLINING
 *                    |   ^
 *                    |   |
 * sched_tick_start() |   | sched_tick_stop()
 *                    |   |
 *                    V   |
 *          TICK_SCHED_REMOTE_RUNNING
 *
 *
 * Other transitions get WARN_ON_ONCE(), except that sched_tick_remote()
 * and sched_tick_start() are happy to leave the state in RUNNING.
 */

static struct tick_work __percpu *tick_work_cpu;

static void sched_tick_remote(struct work_struct *work)
{
	struct delayed_work *dwork = to_delayed_work(work);
	struct tick_work *twork = container_of(dwork, struct tick_work, work);
	int cpu = twork->cpu;
	struct rq *rq = cpu_rq(cpu);
	struct task_struct *curr;
	struct rq_flags rf;
	u64 delta;
	int os;

	/*
	 * Handle the tick only if it appears the remote CPU is running in full
	 * dynticks mode. The check is racy by nature, but missing a tick or
	 * having one too much is no big deal because the scheduler tick updates
	 * statistics and checks timeslices in a time-independent way, regardless
	 * of when exactly it is running.
	 */
	if (!tick_nohz_tick_stopped_cpu(cpu))
		goto out_requeue;

	rq_lock_irq(rq, &rf);
	curr = rq->curr;
	if (cpu_is_offline(cpu))
		goto out_unlock;

	update_rq_clock(rq);

	if (!is_idle_task(curr)) {
		/*
		 * Make sure the next tick runs within a reasonable
		 * amount of time.
		 */
		delta = rq_clock_task(rq) - curr->se.exec_start;
		WARN_ON_ONCE(delta > (u64)NSEC_PER_SEC * 3);
	}
	curr->sched_class->task_tick(rq, curr, 0);

	calc_load_nohz_remote(rq);
out_unlock:
	rq_unlock_irq(rq, &rf);
out_requeue:

	/*
	 * Run the remote tick once per second (1Hz). This arbitrary
	 * frequency is large enough to avoid overload but short enough
	 * to keep scheduler internal stats reasonably up to date.  But
	 * first update state to reflect hotplug activity if required.
	 */
	os = atomic_fetch_add_unless(&twork->state, -1, TICK_SCHED_REMOTE_RUNNING);
	WARN_ON_ONCE(os == TICK_SCHED_REMOTE_OFFLINE);
	if (os == TICK_SCHED_REMOTE_RUNNING)
		queue_delayed_work(system_unbound_wq, dwork, HZ);
}

static void sched_tick_start(int cpu)
{
	int os;
	struct tick_work *twork;

	if (housekeeping_cpu(cpu, HK_FLAG_TICK))
		return;

	WARN_ON_ONCE(!tick_work_cpu);

	twork = per_cpu_ptr(tick_work_cpu, cpu);
	os = atomic_xchg(&twork->state, TICK_SCHED_REMOTE_RUNNING);
	WARN_ON_ONCE(os == TICK_SCHED_REMOTE_RUNNING);
	if (os == TICK_SCHED_REMOTE_OFFLINE) {
		twork->cpu = cpu;
		INIT_DELAYED_WORK(&twork->work, sched_tick_remote);
		queue_delayed_work(system_unbound_wq, &twork->work, HZ);
	}
}

#ifdef CONFIG_HOTPLUG_CPU
static void sched_tick_stop(int cpu)
{
	struct tick_work *twork;
	int os;

	if (housekeeping_cpu(cpu, HK_FLAG_TICK))
		return;

	WARN_ON_ONCE(!tick_work_cpu);

	twork = per_cpu_ptr(tick_work_cpu, cpu);
	/* There cannot be competing actions, but don't rely on stop-machine. */
	os = atomic_xchg(&twork->state, TICK_SCHED_REMOTE_OFFLINING);
	WARN_ON_ONCE(os != TICK_SCHED_REMOTE_RUNNING);
	/* Don't cancel, as this would mess up the state machine. */
}
#endif /* CONFIG_HOTPLUG_CPU */

int __init sched_tick_offload_init(void)
{
	tick_work_cpu = alloc_percpu(struct tick_work);
	BUG_ON(!tick_work_cpu);
	return 0;
}

#else /* !CONFIG_NO_HZ_FULL */
static inline void sched_tick_start(int cpu) { }
static inline void sched_tick_stop(int cpu) { }
#endif

#if defined(CONFIG_PREEMPTION) && (defined(CONFIG_DEBUG_PREEMPT) || \
				defined(CONFIG_TRACE_PREEMPT_TOGGLE))
/*
 * If the value passed in is equal to the current preempt count
 * then we just disabled preemption. Start timing the latency.
 */
static inline void preempt_latency_start(int val)
{
	if (preempt_count() == val) {
		unsigned long ip = get_lock_parent_ip();
#ifdef CONFIG_DEBUG_PREEMPT
		current->preempt_disable_ip = ip;
#endif
		trace_preempt_off(CALLER_ADDR0, ip);
	}
}

void preempt_count_add(int val)
{
#ifdef CONFIG_DEBUG_PREEMPT
	/*
	 * Underflow?
	 */
	if (DEBUG_LOCKS_WARN_ON((preempt_count() < 0)))
		return;
#endif
	__preempt_count_add(val);
#ifdef CONFIG_DEBUG_PREEMPT
	/*
	 * Spinlock count overflowing soon?
	 */
	DEBUG_LOCKS_WARN_ON((preempt_count() & PREEMPT_MASK) >=
				PREEMPT_MASK - 10);
#endif
	preempt_latency_start(val);
}
EXPORT_SYMBOL(preempt_count_add);
NOKPROBE_SYMBOL(preempt_count_add);

/*
 * If the value passed in equals to the current preempt count
 * then we just enabled preemption. Stop timing the latency.
 */
static inline void preempt_latency_stop(int val)
{
	if (preempt_count() == val)
		trace_preempt_on(CALLER_ADDR0, get_lock_parent_ip());
}

void preempt_count_sub(int val)
{
#ifdef CONFIG_DEBUG_PREEMPT
	/*
	 * Underflow?
	 */
	if (DEBUG_LOCKS_WARN_ON(val > preempt_count()))
		return;
	/*
	 * Is the spinlock portion underflowing?
	 */
	if (DEBUG_LOCKS_WARN_ON((val < PREEMPT_MASK) &&
			!(preempt_count() & PREEMPT_MASK)))
		return;
#endif

	preempt_latency_stop(val);
	__preempt_count_sub(val);
}
EXPORT_SYMBOL(preempt_count_sub);
NOKPROBE_SYMBOL(preempt_count_sub);

#else
static inline void preempt_latency_start(int val) { }
static inline void preempt_latency_stop(int val) { }
#endif

static inline unsigned long get_preempt_disable_ip(struct task_struct *p)
{
#ifdef CONFIG_DEBUG_PREEMPT
	return p->preempt_disable_ip;
#else
	return 0;
#endif
}

/*
 * Print scheduling while atomic bug:
 */
static noinline void __schedule_bug(struct task_struct *prev)
{
	/* Save this before calling printk(), since that will clobber it */
	unsigned long preempt_disable_ip = get_preempt_disable_ip(current);

	if (oops_in_progress)
		return;

	printk(KERN_ERR "BUG: scheduling while atomic: %s/%d/0x%08x\n",
		prev->comm, prev->pid, preempt_count());

	debug_show_held_locks(prev);
	print_modules();
	if (irqs_disabled())
		print_irqtrace_events(prev);
	if (IS_ENABLED(CONFIG_DEBUG_PREEMPT)
	    && in_atomic_preempt_off()) {
		pr_err("Preemption disabled at:");
		print_ip_sym(KERN_ERR, preempt_disable_ip);
	}
	if (panic_on_warn)
		panic("scheduling while atomic\n");

	trace_android_rvh_schedule_bug(prev);

	dump_stack();
	add_taint(TAINT_WARN, LOCKDEP_STILL_OK);
}

/*
 * Various schedule()-time debugging checks and statistics:
 */
static inline void schedule_debug(struct task_struct *prev, bool preempt)
{
#ifdef CONFIG_SCHED_STACK_END_CHECK
	if (task_stack_end_corrupted(prev))
		panic("corrupted stack end detected inside scheduler\n");

	if (task_scs_end_corrupted(prev))
		panic("corrupted shadow stack detected inside scheduler\n");
#endif

#ifdef CONFIG_DEBUG_ATOMIC_SLEEP
	if (!preempt && READ_ONCE(prev->__state) && prev->non_block_count) {
		printk(KERN_ERR "BUG: scheduling in a non-blocking section: %s/%d/%i\n",
			prev->comm, prev->pid, prev->non_block_count);
		dump_stack();
		add_taint(TAINT_WARN, LOCKDEP_STILL_OK);
	}
#endif

	if (unlikely(in_atomic_preempt_off())) {
		__schedule_bug(prev);
		preempt_count_set(PREEMPT_DISABLED);
	}
	rcu_sleep_check();
	SCHED_WARN_ON(ct_state() == CONTEXT_USER);

	profile_hit(SCHED_PROFILING, __builtin_return_address(0));

	schedstat_inc(this_rq()->sched_count);
}

static void put_prev_task_balance(struct rq *rq, struct task_struct *prev,
				  struct rq_flags *rf)
{
#ifdef CONFIG_SMP
	const struct sched_class *class;
	/*
	 * We must do the balancing pass before put_prev_task(), such
	 * that when we release the rq->lock the task is in the same
	 * state as before we took rq->lock.
	 *
	 * We can terminate the balance pass as soon as we know there is
	 * a runnable task of @class priority or higher.
	 */
	for_class_range(class, prev->sched_class, &idle_sched_class) {
		if (class->balance(rq, prev, rf))
			break;
	}
#endif

	put_prev_task(rq, prev);
}

/*
 * Pick up the highest-prio task:
 */
static inline struct task_struct *
__pick_next_task(struct rq *rq, struct task_struct *prev, struct rq_flags *rf)
{
	const struct sched_class *class;
	struct task_struct *p;

	/*
	 * Optimization: we know that if all tasks are in the fair class we can
	 * call that function directly, but only if the @prev task wasn't of a
	 * higher scheduling class, because otherwise those lose the
	 * opportunity to pull in more work from other CPUs.
	 */
	if (likely(prev->sched_class <= &fair_sched_class &&
		   rq->nr_running == rq->cfs.h_nr_running)) {

		p = pick_next_task_fair(rq, prev, rf);
		if (unlikely(p == RETRY_TASK))
			goto restart;

		/* Assume the next prioritized class is idle_sched_class */
		if (!p) {
			put_prev_task(rq, prev);
			p = pick_next_task_idle(rq);
		}

		return p;
	}

restart:
	put_prev_task_balance(rq, prev, rf);

	for_each_class(class) {
		p = class->pick_next_task(rq);
		if (p)
			return p;
	}

	BUG(); /* The idle class should always have a runnable task. */
}

#ifdef CONFIG_SCHED_CORE
static inline bool is_task_rq_idle(struct task_struct *t)
{
	return (task_rq(t)->idle == t);
}

static inline bool cookie_equals(struct task_struct *a, unsigned long cookie)
{
	return is_task_rq_idle(a) || (a->core_cookie == cookie);
}

static inline bool cookie_match(struct task_struct *a, struct task_struct *b)
{
	if (is_task_rq_idle(a) || is_task_rq_idle(b))
		return true;

	return a->core_cookie == b->core_cookie;
}

static inline struct task_struct *pick_task(struct rq *rq)
{
	const struct sched_class *class;
	struct task_struct *p;

	for_each_class(class) {
		p = class->pick_task(rq);
		if (p)
			return p;
	}

	BUG(); /* The idle class should always have a runnable task. */
}

extern void task_vruntime_update(struct rq *rq, struct task_struct *p, bool in_fi);

static struct task_struct *
pick_next_task(struct rq *rq, struct task_struct *prev, struct rq_flags *rf)
{
	struct task_struct *next, *p, *max = NULL;
	const struct cpumask *smt_mask;
	bool fi_before = false;
	unsigned long cookie;
	int i, cpu, occ = 0;
	struct rq *rq_i;
	bool need_sync;

	if (!sched_core_enabled(rq))
		return __pick_next_task(rq, prev, rf);

	cpu = cpu_of(rq);

	/* Stopper task is switching into idle, no need core-wide selection. */
	if (cpu_is_offline(cpu)) {
		/*
		 * Reset core_pick so that we don't enter the fastpath when
		 * coming online. core_pick would already be migrated to
		 * another cpu during offline.
		 */
		rq->core_pick = NULL;
		return __pick_next_task(rq, prev, rf);
	}

	/*
	 * If there were no {en,de}queues since we picked (IOW, the task
	 * pointers are all still valid), and we haven't scheduled the last
	 * pick yet, do so now.
	 *
	 * rq->core_pick can be NULL if no selection was made for a CPU because
	 * it was either offline or went offline during a sibling's core-wide
	 * selection. In this case, do a core-wide selection.
	 */
	if (rq->core->core_pick_seq == rq->core->core_task_seq &&
	    rq->core->core_pick_seq != rq->core_sched_seq &&
	    rq->core_pick) {
		WRITE_ONCE(rq->core_sched_seq, rq->core->core_pick_seq);

		next = rq->core_pick;
		if (next != prev) {
			put_prev_task(rq, prev);
			set_next_task(rq, next);
		}

		rq->core_pick = NULL;
		return next;
	}

	put_prev_task_balance(rq, prev, rf);

	smt_mask = cpu_smt_mask(cpu);
	need_sync = !!rq->core->core_cookie;

	/* reset state */
	rq->core->core_cookie = 0UL;
	if (rq->core->core_forceidle) {
		need_sync = true;
		fi_before = true;
		rq->core->core_forceidle = false;
	}

	/*
	 * core->core_task_seq, core->core_pick_seq, rq->core_sched_seq
	 *
	 * @task_seq guards the task state ({en,de}queues)
	 * @pick_seq is the @task_seq we did a selection on
	 * @sched_seq is the @pick_seq we scheduled
	 *
	 * However, preemptions can cause multiple picks on the same task set.
	 * 'Fix' this by also increasing @task_seq for every pick.
	 */
	rq->core->core_task_seq++;

	/*
	 * Optimize for common case where this CPU has no cookies
	 * and there are no cookied tasks running on siblings.
	 */
	if (!need_sync) {
		next = pick_task(rq);
		if (!next->core_cookie) {
			rq->core_pick = NULL;
			/*
			 * For robustness, update the min_vruntime_fi for
			 * unconstrained picks as well.
			 */
			WARN_ON_ONCE(fi_before);
			task_vruntime_update(rq, next, false);
			goto done;
		}
	}

	/*
	 * For each thread: do the regular task pick and find the max prio task
	 * amongst them.
	 *
	 * Tie-break prio towards the current CPU
	 */
	for_each_cpu_wrap(i, smt_mask, cpu) {
		rq_i = cpu_rq(i);

		if (i != cpu)
			update_rq_clock(rq_i);

		p = rq_i->core_pick = pick_task(rq_i);
		if (!max || prio_less(max, p, fi_before))
			max = p;
	}

	cookie = rq->core->core_cookie = max->core_cookie;

	/*
	 * For each thread: try and find a runnable task that matches @max or
	 * force idle.
	 */
	for_each_cpu(i, smt_mask) {
		rq_i = cpu_rq(i);
		p = rq_i->core_pick;

		if (!cookie_equals(p, cookie)) {
			p = NULL;
			if (cookie)
				p = sched_core_find(rq_i, cookie);
			if (!p)
				p = idle_sched_class.pick_task(rq_i);
		}

		rq_i->core_pick = p;

		if (p == rq_i->idle) {
			if (rq_i->nr_running) {
				rq->core->core_forceidle = true;
				if (!fi_before)
					rq->core->core_forceidle_seq++;
			}
		} else {
			occ++;
		}
	}

	rq->core->core_pick_seq = rq->core->core_task_seq;
	next = rq->core_pick;
	rq->core_sched_seq = rq->core->core_pick_seq;

	/* Something should have been selected for current CPU */
	WARN_ON_ONCE(!next);

	/*
	 * Reschedule siblings
	 *
	 * NOTE: L1TF -- at this point we're no longer running the old task and
	 * sending an IPI (below) ensures the sibling will no longer be running
	 * their task. This ensures there is no inter-sibling overlap between
	 * non-matching user state.
	 */
	for_each_cpu(i, smt_mask) {
		rq_i = cpu_rq(i);

		/*
		 * An online sibling might have gone offline before a task
		 * could be picked for it, or it might be offline but later
		 * happen to come online, but its too late and nothing was
		 * picked for it.  That's Ok - it will pick tasks for itself,
		 * so ignore it.
		 */
		if (!rq_i->core_pick)
			continue;

		/*
		 * Update for new !FI->FI transitions, or if continuing to be in !FI:
		 * fi_before     fi      update?
		 *  0            0       1
		 *  0            1       1
		 *  1            0       1
		 *  1            1       0
		 */
		if (!(fi_before && rq->core->core_forceidle))
			task_vruntime_update(rq_i, rq_i->core_pick, rq->core->core_forceidle);

		rq_i->core_pick->core_occupation = occ;

		if (i == cpu) {
			rq_i->core_pick = NULL;
			continue;
		}

		/* Did we break L1TF mitigation requirements? */
		WARN_ON_ONCE(!cookie_match(next, rq_i->core_pick));

		if (rq_i->curr == rq_i->core_pick) {
			rq_i->core_pick = NULL;
			continue;
		}

		resched_curr(rq_i);
	}

done:
	set_next_task(rq, next);
	return next;
}

static bool try_steal_cookie(int this, int that)
{
	struct rq *dst = cpu_rq(this), *src = cpu_rq(that);
	struct task_struct *p;
	unsigned long cookie;
	bool success = false;

	local_irq_disable();
	double_rq_lock(dst, src);

	cookie = dst->core->core_cookie;
	if (!cookie)
		goto unlock;

	if (dst->curr != dst->idle)
		goto unlock;

	p = sched_core_find(src, cookie);
	if (p == src->idle)
		goto unlock;

	do {
		if (p == src->core_pick || p == src->curr)
			goto next;

		if (!cpumask_test_cpu(this, &p->cpus_mask))
			goto next;

		if (p->core_occupation > dst->idle->core_occupation)
			goto next;

		deactivate_task(src, p, 0);
		set_task_cpu(p, this);
		activate_task(dst, p, 0);

		resched_curr(dst);

		success = true;
		break;

next:
		p = sched_core_next(p, cookie);
	} while (p);

unlock:
	double_rq_unlock(dst, src);
	local_irq_enable();

	return success;
}

static bool steal_cookie_task(int cpu, struct sched_domain *sd)
{
	int i;

	for_each_cpu_wrap(i, sched_domain_span(sd), cpu) {
		if (i == cpu)
			continue;

		if (need_resched())
			break;

		if (try_steal_cookie(cpu, i))
			return true;
	}

	return false;
}

static void sched_core_balance(struct rq *rq)
{
	struct sched_domain *sd;
	int cpu = cpu_of(rq);

	preempt_disable();
	rcu_read_lock();
	raw_spin_rq_unlock_irq(rq);
	for_each_domain(cpu, sd) {
		if (need_resched())
			break;

		if (steal_cookie_task(cpu, sd))
			break;
	}
	raw_spin_rq_lock_irq(rq);
	rcu_read_unlock();
	preempt_enable();
}

static DEFINE_PER_CPU(struct callback_head, core_balance_head);

void queue_core_balance(struct rq *rq)
{
	if (!sched_core_enabled(rq))
		return;

	if (!rq->core->core_cookie)
		return;

	if (!rq->nr_running) /* not forced idle */
		return;

	queue_balance_callback(rq, &per_cpu(core_balance_head, rq->cpu), sched_core_balance);
}

static void sched_core_cpu_starting(unsigned int cpu)
{
	const struct cpumask *smt_mask = cpu_smt_mask(cpu);
	struct rq *rq = cpu_rq(cpu), *core_rq = NULL;
	unsigned long flags;
	int t;

	sched_core_lock(cpu, &flags);

	WARN_ON_ONCE(rq->core != rq);

	/* if we're the first, we'll be our own leader */
	if (cpumask_weight(smt_mask) == 1)
		goto unlock;

	/* find the leader */
	for_each_cpu(t, smt_mask) {
		if (t == cpu)
			continue;
		rq = cpu_rq(t);
		if (rq->core == rq) {
			core_rq = rq;
			break;
		}
	}

	if (WARN_ON_ONCE(!core_rq)) /* whoopsie */
		goto unlock;

	/* install and validate core_rq */
	for_each_cpu(t, smt_mask) {
		rq = cpu_rq(t);

		if (t == cpu)
			rq->core = core_rq;

		WARN_ON_ONCE(rq->core != core_rq);
	}

unlock:
	sched_core_unlock(cpu, &flags);
}

static void sched_core_cpu_deactivate(unsigned int cpu)
{
	const struct cpumask *smt_mask = cpu_smt_mask(cpu);
	struct rq *rq = cpu_rq(cpu), *core_rq = NULL;
	unsigned long flags;
	int t;

	sched_core_lock(cpu, &flags);

	/* if we're the last man standing, nothing to do */
	if (cpumask_weight(smt_mask) == 1) {
		WARN_ON_ONCE(rq->core != rq);
		goto unlock;
	}

	/* if we're not the leader, nothing to do */
	if (rq->core != rq)
		goto unlock;

	/* find a new leader */
	for_each_cpu(t, smt_mask) {
		if (t == cpu)
			continue;
		core_rq = cpu_rq(t);
		break;
	}

	if (WARN_ON_ONCE(!core_rq)) /* impossible */
		goto unlock;

	/* copy the shared state to the new leader */
	core_rq->core_task_seq      = rq->core_task_seq;
	core_rq->core_pick_seq      = rq->core_pick_seq;
	core_rq->core_cookie        = rq->core_cookie;
	core_rq->core_forceidle     = rq->core_forceidle;
	core_rq->core_forceidle_seq = rq->core_forceidle_seq;

	/* install new leader */
	for_each_cpu(t, smt_mask) {
		rq = cpu_rq(t);
		rq->core = core_rq;
	}

unlock:
	sched_core_unlock(cpu, &flags);
}

static inline void sched_core_cpu_dying(unsigned int cpu)
{
	struct rq *rq = cpu_rq(cpu);

	if (rq->core != rq)
		rq->core = rq;
}

#else /* !CONFIG_SCHED_CORE */

static inline void sched_core_cpu_starting(unsigned int cpu) {}
static inline void sched_core_cpu_deactivate(unsigned int cpu) {}
static inline void sched_core_cpu_dying(unsigned int cpu) {}

static struct task_struct *
pick_next_task(struct rq *rq, struct task_struct *prev, struct rq_flags *rf)
{
	return __pick_next_task(rq, prev, rf);
}

#endif /* CONFIG_SCHED_CORE */

/*
 * Constants for the sched_mode argument of __schedule().
 *
 * The mode argument allows RT enabled kernels to differentiate a
 * preemption from blocking on an 'sleeping' spin/rwlock. Note that
 * SM_MASK_PREEMPT for !RT has all bits set, which allows the compiler to
 * optimize the AND operation out and just check for zero.
 */
#define SM_NONE			0x0
#define SM_PREEMPT		0x1
#define SM_RTLOCK_WAIT		0x2

#ifndef CONFIG_PREEMPT_RT
# define SM_MASK_PREEMPT	(~0U)
#else
# define SM_MASK_PREEMPT	SM_PREEMPT
#endif

/*
 * __schedule() is the main scheduler function.
 *
 * The main means of driving the scheduler and thus entering this function are:
 *
 *   1. Explicit blocking: mutex, semaphore, waitqueue, etc.
 *
 *   2. TIF_NEED_RESCHED flag is checked on interrupt and userspace return
 *      paths. For example, see arch/x86/entry_64.S.
 *
 *      To drive preemption between tasks, the scheduler sets the flag in timer
 *      interrupt handler scheduler_tick().
 *
 *   3. Wakeups don't really cause entry into schedule(). They add a
 *      task to the run-queue and that's it.
 *
 *      Now, if the new task added to the run-queue preempts the current
 *      task, then the wakeup sets TIF_NEED_RESCHED and schedule() gets
 *      called on the nearest possible occasion:
 *
 *       - If the kernel is preemptible (CONFIG_PREEMPTION=y):
 *
 *         - in syscall or exception context, at the next outmost
 *           preempt_enable(). (this might be as soon as the wake_up()'s
 *           spin_unlock()!)
 *
 *         - in IRQ context, return from interrupt-handler to
 *           preemptible context
 *
 *       - If the kernel is not preemptible (CONFIG_PREEMPTION is not set)
 *         then at the next:
 *
 *          - cond_resched() call
 *          - explicit schedule() call
 *          - return from syscall or exception to user-space
 *          - return from interrupt-handler to user-space
 *
 * WARNING: must be called with preemption disabled!
 */
static void __sched notrace __schedule(unsigned int sched_mode)
{
	struct task_struct *prev, *next;
	unsigned long *switch_count;
	unsigned long prev_state;
	struct rq_flags rf;
	struct rq *rq;
	int cpu;

	cpu = smp_processor_id();
	rq = cpu_rq(cpu);
	prev = rq->curr;

	schedule_debug(prev, !!sched_mode);

	if (sched_feat(HRTICK) || sched_feat(HRTICK_DL))
		hrtick_clear(rq);

	local_irq_disable();
	rcu_note_context_switch(!!sched_mode);

	/*
	 * Make sure that signal_pending_state()->signal_pending() below
	 * can't be reordered with __set_current_state(TASK_INTERRUPTIBLE)
	 * done by the caller to avoid the race with signal_wake_up():
	 *
	 * __set_current_state(@state)		signal_wake_up()
	 * schedule()				  set_tsk_thread_flag(p, TIF_SIGPENDING)
	 *					  wake_up_state(p, state)
	 *   LOCK rq->lock			    LOCK p->pi_state
	 *   smp_mb__after_spinlock()		    smp_mb__after_spinlock()
	 *     if (signal_pending_state())	    if (p->state & @state)
	 *
	 * Also, the membarrier system call requires a full memory barrier
	 * after coming from user-space, before storing to rq->curr.
	 */
	rq_lock(rq, &rf);
	smp_mb__after_spinlock();

	/* Promote REQ to ACT */
	rq->clock_update_flags <<= 1;
	update_rq_clock(rq);

	switch_count = &prev->nivcsw;

	/*
	 * We must load prev->state once (task_struct::state is volatile), such
	 * that:
	 *
	 *  - we form a control dependency vs deactivate_task() below.
	 *  - ptrace_{,un}freeze_traced() can change ->state underneath us.
	 */
	prev_state = READ_ONCE(prev->__state);
	if (!(sched_mode & SM_MASK_PREEMPT) && prev_state) {
		if (signal_pending_state(prev_state, prev)) {
			WRITE_ONCE(prev->__state, TASK_RUNNING);
		} else {
			prev->sched_contributes_to_load =
				(prev_state & TASK_UNINTERRUPTIBLE) &&
				!(prev_state & TASK_NOLOAD) &&
				!(prev->flags & PF_FROZEN);

			if (prev->sched_contributes_to_load)
				rq->nr_uninterruptible++;

			/*
			 * __schedule()			ttwu()
			 *   prev_state = prev->state;    if (p->on_rq && ...)
			 *   if (prev_state)		    goto out;
			 *     p->on_rq = 0;		  smp_acquire__after_ctrl_dep();
			 *				  p->state = TASK_WAKING
			 *
			 * Where __schedule() and ttwu() have matching control dependencies.
			 *
			 * After this, schedule() must not care about p->state any more.
			 */
			deactivate_task(rq, prev, DEQUEUE_SLEEP | DEQUEUE_NOCLOCK);

			if (prev->in_iowait) {
				atomic_inc(&rq->nr_iowait);
				delayacct_blkio_start();
			}
		}
		switch_count = &prev->nvcsw;
	}

	next = pick_next_task(rq, prev, &rf);
	clear_tsk_need_resched(prev);
	clear_preempt_need_resched();
#ifdef CONFIG_SCHED_DEBUG
	rq->last_seen_need_resched_ns = 0;
#endif

	trace_android_rvh_schedule(prev, next, rq);
	if (likely(prev != next)) {
		rq->nr_switches++;
		/*
		 * RCU users of rcu_dereference(rq->curr) may not see
		 * changes to task_struct made by pick_next_task().
		 */
		RCU_INIT_POINTER(rq->curr, next);
		/*
		 * The membarrier system call requires each architecture
		 * to have a full memory barrier after updating
		 * rq->curr, before returning to user-space.
		 *
		 * Here are the schemes providing that barrier on the
		 * various architectures:
		 * - mm ? switch_mm() : mmdrop() for x86, s390, sparc, PowerPC.
		 *   switch_mm() rely on membarrier_arch_switch_mm() on PowerPC.
		 * - finish_lock_switch() for weakly-ordered
		 *   architectures where spin_unlock is a full barrier,
		 * - switch_to() for arm64 (weakly-ordered, spin_unlock
		 *   is a RELEASE barrier),
		 */
		++*switch_count;

		migrate_disable_switch(rq, prev);
		psi_sched_switch(prev, next, !task_on_rq_queued(prev));

		trace_sched_switch(sched_mode & SM_MASK_PREEMPT, prev, next);

		/* Also unlocks the rq: */
		rq = context_switch(rq, prev, next, &rf);
	} else {
		rq->clock_update_flags &= ~(RQCF_ACT_SKIP|RQCF_REQ_SKIP);

		rq_unpin_lock(rq, &rf);
		__balance_callbacks(rq);
		raw_spin_rq_unlock_irq(rq);
	}
}

void __noreturn do_task_dead(void)
{
	/* Causes final put_task_struct in finish_task_switch(): */
	set_special_state(TASK_DEAD);

	/* Tell freezer to ignore us: */
	current->flags |= PF_NOFREEZE;

	__schedule(SM_NONE);
	BUG();

	/* Avoid "noreturn function does return" - but don't continue if BUG() is a NOP: */
	for (;;)
		cpu_relax();
}

static inline void sched_submit_work(struct task_struct *tsk)
{
	unsigned int task_flags;

	if (task_is_running(tsk))
		return;

	task_flags = tsk->flags;
	/*
	 * If a worker goes to sleep, notify and ask workqueue whether it
	 * wants to wake up a task to maintain concurrency.
	 */
	if (task_flags & (PF_WQ_WORKER | PF_IO_WORKER)) {
		if (task_flags & PF_WQ_WORKER)
			wq_worker_sleeping(tsk);
		else
			io_wq_worker_sleeping(tsk);
	}

	if (tsk_is_pi_blocked(tsk))
		return;

	/*
	 * If we are going to sleep and we have plugged IO queued,
	 * make sure to submit it to avoid deadlocks.
	 */
	if (blk_needs_flush_plug(tsk))
		blk_flush_plug(tsk->plug, true);
}

static void sched_update_worker(struct task_struct *tsk)
{
	if (tsk->flags & (PF_WQ_WORKER | PF_IO_WORKER)) {
		if (tsk->flags & PF_WQ_WORKER)
			wq_worker_running(tsk);
		else
			io_wq_worker_running(tsk);
	}
}

asmlinkage __visible void __sched schedule(void)
{
	struct task_struct *tsk = current;

	sched_submit_work(tsk);
	do {
		preempt_disable();
		__schedule(SM_NONE);
		sched_preempt_enable_no_resched();
	} while (need_resched());
	sched_update_worker(tsk);
}
EXPORT_SYMBOL(schedule);

/*
 * synchronize_rcu_tasks() makes sure that no task is stuck in preempted
 * state (have scheduled out non-voluntarily) by making sure that all
 * tasks have either left the run queue or have gone into user space.
 * As idle tasks do not do either, they must not ever be preempted
 * (schedule out non-voluntarily).
 *
 * schedule_idle() is similar to schedule_preempt_disable() except that it
 * never enables preemption because it does not call sched_submit_work().
 */
void __sched schedule_idle(void)
{
	/*
	 * As this skips calling sched_submit_work(), which the idle task does
	 * regardless because that function is a nop when the task is in a
	 * TASK_RUNNING state, make sure this isn't used someplace that the
	 * current task can be in any other state. Note, idle is always in the
	 * TASK_RUNNING state.
	 */
	WARN_ON_ONCE(current->__state);
	do {
		__schedule(SM_NONE);
	} while (need_resched());
}

#if defined(CONFIG_CONTEXT_TRACKING) && !defined(CONFIG_HAVE_CONTEXT_TRACKING_OFFSTACK)
asmlinkage __visible void __sched schedule_user(void)
{
	/*
	 * If we come here after a random call to set_need_resched(),
	 * or we have been woken up remotely but the IPI has not yet arrived,
	 * we haven't yet exited the RCU idle mode. Do it here manually until
	 * we find a better solution.
	 *
	 * NB: There are buggy callers of this function.  Ideally we
	 * should warn if prev_state != CONTEXT_USER, but that will trigger
	 * too frequently to make sense yet.
	 */
	enum ctx_state prev_state = exception_enter();
	schedule();
	exception_exit(prev_state);
}
#endif

/**
 * schedule_preempt_disabled - called with preemption disabled
 *
 * Returns with preemption disabled. Note: preempt_count must be 1
 */
void __sched schedule_preempt_disabled(void)
{
	sched_preempt_enable_no_resched();
	schedule();
	preempt_disable();
}

#ifdef CONFIG_PREEMPT_RT
void __sched notrace schedule_rtlock(void)
{
	do {
		preempt_disable();
		__schedule(SM_RTLOCK_WAIT);
		sched_preempt_enable_no_resched();
	} while (need_resched());
}
NOKPROBE_SYMBOL(schedule_rtlock);
#endif

static void __sched notrace preempt_schedule_common(void)
{
	do {
		/*
		 * Because the function tracer can trace preempt_count_sub()
		 * and it also uses preempt_enable/disable_notrace(), if
		 * NEED_RESCHED is set, the preempt_enable_notrace() called
		 * by the function tracer will call this function again and
		 * cause infinite recursion.
		 *
		 * Preemption must be disabled here before the function
		 * tracer can trace. Break up preempt_disable() into two
		 * calls. One to disable preemption without fear of being
		 * traced. The other to still record the preemption latency,
		 * which can also be traced by the function tracer.
		 */
		preempt_disable_notrace();
		preempt_latency_start(1);
		__schedule(SM_PREEMPT);
		preempt_latency_stop(1);
		preempt_enable_no_resched_notrace();

		/*
		 * Check again in case we missed a preemption opportunity
		 * between schedule and now.
		 */
	} while (need_resched());
}

#ifdef CONFIG_PREEMPTION
/*
 * This is the entry point to schedule() from in-kernel preemption
 * off of preempt_enable.
 */
asmlinkage __visible void __sched notrace preempt_schedule(void)
{
	/*
	 * If there is a non-zero preempt_count or interrupts are disabled,
	 * we do not want to preempt the current task. Just return..
	 */
	if (likely(!preemptible()))
		return;

	preempt_schedule_common();
}
NOKPROBE_SYMBOL(preempt_schedule);
EXPORT_SYMBOL(preempt_schedule);

#ifdef CONFIG_PREEMPT_DYNAMIC
DEFINE_STATIC_CALL(preempt_schedule, __preempt_schedule_func);
EXPORT_STATIC_CALL_TRAMP(preempt_schedule);
#endif


/**
 * preempt_schedule_notrace - preempt_schedule called by tracing
 *
 * The tracing infrastructure uses preempt_enable_notrace to prevent
 * recursion and tracing preempt enabling caused by the tracing
 * infrastructure itself. But as tracing can happen in areas coming
 * from userspace or just about to enter userspace, a preempt enable
 * can occur before user_exit() is called. This will cause the scheduler
 * to be called when the system is still in usermode.
 *
 * To prevent this, the preempt_enable_notrace will use this function
 * instead of preempt_schedule() to exit user context if needed before
 * calling the scheduler.
 */
asmlinkage __visible void __sched notrace preempt_schedule_notrace(void)
{
	enum ctx_state prev_ctx;

	if (likely(!preemptible()))
		return;

	do {
		/*
		 * Because the function tracer can trace preempt_count_sub()
		 * and it also uses preempt_enable/disable_notrace(), if
		 * NEED_RESCHED is set, the preempt_enable_notrace() called
		 * by the function tracer will call this function again and
		 * cause infinite recursion.
		 *
		 * Preemption must be disabled here before the function
		 * tracer can trace. Break up preempt_disable() into two
		 * calls. One to disable preemption without fear of being
		 * traced. The other to still record the preemption latency,
		 * which can also be traced by the function tracer.
		 */
		preempt_disable_notrace();
		preempt_latency_start(1);
		/*
		 * Needs preempt disabled in case user_exit() is traced
		 * and the tracer calls preempt_enable_notrace() causing
		 * an infinite recursion.
		 */
		prev_ctx = exception_enter();
		__schedule(SM_PREEMPT);
		exception_exit(prev_ctx);

		preempt_latency_stop(1);
		preempt_enable_no_resched_notrace();
	} while (need_resched());
}
EXPORT_SYMBOL_GPL(preempt_schedule_notrace);

#ifdef CONFIG_PREEMPT_DYNAMIC
DEFINE_STATIC_CALL(preempt_schedule_notrace, __preempt_schedule_notrace_func);
EXPORT_STATIC_CALL_TRAMP(preempt_schedule_notrace);
#endif

#endif /* CONFIG_PREEMPTION */

#ifdef CONFIG_PREEMPT_DYNAMIC

#include <linux/entry-common.h>

/*
 * SC:cond_resched
 * SC:might_resched
 * SC:preempt_schedule
 * SC:preempt_schedule_notrace
 * SC:irqentry_exit_cond_resched
 *
 *
 * NONE:
 *   cond_resched               <- __cond_resched
 *   might_resched              <- RET0
 *   preempt_schedule           <- NOP
 *   preempt_schedule_notrace   <- NOP
 *   irqentry_exit_cond_resched <- NOP
 *
 * VOLUNTARY:
 *   cond_resched               <- __cond_resched
 *   might_resched              <- __cond_resched
 *   preempt_schedule           <- NOP
 *   preempt_schedule_notrace   <- NOP
 *   irqentry_exit_cond_resched <- NOP
 *
 * FULL:
 *   cond_resched               <- RET0
 *   might_resched              <- RET0
 *   preempt_schedule           <- preempt_schedule
 *   preempt_schedule_notrace   <- preempt_schedule_notrace
 *   irqentry_exit_cond_resched <- irqentry_exit_cond_resched
 */

enum {
	preempt_dynamic_undefined = -1,
	preempt_dynamic_none,
	preempt_dynamic_voluntary,
	preempt_dynamic_full,
};

int preempt_dynamic_mode = preempt_dynamic_undefined;

int sched_dynamic_mode(const char *str)
{
	if (!strcmp(str, "none"))
		return preempt_dynamic_none;

	if (!strcmp(str, "voluntary"))
		return preempt_dynamic_voluntary;

	if (!strcmp(str, "full"))
		return preempt_dynamic_full;

	return -EINVAL;
}

void sched_dynamic_update(int mode)
{
	/*
	 * Avoid {NONE,VOLUNTARY} -> FULL transitions from ever ending up in
	 * the ZERO state, which is invalid.
	 */
	static_call_update(cond_resched, __cond_resched);
	static_call_update(might_resched, __cond_resched);
	static_call_update(preempt_schedule, __preempt_schedule_func);
	static_call_update(preempt_schedule_notrace, __preempt_schedule_notrace_func);
	static_call_update(irqentry_exit_cond_resched, irqentry_exit_cond_resched);

	switch (mode) {
	case preempt_dynamic_none:
		static_call_update(cond_resched, __cond_resched);
		static_call_update(might_resched, (void *)&__static_call_return0);
		static_call_update(preempt_schedule, NULL);
		static_call_update(preempt_schedule_notrace, NULL);
		static_call_update(irqentry_exit_cond_resched, NULL);
		pr_info("Dynamic Preempt: none\n");
		break;

	case preempt_dynamic_voluntary:
		static_call_update(cond_resched, __cond_resched);
		static_call_update(might_resched, __cond_resched);
		static_call_update(preempt_schedule, NULL);
		static_call_update(preempt_schedule_notrace, NULL);
		static_call_update(irqentry_exit_cond_resched, NULL);
		pr_info("Dynamic Preempt: voluntary\n");
		break;

	case preempt_dynamic_full:
		static_call_update(cond_resched, (void *)&__static_call_return0);
		static_call_update(might_resched, (void *)&__static_call_return0);
		static_call_update(preempt_schedule, __preempt_schedule_func);
		static_call_update(preempt_schedule_notrace, __preempt_schedule_notrace_func);
		static_call_update(irqentry_exit_cond_resched, irqentry_exit_cond_resched);
		pr_info("Dynamic Preempt: full\n");
		break;
	}

	preempt_dynamic_mode = mode;
}

static int __init setup_preempt_mode(char *str)
{
	int mode = sched_dynamic_mode(str);
	if (mode < 0) {
		pr_warn("Dynamic Preempt: unsupported mode: %s\n", str);
		return 1;
	}

	sched_dynamic_update(mode);
	return 0;
}
__setup("preempt=", setup_preempt_mode);

static void __init preempt_dynamic_init(void)
{
	if (preempt_dynamic_mode == preempt_dynamic_undefined) {
		if (IS_ENABLED(CONFIG_PREEMPT_NONE_BEHAVIOUR)) {
			sched_dynamic_update(preempt_dynamic_none);
		} else if (IS_ENABLED(CONFIG_PREEMPT_VOLUNTARY_BEHAVIOUR)) {
			sched_dynamic_update(preempt_dynamic_voluntary);
		} else {
			/* Default static call setting, nothing to do */
			WARN_ON_ONCE(!IS_ENABLED(CONFIG_PREEMPT_BEHAVIOUR));
			preempt_dynamic_mode = preempt_dynamic_full;
			pr_info("Dynamic Preempt: full\n");
		}
	}
}

#else /* !CONFIG_PREEMPT_DYNAMIC */

static inline void preempt_dynamic_init(void) { }

#endif /* #ifdef CONFIG_PREEMPT_DYNAMIC */

/*
 * This is the entry point to schedule() from kernel preemption
 * off of irq context.
 * Note, that this is called and return with irqs disabled. This will
 * protect us against recursive calling from irq.
 */
asmlinkage __visible void __sched preempt_schedule_irq(void)
{
	enum ctx_state prev_state;

	/* Catch callers which need to be fixed */
	BUG_ON(preempt_count() || !irqs_disabled());

	prev_state = exception_enter();

	do {
		preempt_disable();
		local_irq_enable();
		__schedule(SM_PREEMPT);
		local_irq_disable();
		sched_preempt_enable_no_resched();
	} while (need_resched());

	exception_exit(prev_state);
}

int default_wake_function(wait_queue_entry_t *curr, unsigned mode, int wake_flags,
			  void *key)
{
	WARN_ON_ONCE(IS_ENABLED(CONFIG_SCHED_DEBUG) && wake_flags & ~WF_SYNC);
	return try_to_wake_up(curr->private, mode, wake_flags);
}
EXPORT_SYMBOL(default_wake_function);

static void __setscheduler_prio(struct task_struct *p, int prio)
{
	if (dl_prio(prio))
		p->sched_class = &dl_sched_class;
	else if (rt_prio(prio))
		p->sched_class = &rt_sched_class;
	else
		p->sched_class = &fair_sched_class;

	p->prio = prio;
}

#ifdef CONFIG_RT_MUTEXES

static inline int __rt_effective_prio(struct task_struct *pi_task, int prio)
{
	if (pi_task)
		prio = min(prio, pi_task->prio);

	return prio;
}

static inline int rt_effective_prio(struct task_struct *p, int prio)
{
	struct task_struct *pi_task = rt_mutex_get_top_task(p);

	return __rt_effective_prio(pi_task, prio);
}

/*
 * rt_mutex_setprio - set the current priority of a task
 * @p: task to boost
 * @pi_task: donor task
 *
 * This function changes the 'effective' priority of a task. It does
 * not touch ->normal_prio like __setscheduler().
 *
 * Used by the rt_mutex code to implement priority inheritance
 * logic. Call site only calls if the priority of the task changed.
 */
void rt_mutex_setprio(struct task_struct *p, struct task_struct *pi_task)
{
	int prio, oldprio, queued, running, queue_flag =
		DEQUEUE_SAVE | DEQUEUE_MOVE | DEQUEUE_NOCLOCK;
	const struct sched_class *prev_class;
	struct rq_flags rf;
	struct rq *rq;

	trace_android_rvh_rtmutex_prepare_setprio(p, pi_task);
	/* XXX used to be waiter->prio, not waiter->task->prio */
	prio = __rt_effective_prio(pi_task, p->normal_prio);

	/*
	 * If nothing changed; bail early.
	 */
	if (p->pi_top_task == pi_task && prio == p->prio && !dl_prio(prio))
		return;

	rq = __task_rq_lock(p, &rf);
	update_rq_clock(rq);
	/*
	 * Set under pi_lock && rq->lock, such that the value can be used under
	 * either lock.
	 *
	 * Note that there is loads of tricky to make this pointer cache work
	 * right. rt_mutex_slowunlock()+rt_mutex_postunlock() work together to
	 * ensure a task is de-boosted (pi_task is set to NULL) before the
	 * task is allowed to run again (and can exit). This ensures the pointer
	 * points to a blocked task -- which guarantees the task is present.
	 */
	p->pi_top_task = pi_task;

	/*
	 * For FIFO/RR we only need to set prio, if that matches we're done.
	 */
	if (prio == p->prio && !dl_prio(prio))
		goto out_unlock;

	/*
	 * Idle task boosting is a nono in general. There is one
	 * exception, when PREEMPT_RT and NOHZ is active:
	 *
	 * The idle task calls get_next_timer_interrupt() and holds
	 * the timer wheel base->lock on the CPU and another CPU wants
	 * to access the timer (probably to cancel it). We can safely
	 * ignore the boosting request, as the idle CPU runs this code
	 * with interrupts disabled and will complete the lock
	 * protected section without being interrupted. So there is no
	 * real need to boost.
	 */
	if (unlikely(p == rq->idle)) {
		WARN_ON(p != rq->curr);
		WARN_ON(p->pi_blocked_on);
		goto out_unlock;
	}

	trace_sched_pi_setprio(p, pi_task);
	oldprio = p->prio;

	if (oldprio == prio)
		queue_flag &= ~DEQUEUE_MOVE;

	prev_class = p->sched_class;
	queued = task_on_rq_queued(p);
	running = task_current(rq, p);
	if (queued)
		dequeue_task(rq, p, queue_flag);
	if (running)
		put_prev_task(rq, p);

	/*
	 * Boosting condition are:
	 * 1. -rt task is running and holds mutex A
	 *      --> -dl task blocks on mutex A
	 *
	 * 2. -dl task is running and holds mutex A
	 *      --> -dl task blocks on mutex A and could preempt the
	 *          running task
	 */
	if (dl_prio(prio)) {
		if (!dl_prio(p->normal_prio) ||
		    (pi_task && dl_prio(pi_task->prio) &&
		     dl_entity_preempt(&pi_task->dl, &p->dl))) {
			p->dl.pi_se = pi_task->dl.pi_se;
			queue_flag |= ENQUEUE_REPLENISH;
		} else {
			p->dl.pi_se = &p->dl;
		}
	} else if (rt_prio(prio)) {
		if (dl_prio(oldprio))
			p->dl.pi_se = &p->dl;
		if (oldprio < prio)
			queue_flag |= ENQUEUE_HEAD;
	} else {
		if (dl_prio(oldprio))
			p->dl.pi_se = &p->dl;
		if (rt_prio(oldprio))
			p->rt.timeout = 0;
	}

	__setscheduler_prio(p, prio);

	if (queued)
		enqueue_task(rq, p, queue_flag);
	if (running)
		set_next_task(rq, p);

	check_class_changed(rq, p, prev_class, oldprio);
out_unlock:
	/* Avoid rq from going away on us: */
	preempt_disable();

	rq_unpin_lock(rq, &rf);
	__balance_callbacks(rq);
	raw_spin_rq_unlock(rq);

	preempt_enable();
}
#else
static inline int rt_effective_prio(struct task_struct *p, int prio)
{
	return prio;
}
#endif

void set_user_nice(struct task_struct *p, long nice)
{
	bool queued, running, allowed = false;
	int old_prio;
	struct rq_flags rf;
	struct rq *rq;

	trace_android_rvh_set_user_nice(p, &nice, &allowed);
	if ((task_nice(p) == nice || nice < MIN_NICE || nice > MAX_NICE) && !allowed)
		return;
	/*
	 * We have to be careful, if called from sys_setpriority(),
	 * the task might be in the middle of scheduling on another CPU.
	 */
	rq = task_rq_lock(p, &rf);
	update_rq_clock(rq);

	/*
	 * The RT priorities are set via sched_setscheduler(), but we still
	 * allow the 'normal' nice value to be set - but as expected
	 * it won't have any effect on scheduling until the task is
	 * SCHED_DEADLINE, SCHED_FIFO or SCHED_RR:
	 */
	if (task_has_dl_policy(p) || task_has_rt_policy(p)) {
		p->static_prio = NICE_TO_PRIO(nice);
		goto out_unlock;
	}
	queued = task_on_rq_queued(p);
	running = task_current(rq, p);
	if (queued)
		dequeue_task(rq, p, DEQUEUE_SAVE | DEQUEUE_NOCLOCK);
	if (running)
		put_prev_task(rq, p);

	p->static_prio = NICE_TO_PRIO(nice);
	set_load_weight(p, true);
	old_prio = p->prio;
	p->prio = effective_prio(p);

	if (queued)
		enqueue_task(rq, p, ENQUEUE_RESTORE | ENQUEUE_NOCLOCK);
	if (running)
		set_next_task(rq, p);

	/*
	 * If the task increased its priority or is running and
	 * lowered its priority, then reschedule its CPU:
	 */
	p->sched_class->prio_changed(rq, p, old_prio);

out_unlock:
	task_rq_unlock(rq, p, &rf);
}
EXPORT_SYMBOL(set_user_nice);

/*
 * can_nice - check if a task can reduce its nice value
 * @p: task
 * @nice: nice value
 */
int can_nice(const struct task_struct *p, const int nice)
{
	/* Convert nice value [19,-20] to rlimit style value [1,40]: */
	int nice_rlim = nice_to_rlimit(nice);

	return (nice_rlim <= task_rlimit(p, RLIMIT_NICE) ||
		capable(CAP_SYS_NICE));
}

#ifdef __ARCH_WANT_SYS_NICE

/*
 * sys_nice - change the priority of the current process.
 * @increment: priority increment
 *
 * sys_setpriority is a more generic, but much slower function that
 * does similar things.
 */
SYSCALL_DEFINE1(nice, int, increment)
{
	long nice, retval;

	/*
	 * Setpriority might change our priority at the same moment.
	 * We don't have to worry. Conceptually one call occurs first
	 * and we have a single winner.
	 */
	increment = clamp(increment, -NICE_WIDTH, NICE_WIDTH);
	nice = task_nice(current) + increment;

	nice = clamp_val(nice, MIN_NICE, MAX_NICE);
	if (increment < 0 && !can_nice(current, nice))
		return -EPERM;

	retval = security_task_setnice(current, nice);
	if (retval)
		return retval;

	set_user_nice(current, nice);
	return 0;
}

#endif

/**
 * task_prio - return the priority value of a given task.
 * @p: the task in question.
 *
 * Return: The priority value as seen by users in /proc.
 *
 * sched policy         return value   kernel prio    user prio/nice
 *
 * normal, batch, idle     [0 ... 39]  [100 ... 139]          0/[-20 ... 19]
 * fifo, rr             [-2 ... -100]     [98 ... 0]  [1 ... 99]
 * deadline                     -101             -1           0
 */
int task_prio(const struct task_struct *p)
{
	return p->prio - MAX_RT_PRIO;
}

/**
 * idle_cpu - is a given CPU idle currently?
 * @cpu: the processor in question.
 *
 * Return: 1 if the CPU is currently idle. 0 otherwise.
 */
int idle_cpu(int cpu)
{
	struct rq *rq = cpu_rq(cpu);

	if (rq->curr != rq->idle)
		return 0;

	if (rq->nr_running)
		return 0;

#ifdef CONFIG_SMP
	if (rq->ttwu_pending)
		return 0;
#endif

	return 1;
}
EXPORT_SYMBOL_GPL(idle_cpu);

/**
 * available_idle_cpu - is a given CPU idle for enqueuing work.
 * @cpu: the CPU in question.
 *
 * Return: 1 if the CPU is currently idle. 0 otherwise.
 */
int available_idle_cpu(int cpu)
{
	if (!idle_cpu(cpu))
		return 0;

	if (vcpu_is_preempted(cpu))
		return 0;

	return 1;
}

/**
 * idle_task - return the idle task for a given CPU.
 * @cpu: the processor in question.
 *
 * Return: The idle task for the CPU @cpu.
 */
struct task_struct *idle_task(int cpu)
{
	return cpu_rq(cpu)->idle;
}

#ifdef CONFIG_SMP
/*
 * This function computes an effective utilization for the given CPU, to be
 * used for frequency selection given the linear relation: f = u * f_max.
 *
 * The scheduler tracks the following metrics:
 *
 *   cpu_util_{cfs,rt,dl,irq}()
 *   cpu_bw_dl()
 *
 * Where the cfs,rt and dl util numbers are tracked with the same metric and
 * synchronized windows and are thus directly comparable.
 *
 * The cfs,rt,dl utilization are the running times measured with rq->clock_task
 * which excludes things like IRQ and steal-time. These latter are then accrued
 * in the irq utilization.
 *
 * The DL bandwidth number otoh is not a measured metric but a value computed
 * based on the task model parameters and gives the minimal utilization
 * required to meet deadlines.
 */
unsigned long effective_cpu_util(int cpu, unsigned long util_cfs,
				 unsigned long max, enum cpu_util_type type,
				 struct task_struct *p)
{
	unsigned long dl_util, util, irq;
	struct rq *rq = cpu_rq(cpu);

	if (!uclamp_is_used() &&
	    type == FREQUENCY_UTIL && rt_rq_is_runnable(&rq->rt)) {
		return max;
	}

	/*
	 * Early check to see if IRQ/steal time saturates the CPU, can be
	 * because of inaccuracies in how we track these -- see
	 * update_irq_load_avg().
	 */
	irq = cpu_util_irq(rq);
	if (unlikely(irq >= max))
		return max;

	/*
	 * Because the time spend on RT/DL tasks is visible as 'lost' time to
	 * CFS tasks and we use the same metric to track the effective
	 * utilization (PELT windows are synchronized) we can directly add them
	 * to obtain the CPU's actual utilization.
	 *
	 * CFS and RT utilization can be boosted or capped, depending on
	 * utilization clamp constraints requested by currently RUNNABLE
	 * tasks.
	 * When there are no CFS RUNNABLE tasks, clamps are released and
	 * frequency will be gracefully reduced with the utilization decay.
	 */
	util = util_cfs + cpu_util_rt(rq);
	if (type == FREQUENCY_UTIL)
		util = uclamp_rq_util_with(rq, util, p);

	dl_util = cpu_util_dl(rq);

	/*
	 * For frequency selection we do not make cpu_util_dl() a permanent part
	 * of this sum because we want to use cpu_bw_dl() later on, but we need
	 * to check if the CFS+RT+DL sum is saturated (ie. no idle time) such
	 * that we select f_max when there is no idle time.
	 *
	 * NOTE: numerical errors or stop class might cause us to not quite hit
	 * saturation when we should -- something for later.
	 */
	if (util + dl_util >= max)
		return max;

	/*
	 * OTOH, for energy computation we need the estimated running time, so
	 * include util_dl and ignore dl_bw.
	 */
	if (type == ENERGY_UTIL)
		util += dl_util;

	/*
	 * There is still idle time; further improve the number by using the
	 * irq metric. Because IRQ/steal time is hidden from the task clock we
	 * need to scale the task numbers:
	 *
	 *              max - irq
	 *   U' = irq + --------- * U
	 *                 max
	 */
	util = scale_irq_capacity(util, irq, max);
	util += irq;

	/*
	 * Bandwidth required by DEADLINE must always be granted while, for
	 * FAIR and RT, we use blocked utilization of IDLE CPUs as a mechanism
	 * to gracefully reduce the frequency when no tasks show up for longer
	 * periods of time.
	 *
	 * Ideally we would like to set bw_dl as min/guaranteed freq and util +
	 * bw_dl as requested freq. However, cpufreq is not yet ready for such
	 * an interface. So, we only do the latter for now.
	 */
	if (type == FREQUENCY_UTIL)
		util += cpu_bw_dl(rq);

	return min(max, util);
}

unsigned long sched_cpu_util(int cpu, unsigned long max)
{
	return effective_cpu_util(cpu, cpu_util_cfs(cpu_rq(cpu)), max,
				  ENERGY_UTIL, NULL);
}
#endif /* CONFIG_SMP */

/**
 * find_process_by_pid - find a process with a matching PID value.
 * @pid: the pid in question.
 *
 * The task of @pid, if found. %NULL otherwise.
 */
static struct task_struct *find_process_by_pid(pid_t pid)
{
	return pid ? find_task_by_vpid(pid) : current;
}

/*
 * sched_setparam() passes in -1 for its policy, to let the functions
 * it calls know not to change it.
 */
#define SETPARAM_POLICY	-1

static void __setscheduler_params(struct task_struct *p,
		const struct sched_attr *attr)
{
	int policy = attr->sched_policy;

	if (policy == SETPARAM_POLICY)
		policy = p->policy;

	p->policy = policy;

	if (dl_policy(policy))
		__setparam_dl(p, attr);
	else if (fair_policy(policy))
		p->static_prio = NICE_TO_PRIO(attr->sched_nice);

	/*
	 * __sched_setscheduler() ensures attr->sched_priority == 0 when
	 * !rt_policy. Always setting this ensures that things like
	 * getparam()/getattr() don't report silly values for !rt tasks.
	 */
	p->rt_priority = attr->sched_priority;
	p->normal_prio = normal_prio(p);
	set_load_weight(p, true);
}

/*
 * Check the target process has a UID that matches the current process's:
 */
static bool check_same_owner(struct task_struct *p)
{
	const struct cred *cred = current_cred(), *pcred;
	bool match;

	rcu_read_lock();
	pcred = __task_cred(p);
	match = (uid_eq(cred->euid, pcred->euid) ||
		 uid_eq(cred->euid, pcred->uid));
	rcu_read_unlock();
	return match;
}

static int __sched_setscheduler(struct task_struct *p,
				const struct sched_attr *attr,
				bool user, bool pi)
{
	int oldpolicy = -1, policy = attr->sched_policy;
	int retval, oldprio, newprio, queued, running;
	const struct sched_class *prev_class;
	struct callback_head *head;
	struct rq_flags rf;
	int reset_on_fork;
	int queue_flags = DEQUEUE_SAVE | DEQUEUE_MOVE | DEQUEUE_NOCLOCK;
	struct rq *rq;

	/* The pi code expects interrupts enabled */
	BUG_ON(pi && in_interrupt());
recheck:
	/* Double check policy once rq lock held: */
	if (policy < 0) {
		reset_on_fork = p->sched_reset_on_fork;
		policy = oldpolicy = p->policy;
	} else {
		reset_on_fork = !!(attr->sched_flags & SCHED_FLAG_RESET_ON_FORK);

		if (!valid_policy(policy))
			return -EINVAL;
	}

	if (attr->sched_flags & ~(SCHED_FLAG_ALL | SCHED_FLAG_SUGOV))
		return -EINVAL;

	/*
	 * Valid priorities for SCHED_FIFO and SCHED_RR are
	 * 1..MAX_RT_PRIO-1, valid priority for SCHED_NORMAL,
	 * SCHED_BATCH and SCHED_IDLE is 0.
	 */
	if (attr->sched_priority > MAX_RT_PRIO-1)
		return -EINVAL;
	if ((dl_policy(policy) && !__checkparam_dl(attr)) ||
	    (rt_policy(policy) != (attr->sched_priority != 0)))
		return -EINVAL;

	/*
	 * Allow unprivileged RT tasks to decrease priority:
	 */
	if (user && !capable(CAP_SYS_NICE)) {
		if (fair_policy(policy)) {
			if (attr->sched_nice < task_nice(p) &&
			    !can_nice(p, attr->sched_nice))
				return -EPERM;
		}

		if (rt_policy(policy)) {
			unsigned long rlim_rtprio =
					task_rlimit(p, RLIMIT_RTPRIO);

			/* Can't set/change the rt policy: */
			if (policy != p->policy && !rlim_rtprio)
				return -EPERM;

			/* Can't increase priority: */
			if (attr->sched_priority > p->rt_priority &&
			    attr->sched_priority > rlim_rtprio)
				return -EPERM;
		}

		 /*
		  * Can't set/change SCHED_DEADLINE policy at all for now
		  * (safest behavior); in the future we would like to allow
		  * unprivileged DL tasks to increase their relative deadline
		  * or reduce their runtime (both ways reducing utilization)
		  */
		if (dl_policy(policy))
			return -EPERM;

		/*
		 * Treat SCHED_IDLE as nice 20. Only allow a switch to
		 * SCHED_NORMAL if the RLIMIT_NICE would normally permit it.
		 */
		if (task_has_idle_policy(p) && !idle_policy(policy)) {
			if (!can_nice(p, task_nice(p)))
				return -EPERM;
		}

		/* Can't change other user's priorities: */
		if (!check_same_owner(p))
			return -EPERM;

		/* Normal users shall not reset the sched_reset_on_fork flag: */
		if (p->sched_reset_on_fork && !reset_on_fork)
			return -EPERM;
	}

	if (user) {
		if (attr->sched_flags & SCHED_FLAG_SUGOV)
			return -EINVAL;

		retval = security_task_setscheduler(p);
		if (retval)
			return retval;
	}

	/* Update task specific "requested" clamps */
	if (attr->sched_flags & SCHED_FLAG_UTIL_CLAMP) {
		retval = uclamp_validate(p, attr);
		if (retval)
			return retval;
	}

	/*
	 * Make sure no PI-waiters arrive (or leave) while we are
	 * changing the priority of the task:
	 *
	 * To be able to change p->policy safely, the appropriate
	 * runqueue lock must be held.
	 */
	rq = task_rq_lock(p, &rf);
	update_rq_clock(rq);

	/*
	 * Changing the policy of the stop threads its a very bad idea:
	 */
	if (p == rq->stop) {
		retval = -EINVAL;
		goto unlock;
	}

	/*
	 * If not changing anything there's no need to proceed further,
	 * but store a possible modification of reset_on_fork.
	 */
	if (unlikely(policy == p->policy)) {
		if (fair_policy(policy) && attr->sched_nice != task_nice(p))
			goto change;
		if (rt_policy(policy) && attr->sched_priority != p->rt_priority)
			goto change;
		if (dl_policy(policy) && dl_param_changed(p, attr))
			goto change;
		if (attr->sched_flags & SCHED_FLAG_UTIL_CLAMP)
			goto change;

		p->sched_reset_on_fork = reset_on_fork;
		retval = 0;
		goto unlock;
	}
change:

	if (user) {
#ifdef CONFIG_RT_GROUP_SCHED
		/*
		 * Do not allow realtime tasks into groups that have no runtime
		 * assigned.
		 */
		if (rt_bandwidth_enabled() && rt_policy(policy) &&
				task_group(p)->rt_bandwidth.rt_runtime == 0 &&
				!task_group_is_autogroup(task_group(p))) {
			retval = -EPERM;
			goto unlock;
		}
#endif
#ifdef CONFIG_SMP
		if (dl_bandwidth_enabled() && dl_policy(policy) &&
				!(attr->sched_flags & SCHED_FLAG_SUGOV)) {
			cpumask_t *span = rq->rd->span;

			/*
			 * Don't allow tasks with an affinity mask smaller than
			 * the entire root_domain to become SCHED_DEADLINE. We
			 * will also fail if there's no bandwidth available.
			 */
			if (!cpumask_subset(span, p->cpus_ptr) ||
			    rq->rd->dl_bw.bw == 0) {
				retval = -EPERM;
				goto unlock;
			}
		}
#endif
	}

	/* Re-check policy now with rq lock held: */
	if (unlikely(oldpolicy != -1 && oldpolicy != p->policy)) {
		policy = oldpolicy = -1;
		task_rq_unlock(rq, p, &rf);
		goto recheck;
	}

	/*
	 * If setscheduling to SCHED_DEADLINE (or changing the parameters
	 * of a SCHED_DEADLINE task) we need to check if enough bandwidth
	 * is available.
	 */
	if ((dl_policy(policy) || dl_task(p)) && sched_dl_overflow(p, policy, attr)) {
		retval = -EBUSY;
		goto unlock;
	}

	p->sched_reset_on_fork = reset_on_fork;
	oldprio = p->prio;

	newprio = __normal_prio(policy, attr->sched_priority, attr->sched_nice);
	if (pi) {
		/*
		 * Take priority boosted tasks into account. If the new
		 * effective priority is unchanged, we just store the new
		 * normal parameters and do not touch the scheduler class and
		 * the runqueue. This will be done when the task deboost
		 * itself.
		 */
		newprio = rt_effective_prio(p, newprio);
		if (newprio == oldprio)
			queue_flags &= ~DEQUEUE_MOVE;
	}

	queued = task_on_rq_queued(p);
	running = task_current(rq, p);
	if (queued)
		dequeue_task(rq, p, queue_flags);
	if (running)
		put_prev_task(rq, p);

	prev_class = p->sched_class;

	if (!(attr->sched_flags & SCHED_FLAG_KEEP_PARAMS)) {
		__setscheduler_params(p, attr);
		__setscheduler_prio(p, newprio);
	}
	__setscheduler_uclamp(p, attr);

	if (queued) {
		/*
		 * We enqueue to tail when the priority of a task is
		 * increased (user space view).
		 */
		if (oldprio < p->prio)
			queue_flags |= ENQUEUE_HEAD;

		enqueue_task(rq, p, queue_flags);
	}
	if (running)
		set_next_task(rq, p);

	check_class_changed(rq, p, prev_class, oldprio);

	/* Avoid rq from going away on us: */
	preempt_disable();
	head = splice_balance_callbacks(rq);
	task_rq_unlock(rq, p, &rf);

	if (pi)
		rt_mutex_adjust_pi(p);

	/* Run balance callbacks after we've adjusted the PI chain: */
	balance_callbacks(rq, head);
	preempt_enable();

	return 0;

unlock:
	task_rq_unlock(rq, p, &rf);
	return retval;
}

static int _sched_setscheduler(struct task_struct *p, int policy,
			       const struct sched_param *param, bool check)
{
	struct sched_attr attr = {
		.sched_policy   = policy,
		.sched_priority = param->sched_priority,
		.sched_nice	= PRIO_TO_NICE(p->static_prio),
	};

	/* Fixup the legacy SCHED_RESET_ON_FORK hack. */
	if ((policy != SETPARAM_POLICY) && (policy & SCHED_RESET_ON_FORK)) {
		attr.sched_flags |= SCHED_FLAG_RESET_ON_FORK;
		policy &= ~SCHED_RESET_ON_FORK;
		attr.sched_policy = policy;
	}

	return __sched_setscheduler(p, &attr, check, true);
}
/**
 * sched_setscheduler - change the scheduling policy and/or RT priority of a thread.
 * @p: the task in question.
 * @policy: new policy.
 * @param: structure containing the new RT priority.
 *
 * Use sched_set_fifo(), read its comment.
 *
 * Return: 0 on success. An error code otherwise.
 *
 * NOTE that the task may be already dead.
 */
int sched_setscheduler(struct task_struct *p, int policy,
		       const struct sched_param *param)
{
	return _sched_setscheduler(p, policy, param, true);
}
EXPORT_SYMBOL_GPL(sched_setscheduler);

int sched_setattr(struct task_struct *p, const struct sched_attr *attr)
{
	return __sched_setscheduler(p, attr, true, true);
}
EXPORT_SYMBOL_GPL(sched_setattr);

int sched_setattr_nocheck(struct task_struct *p, const struct sched_attr *attr)
{
	return __sched_setscheduler(p, attr, false, true);
}
EXPORT_SYMBOL_GPL(sched_setattr_nocheck);

/**
 * sched_setscheduler_nocheck - change the scheduling policy and/or RT priority of a thread from kernelspace.
 * @p: the task in question.
 * @policy: new policy.
 * @param: structure containing the new RT priority.
 *
 * Just like sched_setscheduler, only don't bother checking if the
 * current context has permission.  For example, this is needed in
 * stop_machine(): we create temporary high priority worker threads,
 * but our caller might not have that capability.
 *
 * Return: 0 on success. An error code otherwise.
 */
int sched_setscheduler_nocheck(struct task_struct *p, int policy,
			       const struct sched_param *param)
{
	return _sched_setscheduler(p, policy, param, false);
}
EXPORT_SYMBOL_GPL(sched_setscheduler_nocheck);

/*
 * SCHED_FIFO is a broken scheduler model; that is, it is fundamentally
 * incapable of resource management, which is the one thing an OS really should
 * be doing.
 *
 * This is of course the reason it is limited to privileged users only.
 *
 * Worse still; it is fundamentally impossible to compose static priority
 * workloads. You cannot take two correctly working static prio workloads
 * and smash them together and still expect them to work.
 *
 * For this reason 'all' FIFO tasks the kernel creates are basically at:
 *
 *   MAX_RT_PRIO / 2
 *
 * The administrator _MUST_ configure the system, the kernel simply doesn't
 * know enough information to make a sensible choice.
 */
void sched_set_fifo(struct task_struct *p)
{
	struct sched_param sp = { .sched_priority = MAX_RT_PRIO / 2 };
	WARN_ON_ONCE(sched_setscheduler_nocheck(p, SCHED_FIFO, &sp) != 0);
}
EXPORT_SYMBOL_GPL(sched_set_fifo);

/*
 * For when you don't much care about FIFO, but want to be above SCHED_NORMAL.
 */
void sched_set_fifo_low(struct task_struct *p)
{
	struct sched_param sp = { .sched_priority = 1 };
	WARN_ON_ONCE(sched_setscheduler_nocheck(p, SCHED_FIFO, &sp) != 0);
}
EXPORT_SYMBOL_GPL(sched_set_fifo_low);

void sched_set_normal(struct task_struct *p, int nice)
{
	struct sched_attr attr = {
		.sched_policy = SCHED_NORMAL,
		.sched_nice = nice,
	};
	WARN_ON_ONCE(sched_setattr_nocheck(p, &attr) != 0);
}
EXPORT_SYMBOL_GPL(sched_set_normal);

static int
do_sched_setscheduler(pid_t pid, int policy, struct sched_param __user *param)
{
	struct sched_param lparam;
	struct task_struct *p;
	int retval;

	if (!param || pid < 0)
		return -EINVAL;
	if (copy_from_user(&lparam, param, sizeof(struct sched_param)))
		return -EFAULT;

	rcu_read_lock();
	retval = -ESRCH;
	p = find_process_by_pid(pid);
	if (p != NULL)
		retval = sched_setscheduler(p, policy, &lparam);
	rcu_read_unlock();

	return retval;
}

/*
 * Mimics kernel/events/core.c perf_copy_attr().
 */
static int sched_copy_attr(struct sched_attr __user *uattr, struct sched_attr *attr)
{
	u32 size;
	int ret;

	/* Zero the full structure, so that a short copy will be nice: */
	memset(attr, 0, sizeof(*attr));

	ret = get_user(size, &uattr->size);
	if (ret)
		return ret;

	/* ABI compatibility quirk: */
	if (!size)
		size = SCHED_ATTR_SIZE_VER0;
	if (size < SCHED_ATTR_SIZE_VER0 || size > PAGE_SIZE)
		goto err_size;

	ret = copy_struct_from_user(attr, sizeof(*attr), uattr, size);
	if (ret) {
		if (ret == -E2BIG)
			goto err_size;
		return ret;
	}

	if ((attr->sched_flags & SCHED_FLAG_UTIL_CLAMP) &&
	    size < SCHED_ATTR_SIZE_VER1)
		return -EINVAL;

	/*
	 * XXX: Do we want to be lenient like existing syscalls; or do we want
	 * to be strict and return an error on out-of-bounds values?
	 */
	attr->sched_nice = clamp(attr->sched_nice, MIN_NICE, MAX_NICE);

	return 0;

err_size:
	put_user(sizeof(*attr), &uattr->size);
	return -E2BIG;
}

static void get_params(struct task_struct *p, struct sched_attr *attr)
{
	if (task_has_dl_policy(p))
		__getparam_dl(p, attr);
	else if (task_has_rt_policy(p))
		attr->sched_priority = p->rt_priority;
	else
		attr->sched_nice = task_nice(p);
}

/**
 * sys_sched_setscheduler - set/change the scheduler policy and RT priority
 * @pid: the pid in question.
 * @policy: new policy.
 * @param: structure containing the new RT priority.
 *
 * Return: 0 on success. An error code otherwise.
 */
SYSCALL_DEFINE3(sched_setscheduler, pid_t, pid, int, policy, struct sched_param __user *, param)
{
	if (policy < 0)
		return -EINVAL;

	return do_sched_setscheduler(pid, policy, param);
}

/**
 * sys_sched_setparam - set/change the RT priority of a thread
 * @pid: the pid in question.
 * @param: structure containing the new RT priority.
 *
 * Return: 0 on success. An error code otherwise.
 */
SYSCALL_DEFINE2(sched_setparam, pid_t, pid, struct sched_param __user *, param)
{
	return do_sched_setscheduler(pid, SETPARAM_POLICY, param);
}

/**
 * sys_sched_setattr - same as above, but with extended sched_attr
 * @pid: the pid in question.
 * @uattr: structure containing the extended parameters.
 * @flags: for future extension.
 */
SYSCALL_DEFINE3(sched_setattr, pid_t, pid, struct sched_attr __user *, uattr,
			       unsigned int, flags)
{
	struct sched_attr attr;
	struct task_struct *p;
	int retval;

	if (!uattr || pid < 0 || flags)
		return -EINVAL;

	retval = sched_copy_attr(uattr, &attr);
	if (retval)
		return retval;

	if ((int)attr.sched_policy < 0)
		return -EINVAL;
	if (attr.sched_flags & SCHED_FLAG_KEEP_POLICY)
		attr.sched_policy = SETPARAM_POLICY;

	rcu_read_lock();
	retval = -ESRCH;
	p = find_process_by_pid(pid);
	if (likely(p))
		get_task_struct(p);
	rcu_read_unlock();

	if (likely(p)) {
		if (attr.sched_flags & SCHED_FLAG_KEEP_PARAMS)
			get_params(p, &attr);
		retval = sched_setattr(p, &attr);
		put_task_struct(p);
	}

	return retval;
}

/**
 * sys_sched_getscheduler - get the policy (scheduling class) of a thread
 * @pid: the pid in question.
 *
 * Return: On success, the policy of the thread. Otherwise, a negative error
 * code.
 */
SYSCALL_DEFINE1(sched_getscheduler, pid_t, pid)
{
	struct task_struct *p;
	int retval;

	if (pid < 0)
		return -EINVAL;

	retval = -ESRCH;
	rcu_read_lock();
	p = find_process_by_pid(pid);
	if (p) {
		retval = security_task_getscheduler(p);
		if (!retval)
			retval = p->policy
				| (p->sched_reset_on_fork ? SCHED_RESET_ON_FORK : 0);
	}
	rcu_read_unlock();
	return retval;
}

/**
 * sys_sched_getparam - get the RT priority of a thread
 * @pid: the pid in question.
 * @param: structure containing the RT priority.
 *
 * Return: On success, 0 and the RT priority is in @param. Otherwise, an error
 * code.
 */
SYSCALL_DEFINE2(sched_getparam, pid_t, pid, struct sched_param __user *, param)
{
	struct sched_param lp = { .sched_priority = 0 };
	struct task_struct *p;
	int retval;

	if (!param || pid < 0)
		return -EINVAL;

	rcu_read_lock();
	p = find_process_by_pid(pid);
	retval = -ESRCH;
	if (!p)
		goto out_unlock;

	retval = security_task_getscheduler(p);
	if (retval)
		goto out_unlock;

	if (task_has_rt_policy(p))
		lp.sched_priority = p->rt_priority;
	rcu_read_unlock();

	/*
	 * This one might sleep, we cannot do it with a spinlock held ...
	 */
	retval = copy_to_user(param, &lp, sizeof(*param)) ? -EFAULT : 0;

	return retval;

out_unlock:
	rcu_read_unlock();
	return retval;
}

/*
 * Copy the kernel size attribute structure (which might be larger
 * than what user-space knows about) to user-space.
 *
 * Note that all cases are valid: user-space buffer can be larger or
 * smaller than the kernel-space buffer. The usual case is that both
 * have the same size.
 */
static int
sched_attr_copy_to_user(struct sched_attr __user *uattr,
			struct sched_attr *kattr,
			unsigned int usize)
{
	unsigned int ksize = sizeof(*kattr);

	if (!access_ok(uattr, usize))
		return -EFAULT;

	/*
	 * sched_getattr() ABI forwards and backwards compatibility:
	 *
	 * If usize == ksize then we just copy everything to user-space and all is good.
	 *
	 * If usize < ksize then we only copy as much as user-space has space for,
	 * this keeps ABI compatibility as well. We skip the rest.
	 *
	 * If usize > ksize then user-space is using a newer version of the ABI,
	 * which part the kernel doesn't know about. Just ignore it - tooling can
	 * detect the kernel's knowledge of attributes from the attr->size value
	 * which is set to ksize in this case.
	 */
	kattr->size = min(usize, ksize);

	if (copy_to_user(uattr, kattr, kattr->size))
		return -EFAULT;

	return 0;
}

/**
 * sys_sched_getattr - similar to sched_getparam, but with sched_attr
 * @pid: the pid in question.
 * @uattr: structure containing the extended parameters.
 * @usize: sizeof(attr) for fwd/bwd comp.
 * @flags: for future extension.
 */
SYSCALL_DEFINE4(sched_getattr, pid_t, pid, struct sched_attr __user *, uattr,
		unsigned int, usize, unsigned int, flags)
{
	struct sched_attr kattr = { };
	struct task_struct *p;
	int retval;

	if (!uattr || pid < 0 || usize > PAGE_SIZE ||
	    usize < SCHED_ATTR_SIZE_VER0 || flags)
		return -EINVAL;

	rcu_read_lock();
	p = find_process_by_pid(pid);
	retval = -ESRCH;
	if (!p)
		goto out_unlock;

	retval = security_task_getscheduler(p);
	if (retval)
		goto out_unlock;

	kattr.sched_policy = p->policy;
	if (p->sched_reset_on_fork)
		kattr.sched_flags |= SCHED_FLAG_RESET_ON_FORK;
	get_params(p, &kattr);
	kattr.sched_flags &= SCHED_FLAG_ALL;

#ifdef CONFIG_UCLAMP_TASK
	/*
	 * This could race with another potential updater, but this is fine
	 * because it'll correctly read the old or the new value. We don't need
	 * to guarantee who wins the race as long as it doesn't return garbage.
	 */
	kattr.sched_util_min = p->uclamp_req[UCLAMP_MIN].value;
	kattr.sched_util_max = p->uclamp_req[UCLAMP_MAX].value;
#endif

	rcu_read_unlock();

	return sched_attr_copy_to_user(uattr, &kattr, usize);

out_unlock:
	rcu_read_unlock();
	return retval;
}

#ifdef CONFIG_SMP
int dl_task_check_affinity(struct task_struct *p, const struct cpumask *mask)
{
	int ret = 0;

	/*
	 * If the task isn't a deadline task or admission control is
	 * disabled then we don't care about affinity changes.
	 */
	if (!task_has_dl_policy(p) || !dl_bandwidth_enabled())
		return 0;

	/*
	 * Since bandwidth control happens on root_domain basis,
	 * if admission test is enabled, we only admit -deadline
	 * tasks allowed to run on all the CPUs in the task's
	 * root_domain.
	 */
	rcu_read_lock();
	if (!cpumask_subset(task_rq(p)->rd->span, mask))
		ret = -EBUSY;
	rcu_read_unlock();
	return ret;
}
#endif

static int
__sched_setaffinity(struct task_struct *p, const struct cpumask *mask)
{
	int retval;
	cpumask_var_t cpus_allowed, new_mask;

	if (!alloc_cpumask_var(&cpus_allowed, GFP_KERNEL))
		return -ENOMEM;

	if (!alloc_cpumask_var(&new_mask, GFP_KERNEL)) {
		retval = -ENOMEM;
		goto out_free_cpus_allowed;
	}

	cpuset_cpus_allowed(p, cpus_allowed);
	cpumask_and(new_mask, mask, cpus_allowed);

	retval = dl_task_check_affinity(p, new_mask);
	if (retval)
		goto out_free_new_mask;
again:
	retval = __set_cpus_allowed_ptr(p, new_mask, SCA_CHECK | SCA_USER);
	if (retval)
		goto out_free_new_mask;

	cpuset_cpus_allowed(p, cpus_allowed);
	if (!cpumask_subset(new_mask, cpus_allowed)) {
		/*
		 * We must have raced with a concurrent cpuset update.
		 * Just reset the cpumask to the cpuset's cpus_allowed.
		 */
		cpumask_copy(new_mask, cpus_allowed);
		goto again;
	}

out_free_new_mask:
	free_cpumask_var(new_mask);
out_free_cpus_allowed:
	free_cpumask_var(cpus_allowed);
	return retval;
}

long sched_setaffinity(pid_t pid, const struct cpumask *in_mask)
{
	struct task_struct *p;
	int retval;

	rcu_read_lock();

	p = find_process_by_pid(pid);
	if (!p) {
		rcu_read_unlock();
		return -ESRCH;
	}

	/* Prevent p going away */
	get_task_struct(p);
	rcu_read_unlock();

	if (p->flags & PF_NO_SETAFFINITY) {
		retval = -EINVAL;
		goto out_put_task;
	}

	if (!check_same_owner(p)) {
		rcu_read_lock();
		if (!ns_capable(__task_cred(p)->user_ns, CAP_SYS_NICE)) {
			rcu_read_unlock();
			retval = -EPERM;
			goto out_put_task;
		}
		rcu_read_unlock();
	}

	retval = security_task_setscheduler(p);
	if (retval)
		goto out_put_task;

	retval = __sched_setaffinity(p, in_mask);
	trace_android_rvh_sched_setaffinity(p, in_mask, &retval);

out_put_task:
	put_task_struct(p);
	return retval;
}

static int get_user_cpu_mask(unsigned long __user *user_mask_ptr, unsigned len,
			     struct cpumask *new_mask)
{
	if (len < cpumask_size())
		cpumask_clear(new_mask);
	else if (len > cpumask_size())
		len = cpumask_size();

	return copy_from_user(new_mask, user_mask_ptr, len) ? -EFAULT : 0;
}

/**
 * sys_sched_setaffinity - set the CPU affinity of a process
 * @pid: pid of the process
 * @len: length in bytes of the bitmask pointed to by user_mask_ptr
 * @user_mask_ptr: user-space pointer to the new CPU mask
 *
 * Return: 0 on success. An error code otherwise.
 */
SYSCALL_DEFINE3(sched_setaffinity, pid_t, pid, unsigned int, len,
		unsigned long __user *, user_mask_ptr)
{
	cpumask_var_t new_mask;
	int retval;

	if (!alloc_cpumask_var(&new_mask, GFP_KERNEL))
		return -ENOMEM;

	retval = get_user_cpu_mask(user_mask_ptr, len, new_mask);
	if (retval == 0)
		retval = sched_setaffinity(pid, new_mask);
	free_cpumask_var(new_mask);
	return retval;
}

long sched_getaffinity(pid_t pid, struct cpumask *mask)
{
	struct task_struct *p;
	unsigned long flags;
	int retval;

	rcu_read_lock();

	retval = -ESRCH;
	p = find_process_by_pid(pid);
	if (!p)
		goto out_unlock;

	retval = security_task_getscheduler(p);
	if (retval)
		goto out_unlock;

	raw_spin_lock_irqsave(&p->pi_lock, flags);
	cpumask_and(mask, &p->cpus_mask, cpu_active_mask);
	raw_spin_unlock_irqrestore(&p->pi_lock, flags);

out_unlock:
	rcu_read_unlock();

	return retval;
}

/**
 * sys_sched_getaffinity - get the CPU affinity of a process
 * @pid: pid of the process
 * @len: length in bytes of the bitmask pointed to by user_mask_ptr
 * @user_mask_ptr: user-space pointer to hold the current CPU mask
 *
 * Return: size of CPU mask copied to user_mask_ptr on success. An
 * error code otherwise.
 */
SYSCALL_DEFINE3(sched_getaffinity, pid_t, pid, unsigned int, len,
		unsigned long __user *, user_mask_ptr)
{
	int ret;
	cpumask_var_t mask;

	if ((len * BITS_PER_BYTE) < nr_cpu_ids)
		return -EINVAL;
	if (len & (sizeof(unsigned long)-1))
		return -EINVAL;

	if (!alloc_cpumask_var(&mask, GFP_KERNEL))
		return -ENOMEM;

	ret = sched_getaffinity(pid, mask);
	if (ret == 0) {
		unsigned int retlen = min(len, cpumask_size());

		if (copy_to_user(user_mask_ptr, mask, retlen))
			ret = -EFAULT;
		else
			ret = retlen;
	}
	free_cpumask_var(mask);

	return ret;
}

static void do_sched_yield(void)
{
	struct rq_flags rf;
	struct rq *rq;

	rq = this_rq_lock_irq(&rf);

	schedstat_inc(rq->yld_count);
	current->sched_class->yield_task(rq);

	preempt_disable();
	rq_unlock_irq(rq, &rf);
	sched_preempt_enable_no_resched();

	schedule();
}

/**
 * sys_sched_yield - yield the current processor to other threads.
 *
 * This function yields the current CPU to other tasks. If there are no
 * other threads running on this CPU then this function will return.
 *
 * Return: 0.
 */
SYSCALL_DEFINE0(sched_yield)
{
	do_sched_yield();
	return 0;
}

#if !defined(CONFIG_PREEMPTION) || defined(CONFIG_PREEMPT_DYNAMIC)
int __sched __cond_resched(void)
{
	if (should_resched(0)) {
		preempt_schedule_common();
		return 1;
	}
	/*
	 * In preemptible kernels, ->rcu_read_lock_nesting tells the tick
	 * whether the current CPU is in an RCU read-side critical section,
	 * so the tick can report quiescent states even for CPUs looping
	 * in kernel context.  In contrast, in non-preemptible kernels,
	 * RCU readers leave no in-memory hints, which means that CPU-bound
	 * processes executing in kernel context might never report an
	 * RCU quiescent state.  Therefore, the following code causes
	 * cond_resched() to report a quiescent state, but only when RCU
	 * is in urgent need of one.
	 */
#ifndef CONFIG_PREEMPT_RCU
	rcu_all_qs();
#endif
	return 0;
}
EXPORT_SYMBOL(__cond_resched);
#endif

#ifdef CONFIG_PREEMPT_DYNAMIC
DEFINE_STATIC_CALL_RET0(cond_resched, __cond_resched);
EXPORT_STATIC_CALL_TRAMP(cond_resched);

DEFINE_STATIC_CALL_RET0(might_resched, __cond_resched);
EXPORT_STATIC_CALL_TRAMP(might_resched);
#endif

/*
 * __cond_resched_lock() - if a reschedule is pending, drop the given lock,
 * call schedule, and on return reacquire the lock.
 *
 * This works OK both with and without CONFIG_PREEMPTION. We do strange low-level
 * operations here to prevent schedule() from being called twice (once via
 * spin_unlock(), once by hand).
 */
int __cond_resched_lock(spinlock_t *lock)
{
	int resched = should_resched(PREEMPT_LOCK_OFFSET);
	int ret = 0;

	lockdep_assert_held(lock);

	if (spin_needbreak(lock) || resched) {
		spin_unlock(lock);
		if (resched)
			preempt_schedule_common();
		else
			cpu_relax();
		ret = 1;
		spin_lock(lock);
	}
	return ret;
}
EXPORT_SYMBOL(__cond_resched_lock);

int __cond_resched_rwlock_read(rwlock_t *lock)
{
	int resched = should_resched(PREEMPT_LOCK_OFFSET);
	int ret = 0;

	lockdep_assert_held_read(lock);

	if (rwlock_needbreak(lock) || resched) {
		read_unlock(lock);
		if (resched)
			preempt_schedule_common();
		else
			cpu_relax();
		ret = 1;
		read_lock(lock);
	}
	return ret;
}
EXPORT_SYMBOL(__cond_resched_rwlock_read);

int __cond_resched_rwlock_write(rwlock_t *lock)
{
	int resched = should_resched(PREEMPT_LOCK_OFFSET);
	int ret = 0;

	lockdep_assert_held_write(lock);

	if (rwlock_needbreak(lock) || resched) {
		write_unlock(lock);
		if (resched)
			preempt_schedule_common();
		else
			cpu_relax();
		ret = 1;
		write_lock(lock);
	}
	return ret;
}
EXPORT_SYMBOL(__cond_resched_rwlock_write);

/**
 * yield - yield the current processor to other threads.
 *
 * Do not ever use this function, there's a 99% chance you're doing it wrong.
 *
 * The scheduler is at all times free to pick the calling task as the most
 * eligible task to run, if removing the yield() call from your code breaks
 * it, it's already broken.
 *
 * Typical broken usage is:
 *
 * while (!event)
 *	yield();
 *
 * where one assumes that yield() will let 'the other' process run that will
 * make event true. If the current task is a SCHED_FIFO task that will never
 * happen. Never use yield() as a progress guarantee!!
 *
 * If you want to use yield() to wait for something, use wait_event().
 * If you want to use yield() to be 'nice' for others, use cond_resched().
 * If you still want to use yield(), do not!
 */
void __sched yield(void)
{
	set_current_state(TASK_RUNNING);
	do_sched_yield();
}
EXPORT_SYMBOL(yield);

/**
 * yield_to - yield the current processor to another thread in
 * your thread group, or accelerate that thread toward the
 * processor it's on.
 * @p: target task
 * @preempt: whether task preemption is allowed or not
 *
 * It's the caller's job to ensure that the target task struct
 * can't go away on us before we can do any checks.
 *
 * Return:
 *	true (>0) if we indeed boosted the target task.
 *	false (0) if we failed to boost the target.
 *	-ESRCH if there's no task to yield to.
 */
int __sched yield_to(struct task_struct *p, bool preempt)
{
	struct task_struct *curr = current;
	struct rq *rq, *p_rq;
	unsigned long flags;
	int yielded = 0;

	local_irq_save(flags);
	rq = this_rq();

again:
	p_rq = task_rq(p);
	/*
	 * If we're the only runnable task on the rq and target rq also
	 * has only one task, there's absolutely no point in yielding.
	 */
	if (rq->nr_running == 1 && p_rq->nr_running == 1) {
		yielded = -ESRCH;
		goto out_irq;
	}

	double_rq_lock(rq, p_rq);
	if (task_rq(p) != p_rq) {
		double_rq_unlock(rq, p_rq);
		goto again;
	}

	if (!curr->sched_class->yield_to_task)
		goto out_unlock;

	if (curr->sched_class != p->sched_class)
		goto out_unlock;

	if (task_running(p_rq, p) || !task_is_running(p))
		goto out_unlock;

	yielded = curr->sched_class->yield_to_task(rq, p);
	if (yielded) {
		schedstat_inc(rq->yld_count);
		/*
		 * Make p's CPU reschedule; pick_next_entity takes care of
		 * fairness.
		 */
		if (preempt && rq != p_rq)
			resched_curr(p_rq);
	}

out_unlock:
	double_rq_unlock(rq, p_rq);
out_irq:
	local_irq_restore(flags);

	if (yielded > 0)
		schedule();

	return yielded;
}
EXPORT_SYMBOL_GPL(yield_to);

int io_schedule_prepare(void)
{
	int old_iowait = current->in_iowait;

	current->in_iowait = 1;
	if (current->plug)
		blk_flush_plug(current->plug, true);

	return old_iowait;
}

void io_schedule_finish(int token)
{
	current->in_iowait = token;
}

/*
 * This task is about to go to sleep on IO. Increment rq->nr_iowait so
 * that process accounting knows that this is a task in IO wait state.
 */
long __sched io_schedule_timeout(long timeout)
{
	int token;
	long ret;

	token = io_schedule_prepare();
	ret = schedule_timeout(timeout);
	io_schedule_finish(token);

	return ret;
}
EXPORT_SYMBOL(io_schedule_timeout);

void __sched io_schedule(void)
{
	int token;

	token = io_schedule_prepare();
	schedule();
	io_schedule_finish(token);
}
EXPORT_SYMBOL(io_schedule);

/**
 * sys_sched_get_priority_max - return maximum RT priority.
 * @policy: scheduling class.
 *
 * Return: On success, this syscall returns the maximum
 * rt_priority that can be used by a given scheduling class.
 * On failure, a negative error code is returned.
 */
SYSCALL_DEFINE1(sched_get_priority_max, int, policy)
{
	int ret = -EINVAL;

	switch (policy) {
	case SCHED_FIFO:
	case SCHED_RR:
		ret = MAX_RT_PRIO-1;
		break;
	case SCHED_DEADLINE:
	case SCHED_NORMAL:
	case SCHED_BATCH:
	case SCHED_IDLE:
		ret = 0;
		break;
	}
	return ret;
}

/**
 * sys_sched_get_priority_min - return minimum RT priority.
 * @policy: scheduling class.
 *
 * Return: On success, this syscall returns the minimum
 * rt_priority that can be used by a given scheduling class.
 * On failure, a negative error code is returned.
 */
SYSCALL_DEFINE1(sched_get_priority_min, int, policy)
{
	int ret = -EINVAL;

	switch (policy) {
	case SCHED_FIFO:
	case SCHED_RR:
		ret = 1;
		break;
	case SCHED_DEADLINE:
	case SCHED_NORMAL:
	case SCHED_BATCH:
	case SCHED_IDLE:
		ret = 0;
	}
	return ret;
}

static int sched_rr_get_interval(pid_t pid, struct timespec64 *t)
{
	struct task_struct *p;
	unsigned int time_slice;
	struct rq_flags rf;
	struct rq *rq;
	int retval;

	if (pid < 0)
		return -EINVAL;

	retval = -ESRCH;
	rcu_read_lock();
	p = find_process_by_pid(pid);
	if (!p)
		goto out_unlock;

	retval = security_task_getscheduler(p);
	if (retval)
		goto out_unlock;

	rq = task_rq_lock(p, &rf);
	time_slice = 0;
	if (p->sched_class->get_rr_interval)
		time_slice = p->sched_class->get_rr_interval(rq, p);
	task_rq_unlock(rq, p, &rf);

	rcu_read_unlock();
	jiffies_to_timespec64(time_slice, t);
	return 0;

out_unlock:
	rcu_read_unlock();
	return retval;
}

/**
 * sys_sched_rr_get_interval - return the default timeslice of a process.
 * @pid: pid of the process.
 * @interval: userspace pointer to the timeslice value.
 *
 * this syscall writes the default timeslice value of a given process
 * into the user-space timespec buffer. A value of '0' means infinity.
 *
 * Return: On success, 0 and the timeslice is in @interval. Otherwise,
 * an error code.
 */
SYSCALL_DEFINE2(sched_rr_get_interval, pid_t, pid,
		struct __kernel_timespec __user *, interval)
{
	struct timespec64 t;
	int retval = sched_rr_get_interval(pid, &t);

	if (retval == 0)
		retval = put_timespec64(&t, interval);

	return retval;
}

#ifdef CONFIG_COMPAT_32BIT_TIME
SYSCALL_DEFINE2(sched_rr_get_interval_time32, pid_t, pid,
		struct old_timespec32 __user *, interval)
{
	struct timespec64 t;
	int retval = sched_rr_get_interval(pid, &t);

	if (retval == 0)
		retval = put_old_timespec32(&t, interval);
	return retval;
}
#endif

void sched_show_task(struct task_struct *p)
{
	unsigned long free = 0;
	int ppid;

	if (!try_get_task_stack(p))
		return;

	pr_info("task:%-15.15s state:%c", p->comm, task_state_to_char(p));

	if (task_is_running(p))
		pr_cont("  running task    ");
#ifdef CONFIG_DEBUG_STACK_USAGE
	free = stack_not_used(p);
#endif
	ppid = 0;
	rcu_read_lock();
	if (pid_alive(p))
		ppid = task_pid_nr(rcu_dereference(p->real_parent));
	rcu_read_unlock();
	pr_cont(" stack:%5lu pid:%5d ppid:%6d flags:0x%08lx\n",
		free, task_pid_nr(p), ppid,
		(unsigned long)task_thread_info(p)->flags);

	print_worker_info(KERN_INFO, p);
	print_stop_info(KERN_INFO, p);
	trace_android_vh_sched_show_task(p);
	show_stack(p, NULL, KERN_INFO);
	put_task_stack(p);
}
EXPORT_SYMBOL_GPL(sched_show_task);

static inline bool
state_filter_match(unsigned long state_filter, struct task_struct *p)
{
	unsigned int state = READ_ONCE(p->__state);

	/* no filter, everything matches */
	if (!state_filter)
		return true;

	/* filter, but doesn't match */
	if (!(state & state_filter))
		return false;

	/*
	 * When looking for TASK_UNINTERRUPTIBLE skip TASK_IDLE (allows
	 * TASK_KILLABLE).
	 */
	if (state_filter == TASK_UNINTERRUPTIBLE && state == TASK_IDLE)
		return false;

	return true;
}


void show_state_filter(unsigned int state_filter)
{
	struct task_struct *g, *p;

	rcu_read_lock();
	for_each_process_thread(g, p) {
		/*
		 * reset the NMI-timeout, listing all files on a slow
		 * console might take a lot of time:
		 * Also, reset softlockup watchdogs on all CPUs, because
		 * another CPU might be blocked waiting for us to process
		 * an IPI.
		 */
		touch_nmi_watchdog();
		touch_all_softlockup_watchdogs();
		if (state_filter_match(state_filter, p))
			sched_show_task(p);
	}

#ifdef CONFIG_SCHED_DEBUG
	if (!state_filter)
		sysrq_sched_debug_show();
#endif
	rcu_read_unlock();
	/*
	 * Only show locks if all tasks are dumped:
	 */
	if (!state_filter)
		debug_show_all_locks();
}

/**
 * init_idle - set up an idle thread for a given CPU
 * @idle: task in question
 * @cpu: CPU the idle task belongs to
 *
 * NOTE: this function does not set the idle thread's NEED_RESCHED
 * flag, to make booting more robust.
 */
void __init init_idle(struct task_struct *idle, int cpu)
{
	struct rq *rq = cpu_rq(cpu);
	unsigned long flags;

	__sched_fork(0, idle);

	/*
	 * The idle task doesn't need the kthread struct to function, but it
	 * is dressed up as a per-CPU kthread and thus needs to play the part
	 * if we want to avoid special-casing it in code that deals with per-CPU
	 * kthreads.
	 */
	set_kthread_struct(idle);

	raw_spin_lock_irqsave(&idle->pi_lock, flags);
	raw_spin_rq_lock(rq);

	idle->__state = TASK_RUNNING;
	idle->se.exec_start = sched_clock();
	/*
	 * PF_KTHREAD should already be set at this point; regardless, make it
	 * look like a proper per-CPU kthread.
	 */
	idle->flags |= PF_IDLE | PF_KTHREAD | PF_NO_SETAFFINITY;
	kthread_set_per_cpu(idle, cpu);

	scs_task_reset(idle);
	kasan_unpoison_task_stack(idle);

#ifdef CONFIG_SMP
	/*
	 * It's possible that init_idle() gets called multiple times on a task,
	 * in that case do_set_cpus_allowed() will not do the right thing.
	 *
	 * And since this is boot we can forgo the serialization.
	 */
	set_cpus_allowed_common(idle, cpumask_of(cpu), 0);
#endif
	/*
	 * We're having a chicken and egg problem, even though we are
	 * holding rq->lock, the CPU isn't yet set to this CPU so the
	 * lockdep check in task_group() will fail.
	 *
	 * Similar case to sched_fork(). / Alternatively we could
	 * use task_rq_lock() here and obtain the other rq->lock.
	 *
	 * Silence PROVE_RCU
	 */
	rcu_read_lock();
	__set_task_cpu(idle, cpu);
	rcu_read_unlock();

	rq->idle = idle;
	rcu_assign_pointer(rq->curr, idle);
	idle->on_rq = TASK_ON_RQ_QUEUED;
#ifdef CONFIG_SMP
	idle->on_cpu = 1;
#endif
	raw_spin_rq_unlock(rq);
	raw_spin_unlock_irqrestore(&idle->pi_lock, flags);

	/* Set the preempt count _outside_ the spinlocks! */
	init_idle_preempt_count(idle, cpu);

	/*
	 * The idle tasks have their own, simple scheduling class:
	 */
	idle->sched_class = &idle_sched_class;
	ftrace_graph_init_idle_task(idle, cpu);
	vtime_init_idle(idle, cpu);
#ifdef CONFIG_SMP
	sprintf(idle->comm, "%s/%d", INIT_TASK_COMM, cpu);
#endif
}

#ifdef CONFIG_SMP

int cpuset_cpumask_can_shrink(const struct cpumask *cur,
			      const struct cpumask *trial)
{
	int ret = 1;

	if (!cpumask_weight(cur))
		return ret;

	ret = dl_cpuset_cpumask_can_shrink(cur, trial);

	return ret;
}

int task_can_attach(struct task_struct *p,
		    const struct cpumask *cs_cpus_allowed)
{
	int ret = 0;

	/*
	 * Kthreads which disallow setaffinity shouldn't be moved
	 * to a new cpuset; we don't want to change their CPU
	 * affinity and isolating such threads by their set of
	 * allowed nodes is unnecessary.  Thus, cpusets are not
	 * applicable for such threads.  This prevents checking for
	 * success of set_cpus_allowed_ptr() on all attached tasks
	 * before cpus_mask may be changed.
	 */
	if (p->flags & PF_NO_SETAFFINITY) {
		ret = -EINVAL;
		goto out;
	}

	if (dl_task(p) && !cpumask_intersects(task_rq(p)->rd->span,
					      cs_cpus_allowed))
		ret = dl_task_can_attach(p, cs_cpus_allowed);

out:
	return ret;
}

bool sched_smp_initialized __read_mostly;

#ifdef CONFIG_NUMA_BALANCING
/* Migrate current task p to target_cpu */
int migrate_task_to(struct task_struct *p, int target_cpu)
{
	struct migration_arg arg = { p, target_cpu };
	int curr_cpu = task_cpu(p);

	if (curr_cpu == target_cpu)
		return 0;

	if (!cpumask_test_cpu(target_cpu, p->cpus_ptr))
		return -EINVAL;

	/* TODO: This is not properly updating schedstats */

	trace_sched_move_numa(p, curr_cpu, target_cpu);
	return stop_one_cpu(curr_cpu, migration_cpu_stop, &arg);
}

/*
 * Requeue a task on a given node and accurately track the number of NUMA
 * tasks on the runqueues
 */
void sched_setnuma(struct task_struct *p, int nid)
{
	bool queued, running;
	struct rq_flags rf;
	struct rq *rq;

	rq = task_rq_lock(p, &rf);
	queued = task_on_rq_queued(p);
	running = task_current(rq, p);

	if (queued)
		dequeue_task(rq, p, DEQUEUE_SAVE);
	if (running)
		put_prev_task(rq, p);

	p->numa_preferred_nid = nid;

	if (queued)
		enqueue_task(rq, p, ENQUEUE_RESTORE | ENQUEUE_NOCLOCK);
	if (running)
		set_next_task(rq, p);
	task_rq_unlock(rq, p, &rf);
}
#endif /* CONFIG_NUMA_BALANCING */

#ifdef CONFIG_HOTPLUG_CPU
/*
 * Ensure that the idle task is using init_mm right before its CPU goes
 * offline.
 */
void idle_task_exit(void)
{
	struct mm_struct *mm = current->active_mm;

	BUG_ON(cpu_online(smp_processor_id()));
	BUG_ON(current != this_rq()->idle);

	if (mm != &init_mm) {
		switch_mm(mm, &init_mm, current);
		finish_arch_post_lock_switch();
	}

	scs_task_reset(current);
	/* finish_cpu(), as ran on the BP, will clean up the active_mm state */
}

static int __balance_push_cpu_stop(void *arg)
{
	struct task_struct *p = arg;
	struct rq *rq = this_rq();
	struct rq_flags rf;
	int cpu;

	raw_spin_lock_irq(&p->pi_lock);
	rq_lock(rq, &rf);

	update_rq_clock(rq);

	if (task_rq(p) == rq && task_on_rq_queued(p)) {
		cpu = select_fallback_rq(rq->cpu, p);
		rq = __migrate_task(rq, &rf, p, cpu);
	}

	rq_unlock(rq, &rf);
	raw_spin_unlock_irq(&p->pi_lock);

	put_task_struct(p);

	return 0;
}

static DEFINE_PER_CPU(struct cpu_stop_work, push_work);

/*
 * Ensure we only run per-cpu kthreads once the CPU goes !active.
 *
 * This is enabled below SCHED_AP_ACTIVE; when !cpu_active(), but only
 * effective when the hotplug motion is down.
 */
static void balance_push(struct rq *rq)
{
	struct task_struct *push_task = rq->curr;

	lockdep_assert_rq_held(rq);

	/*
	 * Ensure the thing is persistent until balance_push_set(.on = false);
	 */
	rq->balance_callback = &balance_push_callback;

	/*
	 * Only active while going offline and when invoked on the outgoing
	 * CPU.
	 */
	if (!cpu_dying(rq->cpu) || rq != this_rq())
		return;

	/*
	 * Both the cpu-hotplug and stop task are in this case and are
	 * required to complete the hotplug process.
	 */
	if (kthread_is_per_cpu(push_task) ||
	    is_migration_disabled(push_task)) {

		/*
		 * If this is the idle task on the outgoing CPU try to wake
		 * up the hotplug control thread which might wait for the
		 * last task to vanish. The rcuwait_active() check is
		 * accurate here because the waiter is pinned on this CPU
		 * and can't obviously be running in parallel.
		 *
		 * On RT kernels this also has to check whether there are
		 * pinned and scheduled out tasks on the runqueue. They
		 * need to leave the migrate disabled section first.
		 */
		if (!rq->nr_running && !rq_has_pinned_tasks(rq) &&
		    rcuwait_active(&rq->hotplug_wait)) {
			raw_spin_rq_unlock(rq);
			rcuwait_wake_up(&rq->hotplug_wait);
			raw_spin_rq_lock(rq);
		}
		return;
	}

	get_task_struct(push_task);
	/*
	 * Temporarily drop rq->lock such that we can wake-up the stop task.
	 * Both preemption and IRQs are still disabled.
	 */
	raw_spin_rq_unlock(rq);
	stop_one_cpu_nowait(rq->cpu, __balance_push_cpu_stop, push_task,
			    this_cpu_ptr(&push_work));
	/*
	 * At this point need_resched() is true and we'll take the loop in
	 * schedule(). The next pick is obviously going to be the stop task
	 * which kthread_is_per_cpu() and will push this task away.
	 */
	raw_spin_rq_lock(rq);
}

static void balance_push_set(int cpu, bool on)
{
	struct rq *rq = cpu_rq(cpu);
	struct rq_flags rf;

	rq_lock_irqsave(rq, &rf);
	if (on) {
		WARN_ON_ONCE(rq->balance_callback);
		rq->balance_callback = &balance_push_callback;
	} else if (rq->balance_callback == &balance_push_callback) {
		rq->balance_callback = NULL;
	}
	rq_unlock_irqrestore(rq, &rf);
}

/*
 * Invoked from a CPUs hotplug control thread after the CPU has been marked
 * inactive. All tasks which are not per CPU kernel threads are either
 * pushed off this CPU now via balance_push() or placed on a different CPU
 * during wakeup. Wait until the CPU is quiescent.
 */
static void balance_hotplug_wait(void)
{
	struct rq *rq = this_rq();

	rcuwait_wait_event(&rq->hotplug_wait,
			   rq->nr_running == 1 && !rq_has_pinned_tasks(rq),
			   TASK_UNINTERRUPTIBLE);
}

#else

static inline void balance_push(struct rq *rq)
{
}

static inline void balance_push_set(int cpu, bool on)
{
}

static inline void balance_hotplug_wait(void)
{
}

#endif /* CONFIG_HOTPLUG_CPU */

void set_rq_online(struct rq *rq)
{
	if (!rq->online) {
		const struct sched_class *class;

		cpumask_set_cpu(rq->cpu, rq->rd->online);
		rq->online = 1;

		for_each_class(class) {
			if (class->rq_online)
				class->rq_online(rq);
		}
	}
}

void set_rq_offline(struct rq *rq)
{
	if (rq->online) {
		const struct sched_class *class;

		for_each_class(class) {
			if (class->rq_offline)
				class->rq_offline(rq);
		}

		cpumask_clear_cpu(rq->cpu, rq->rd->online);
		rq->online = 0;
	}
}

/*
 * used to mark begin/end of suspend/resume:
 */
static int num_cpus_frozen;

/*
 * Update cpusets according to cpu_active mask.  If cpusets are
 * disabled, cpuset_update_active_cpus() becomes a simple wrapper
 * around partition_sched_domains().
 *
 * If we come here as part of a suspend/resume, don't touch cpusets because we
 * want to restore it back to its original state upon resume anyway.
 */
static void cpuset_cpu_active(void)
{
	if (cpuhp_tasks_frozen) {
		/*
		 * num_cpus_frozen tracks how many CPUs are involved in suspend
		 * resume sequence. As long as this is not the last online
		 * operation in the resume sequence, just build a single sched
		 * domain, ignoring cpusets.
		 */
		partition_sched_domains(1, NULL, NULL);
		if (--num_cpus_frozen)
			return;
		/*
		 * This is the last CPU online operation. So fall through and
		 * restore the original sched domains by considering the
		 * cpuset configurations.
		 */
		cpuset_force_rebuild();
	}
	cpuset_update_active_cpus();
}

static int cpuset_cpu_inactive(unsigned int cpu)
{
	if (!cpuhp_tasks_frozen) {
		if (dl_cpu_busy(cpu))
			return -EBUSY;
		cpuset_update_active_cpus();
	} else {
		num_cpus_frozen++;
		partition_sched_domains(1, NULL, NULL);
	}
	return 0;
}

int sched_cpu_activate(unsigned int cpu)
{
	struct rq *rq = cpu_rq(cpu);
	struct rq_flags rf;

	/*
	 * Clear the balance_push callback and prepare to schedule
	 * regular tasks.
	 */
	balance_push_set(cpu, false);

#ifdef CONFIG_SCHED_SMT
	/*
	 * When going up, increment the number of cores with SMT present.
	 */
	if (cpumask_weight(cpu_smt_mask(cpu)) == 2)
		static_branch_inc_cpuslocked(&sched_smt_present);
#endif
	set_cpu_active(cpu, true);

	if (sched_smp_initialized) {
		sched_domains_numa_masks_set(cpu);
		cpuset_cpu_active();
	}

	/*
	 * Put the rq online, if not already. This happens:
	 *
	 * 1) In the early boot process, because we build the real domains
	 *    after all CPUs have been brought up.
	 *
	 * 2) At runtime, if cpuset_cpu_active() fails to rebuild the
	 *    domains.
	 */
	rq_lock_irqsave(rq, &rf);
	if (rq->rd) {
		BUG_ON(!cpumask_test_cpu(cpu, rq->rd->span));
		set_rq_online(rq);
	}
	rq_unlock_irqrestore(rq, &rf);

	return 0;
}

int sched_cpu_deactivate(unsigned int cpu)
{
	struct rq *rq = cpu_rq(cpu);
	struct rq_flags rf;
	int ret;

	/*
	 * Remove CPU from nohz.idle_cpus_mask to prevent participating in
	 * load balancing when not active
	 */
	nohz_balance_exit_idle(rq);

	set_cpu_active(cpu, false);

	/*
	 * From this point forward, this CPU will refuse to run any task that
	 * is not: migrate_disable() or KTHREAD_IS_PER_CPU, and will actively
	 * push those tasks away until this gets cleared, see
	 * sched_cpu_dying().
	 */
	balance_push_set(cpu, true);

	/*
	 * We've cleared cpu_active_mask / set balance_push, wait for all
	 * preempt-disabled and RCU users of this state to go away such that
	 * all new such users will observe it.
	 *
	 * Specifically, we rely on ttwu to no longer target this CPU, see
	 * ttwu_queue_cond() and is_cpu_allowed().
	 *
	 * Do sync before park smpboot threads to take care the rcu boost case.
	 */
	synchronize_rcu();

	rq_lock_irqsave(rq, &rf);
	if (rq->rd) {
		update_rq_clock(rq);
		BUG_ON(!cpumask_test_cpu(cpu, rq->rd->span));
		set_rq_offline(rq);
	}
	rq_unlock_irqrestore(rq, &rf);

#ifdef CONFIG_SCHED_SMT
	/*
	 * When going down, decrement the number of cores with SMT present.
	 */
	if (cpumask_weight(cpu_smt_mask(cpu)) == 2)
		static_branch_dec_cpuslocked(&sched_smt_present);

	sched_core_cpu_deactivate(cpu);
#endif

	if (!sched_smp_initialized)
		return 0;

	ret = cpuset_cpu_inactive(cpu);
	if (ret) {
		balance_push_set(cpu, false);
		set_cpu_active(cpu, true);
		return ret;
	}
	sched_domains_numa_masks_clear(cpu);
	return 0;
}

static void sched_rq_cpu_starting(unsigned int cpu)
{
	struct rq *rq = cpu_rq(cpu);

	rq->calc_load_update = calc_load_update;
	update_max_interval();
}

int sched_cpu_starting(unsigned int cpu)
{
	sched_core_cpu_starting(cpu);
	sched_rq_cpu_starting(cpu);
	sched_tick_start(cpu);
	trace_android_rvh_sched_cpu_starting(cpu);
	return 0;
}

#ifdef CONFIG_HOTPLUG_CPU

/*
 * Invoked immediately before the stopper thread is invoked to bring the
 * CPU down completely. At this point all per CPU kthreads except the
 * hotplug thread (current) and the stopper thread (inactive) have been
 * either parked or have been unbound from the outgoing CPU. Ensure that
 * any of those which might be on the way out are gone.
 *
 * If after this point a bound task is being woken on this CPU then the
 * responsible hotplug callback has failed to do it's job.
 * sched_cpu_dying() will catch it with the appropriate fireworks.
 */
int sched_cpu_wait_empty(unsigned int cpu)
{
	balance_hotplug_wait();
	return 0;
}

/*
 * Since this CPU is going 'away' for a while, fold any nr_active delta we
 * might have. Called from the CPU stopper task after ensuring that the
 * stopper is the last running task on the CPU, so nr_active count is
 * stable. We need to take the teardown thread which is calling this into
 * account, so we hand in adjust = 1 to the load calculation.
 *
 * Also see the comment "Global load-average calculations".
 */
static void calc_load_migrate(struct rq *rq)
{
	long delta = calc_load_fold_active(rq, 1);

	if (delta)
		atomic_long_add(delta, &calc_load_tasks);
}

static void dump_rq_tasks(struct rq *rq, const char *loglvl)
{
	struct task_struct *g, *p;
	int cpu = cpu_of(rq);

	lockdep_assert_rq_held(rq);

	printk("%sCPU%d enqueued tasks (%u total):\n", loglvl, cpu, rq->nr_running);
	for_each_process_thread(g, p) {
		if (task_cpu(p) != cpu)
			continue;

		if (!task_on_rq_queued(p))
			continue;

		printk("%s\tpid: %d, name: %s\n", loglvl, p->pid, p->comm);
	}
}

int sched_cpu_dying(unsigned int cpu)
{
	struct rq *rq = cpu_rq(cpu);
	struct rq_flags rf;

	/* Handle pending wakeups and then migrate everything off */
	sched_tick_stop(cpu);

	rq_lock_irqsave(rq, &rf);
	if (rq->nr_running != 1 || rq_has_pinned_tasks(rq)) {
		WARN(true, "Dying CPU not properly vacated!");
		dump_rq_tasks(rq, KERN_WARNING);
	}
	rq_unlock_irqrestore(rq, &rf);

	trace_android_rvh_sched_cpu_dying(cpu);

	calc_load_migrate(rq);
	update_max_interval();
	hrtick_clear(rq);
	sched_core_cpu_dying(cpu);
	return 0;
}
#endif

void __init sched_init_smp(void)
{
	sched_init_numa();

	/*
	 * There's no userspace yet to cause hotplug operations; hence all the
	 * CPU masks are stable and all blatant races in the below code cannot
	 * happen.
	 */
	mutex_lock(&sched_domains_mutex);
	sched_init_domains(cpu_active_mask);
	mutex_unlock(&sched_domains_mutex);

	/* Move init over to a non-isolated CPU */
	if (set_cpus_allowed_ptr(current, housekeeping_cpumask(HK_FLAG_DOMAIN)) < 0)
		BUG();
	current->flags &= ~PF_NO_SETAFFINITY;
	sched_init_granularity();

	init_sched_rt_class();
	init_sched_dl_class();

	sched_smp_initialized = true;
}

static int __init migration_init(void)
{
	sched_cpu_starting(smp_processor_id());
	return 0;
}
early_initcall(migration_init);

#else
void __init sched_init_smp(void)
{
	sched_init_granularity();
}
#endif /* CONFIG_SMP */

int in_sched_functions(unsigned long addr)
{
	return in_lock_functions(addr) ||
		(addr >= (unsigned long)__sched_text_start
		&& addr < (unsigned long)__sched_text_end);
}

#ifdef CONFIG_CGROUP_SCHED
/*
 * Default task group.
 * Every task in system belongs to this group at bootup.
 */
struct task_group root_task_group;
EXPORT_SYMBOL_GPL(root_task_group);
LIST_HEAD(task_groups);
EXPORT_SYMBOL_GPL(task_groups);

/* Cacheline aligned slab cache for task_group */
static struct kmem_cache *task_group_cache __read_mostly;
#endif

DECLARE_PER_CPU(cpumask_var_t, load_balance_mask);
DECLARE_PER_CPU(cpumask_var_t, select_idle_mask);

void __init sched_init(void)
{
	unsigned long ptr = 0;
	int i;

	/* Make sure the linker didn't screw up */
	BUG_ON(&idle_sched_class + 1 != &fair_sched_class ||
	       &fair_sched_class + 1 != &rt_sched_class ||
	       &rt_sched_class + 1   != &dl_sched_class);
#ifdef CONFIG_SMP
	BUG_ON(&dl_sched_class + 1 != &stop_sched_class);
#endif

	wait_bit_init();

#ifdef CONFIG_FAIR_GROUP_SCHED
	ptr += 2 * nr_cpu_ids * sizeof(void **);
#endif
#ifdef CONFIG_RT_GROUP_SCHED
	ptr += 2 * nr_cpu_ids * sizeof(void **);
#endif
	if (ptr) {
		ptr = (unsigned long)kzalloc(ptr, GFP_NOWAIT);

#ifdef CONFIG_FAIR_GROUP_SCHED
		root_task_group.se = (struct sched_entity **)ptr;
		ptr += nr_cpu_ids * sizeof(void **);

		root_task_group.cfs_rq = (struct cfs_rq **)ptr;
		ptr += nr_cpu_ids * sizeof(void **);

		root_task_group.shares = ROOT_TASK_GROUP_LOAD;
		init_cfs_bandwidth(&root_task_group.cfs_bandwidth);
#endif /* CONFIG_FAIR_GROUP_SCHED */
#ifdef CONFIG_RT_GROUP_SCHED
		root_task_group.rt_se = (struct sched_rt_entity **)ptr;
		ptr += nr_cpu_ids * sizeof(void **);

		root_task_group.rt_rq = (struct rt_rq **)ptr;
		ptr += nr_cpu_ids * sizeof(void **);

#endif /* CONFIG_RT_GROUP_SCHED */
	}
#ifdef CONFIG_CPUMASK_OFFSTACK
	for_each_possible_cpu(i) {
		per_cpu(load_balance_mask, i) = (cpumask_var_t)kzalloc_node(
			cpumask_size(), GFP_KERNEL, cpu_to_node(i));
		per_cpu(select_idle_mask, i) = (cpumask_var_t)kzalloc_node(
			cpumask_size(), GFP_KERNEL, cpu_to_node(i));
	}
#endif /* CONFIG_CPUMASK_OFFSTACK */

	init_rt_bandwidth(&def_rt_bandwidth, global_rt_period(), global_rt_runtime());
	init_dl_bandwidth(&def_dl_bandwidth, global_rt_period(), global_rt_runtime());

#ifdef CONFIG_SMP
	init_defrootdomain();
#endif

#ifdef CONFIG_RT_GROUP_SCHED
	init_rt_bandwidth(&root_task_group.rt_bandwidth,
			global_rt_period(), global_rt_runtime());
#endif /* CONFIG_RT_GROUP_SCHED */

#ifdef CONFIG_CGROUP_SCHED
	task_group_cache = KMEM_CACHE(task_group, 0);

	list_add(&root_task_group.list, &task_groups);
	INIT_LIST_HEAD(&root_task_group.children);
	INIT_LIST_HEAD(&root_task_group.siblings);
	autogroup_init(&init_task);
#endif /* CONFIG_CGROUP_SCHED */

	for_each_possible_cpu(i) {
		struct rq *rq;

		rq = cpu_rq(i);
		raw_spin_lock_init(&rq->__lock);
		rq->nr_running = 0;
		rq->calc_load_active = 0;
		rq->calc_load_update = jiffies + LOAD_FREQ;
		init_cfs_rq(&rq->cfs);
		init_rt_rq(&rq->rt);
		init_dl_rq(&rq->dl);
#ifdef CONFIG_FAIR_GROUP_SCHED
		INIT_LIST_HEAD(&rq->leaf_cfs_rq_list);
		rq->tmp_alone_branch = &rq->leaf_cfs_rq_list;
		/*
		 * How much CPU bandwidth does root_task_group get?
		 *
		 * In case of task-groups formed thr' the cgroup filesystem, it
		 * gets 100% of the CPU resources in the system. This overall
		 * system CPU resource is divided among the tasks of
		 * root_task_group and its child task-groups in a fair manner,
		 * based on each entity's (task or task-group's) weight
		 * (se->load.weight).
		 *
		 * In other words, if root_task_group has 10 tasks of weight
		 * 1024) and two child groups A0 and A1 (of weight 1024 each),
		 * then A0's share of the CPU resource is:
		 *
		 *	A0's bandwidth = 1024 / (10*1024 + 1024 + 1024) = 8.33%
		 *
		 * We achieve this by letting root_task_group's tasks sit
		 * directly in rq->cfs (i.e root_task_group->se[] = NULL).
		 */
		init_tg_cfs_entry(&root_task_group, &rq->cfs, NULL, i, NULL);
#endif /* CONFIG_FAIR_GROUP_SCHED */

		rq->rt.rt_runtime = def_rt_bandwidth.rt_runtime;
#ifdef CONFIG_RT_GROUP_SCHED
		init_tg_rt_entry(&root_task_group, &rq->rt, NULL, i, NULL);
#endif
#ifdef CONFIG_SMP
		rq->sd = NULL;
		rq->rd = NULL;
		rq->cpu_capacity = rq->cpu_capacity_orig = SCHED_CAPACITY_SCALE;
		rq->balance_callback = &balance_push_callback;
		rq->active_balance = 0;
		rq->next_balance = jiffies;
		rq->push_cpu = 0;
		rq->cpu = i;
		rq->online = 0;
		rq->idle_stamp = 0;
		rq->avg_idle = 2*sysctl_sched_migration_cost;
		rq->wake_stamp = jiffies;
		rq->wake_avg_idle = rq->avg_idle;
		rq->max_idle_balance_cost = sysctl_sched_migration_cost;

		INIT_LIST_HEAD(&rq->cfs_tasks);

		rq_attach_root(rq, &def_root_domain);
#ifdef CONFIG_NO_HZ_COMMON
		rq->last_blocked_load_update_tick = jiffies;
		atomic_set(&rq->nohz_flags, 0);

		INIT_CSD(&rq->nohz_csd, nohz_csd_func, rq);
#endif
#ifdef CONFIG_HOTPLUG_CPU
		rcuwait_init(&rq->hotplug_wait);
#endif
#endif /* CONFIG_SMP */
		hrtick_rq_init(rq);
		atomic_set(&rq->nr_iowait, 0);

#ifdef CONFIG_SCHED_CORE
		rq->core = rq;
		rq->core_pick = NULL;
		rq->core_enabled = 0;
		rq->core_tree = RB_ROOT;
		rq->core_forceidle = false;

		rq->core_cookie = 0UL;
#endif
	}

	set_load_weight(&init_task, false);

	/*
	 * The boot idle thread does lazy MMU switching as well:
	 */
	mmgrab(&init_mm);
	enter_lazy_tlb(&init_mm, current);

	/*
	 * Make us the idle thread. Technically, schedule() should not be
	 * called from this thread, however somewhere below it might be,
	 * but because we are the idle thread, we just pick up running again
	 * when this runqueue becomes "idle".
	 */
	init_idle(current, smp_processor_id());

	calc_load_update = jiffies + LOAD_FREQ;

#ifdef CONFIG_SMP
	idle_thread_set_boot_cpu();
	balance_push_set(smp_processor_id(), false);
#endif
	init_sched_fair_class();

	psi_init();

	init_uclamp();

	preempt_dynamic_init();

	scheduler_running = 1;
}

#ifdef CONFIG_DEBUG_ATOMIC_SLEEP

void __might_sleep(const char *file, int line)
{
	unsigned int state = get_current_state();
	/*
	 * Blocking primitives will set (and therefore destroy) current->state,
	 * since we will exit with TASK_RUNNING make sure we enter with it,
	 * otherwise we will destroy state.
	 */
	WARN_ONCE(state != TASK_RUNNING && current->task_state_change,
			"do not call blocking ops when !TASK_RUNNING; "
			"state=%x set at [<%p>] %pS\n", state,
			(void *)current->task_state_change,
			(void *)current->task_state_change);

	__might_resched(file, line, 0);
}
EXPORT_SYMBOL(__might_sleep);

static void print_preempt_disable_ip(int preempt_offset, unsigned long ip)
{
	if (!IS_ENABLED(CONFIG_DEBUG_PREEMPT))
		return;

	if (preempt_count() == preempt_offset)
		return;

	pr_err("Preemption disabled at:");
	print_ip_sym(KERN_ERR, ip);
}

static inline bool resched_offsets_ok(unsigned int offsets)
{
	unsigned int nested = preempt_count();

	nested += rcu_preempt_depth() << MIGHT_RESCHED_RCU_SHIFT;

	return nested == offsets;
}

void __might_resched(const char *file, int line, unsigned int offsets)
{
	/* Ratelimiting timestamp: */
	static unsigned long prev_jiffy;

	unsigned long preempt_disable_ip;

	/* WARN_ON_ONCE() by default, no rate limit required: */
	rcu_sleep_check();

	if ((resched_offsets_ok(offsets) && !irqs_disabled() &&
	     !is_idle_task(current) && !current->non_block_count) ||
	    system_state == SYSTEM_BOOTING || system_state > SYSTEM_RUNNING ||
	    oops_in_progress)
		return;

	if (time_before(jiffies, prev_jiffy + HZ) && prev_jiffy)
		return;
	prev_jiffy = jiffies;

	/* Save this before calling printk(), since that will clobber it: */
	preempt_disable_ip = get_preempt_disable_ip(current);

	pr_err("BUG: sleeping function called from invalid context at %s:%d\n",
	       file, line);
	pr_err("in_atomic(): %d, irqs_disabled(): %d, non_block: %d, pid: %d, name: %s\n",
	       in_atomic(), irqs_disabled(), current->non_block_count,
	       current->pid, current->comm);
	pr_err("preempt_count: %x, expected: %x\n", preempt_count(),
	       offsets & MIGHT_RESCHED_PREEMPT_MASK);

	if (IS_ENABLED(CONFIG_PREEMPT_RCU)) {
		pr_err("RCU nest depth: %d, expected: %u\n",
		       rcu_preempt_depth(), offsets >> MIGHT_RESCHED_RCU_SHIFT);
	}

	if (task_stack_end_corrupted(current))
		pr_emerg("Thread overran stack, or stack corrupted\n");

	debug_show_held_locks(current);
	if (irqs_disabled())
		print_irqtrace_events(current);

	print_preempt_disable_ip(offsets & MIGHT_RESCHED_PREEMPT_MASK,
				 preempt_disable_ip);

	trace_android_rvh_schedule_bug(NULL);

	dump_stack();
	add_taint(TAINT_WARN, LOCKDEP_STILL_OK);
}
EXPORT_SYMBOL(__might_resched);

void __cant_sleep(const char *file, int line, int preempt_offset)
{
	static unsigned long prev_jiffy;

	if (irqs_disabled())
		return;

	if (!IS_ENABLED(CONFIG_PREEMPT_COUNT))
		return;

	if (preempt_count() > preempt_offset)
		return;

	if (time_before(jiffies, prev_jiffy + HZ) && prev_jiffy)
		return;
	prev_jiffy = jiffies;

	printk(KERN_ERR "BUG: assuming atomic context at %s:%d\n", file, line);
	printk(KERN_ERR "in_atomic(): %d, irqs_disabled(): %d, pid: %d, name: %s\n",
			in_atomic(), irqs_disabled(),
			current->pid, current->comm);

	debug_show_held_locks(current);
	dump_stack();
	add_taint(TAINT_WARN, LOCKDEP_STILL_OK);
}
EXPORT_SYMBOL_GPL(__cant_sleep);

#ifdef CONFIG_SMP
void __cant_migrate(const char *file, int line)
{
	static unsigned long prev_jiffy;

	if (irqs_disabled())
		return;

	if (is_migration_disabled(current))
		return;

	if (!IS_ENABLED(CONFIG_PREEMPT_COUNT))
		return;

	if (preempt_count() > 0)
		return;

	if (time_before(jiffies, prev_jiffy + HZ) && prev_jiffy)
		return;
	prev_jiffy = jiffies;

	pr_err("BUG: assuming non migratable context at %s:%d\n", file, line);
	pr_err("in_atomic(): %d, irqs_disabled(): %d, migration_disabled() %u pid: %d, name: %s\n",
	       in_atomic(), irqs_disabled(), is_migration_disabled(current),
	       current->pid, current->comm);

	debug_show_held_locks(current);
	dump_stack();
	add_taint(TAINT_WARN, LOCKDEP_STILL_OK);
}
EXPORT_SYMBOL_GPL(__cant_migrate);
#endif
#endif

#ifdef CONFIG_MAGIC_SYSRQ
void normalize_rt_tasks(void)
{
	struct task_struct *g, *p;
	struct sched_attr attr = {
		.sched_policy = SCHED_NORMAL,
	};

	read_lock(&tasklist_lock);
	for_each_process_thread(g, p) {
		/*
		 * Only normalize user tasks:
		 */
		if (p->flags & PF_KTHREAD)
			continue;

		p->se.exec_start = 0;
		schedstat_set(p->stats.wait_start,  0);
		schedstat_set(p->stats.sleep_start, 0);
		schedstat_set(p->stats.block_start, 0);

		if (!dl_task(p) && !rt_task(p)) {
			/*
			 * Renice negative nice level userspace
			 * tasks back to 0:
			 */
			if (task_nice(p) < 0)
				set_user_nice(p, 0);
			continue;
		}

		__sched_setscheduler(p, &attr, false, false);
	}
	read_unlock(&tasklist_lock);
}

#endif /* CONFIG_MAGIC_SYSRQ */

#if defined(CONFIG_IA64) || defined(CONFIG_KGDB_KDB)
/*
 * These functions are only useful for the IA64 MCA handling, or kdb.
 *
 * They can only be called when the whole system has been
 * stopped - every CPU needs to be quiescent, and no scheduling
 * activity can take place. Using them for anything else would
 * be a serious bug, and as a result, they aren't even visible
 * under any other configuration.
 */

/**
 * curr_task - return the current task for a given CPU.
 * @cpu: the processor in question.
 *
 * ONLY VALID WHEN THE WHOLE SYSTEM IS STOPPED!
 *
 * Return: The current task for @cpu.
 */
struct task_struct *curr_task(int cpu)
{
	return cpu_curr(cpu);
}

#endif /* defined(CONFIG_IA64) || defined(CONFIG_KGDB_KDB) */

#ifdef CONFIG_IA64
/**
 * ia64_set_curr_task - set the current task for a given CPU.
 * @cpu: the processor in question.
 * @p: the task pointer to set.
 *
 * Description: This function must only be used when non-maskable interrupts
 * are serviced on a separate stack. It allows the architecture to switch the
 * notion of the current task on a CPU in a non-blocking manner. This function
 * must be called with all CPU's synchronized, and interrupts disabled, the
 * and caller must save the original value of the current task (see
 * curr_task() above) and restore that value before reenabling interrupts and
 * re-starting the system.
 *
 * ONLY VALID WHEN THE WHOLE SYSTEM IS STOPPED!
 */
void ia64_set_curr_task(int cpu, struct task_struct *p)
{
	cpu_curr(cpu) = p;
}

#endif

#ifdef CONFIG_CGROUP_SCHED
/* task_group_lock serializes the addition/removal of task groups */
static DEFINE_SPINLOCK(task_group_lock);

static inline void alloc_uclamp_sched_group(struct task_group *tg,
					    struct task_group *parent)
{
#ifdef CONFIG_UCLAMP_TASK_GROUP
	enum uclamp_id clamp_id;

	for_each_clamp_id(clamp_id) {
		uclamp_se_set(&tg->uclamp_req[clamp_id],
			      uclamp_none(clamp_id), false);
		tg->uclamp[clamp_id] = parent->uclamp[clamp_id];
	}
#endif
}

static void sched_free_group(struct task_group *tg)
{
	free_fair_sched_group(tg);
	free_rt_sched_group(tg);
	autogroup_free(tg);
	kmem_cache_free(task_group_cache, tg);
}

/* allocate runqueue etc for a new task group */
struct task_group *sched_create_group(struct task_group *parent)
{
	struct task_group *tg;

	tg = kmem_cache_alloc(task_group_cache, GFP_KERNEL | __GFP_ZERO);
	if (!tg)
		return ERR_PTR(-ENOMEM);

	if (!alloc_fair_sched_group(tg, parent))
		goto err;

	if (!alloc_rt_sched_group(tg, parent))
		goto err;

	alloc_uclamp_sched_group(tg, parent);

	return tg;

err:
	sched_free_group(tg);
	return ERR_PTR(-ENOMEM);
}

void sched_online_group(struct task_group *tg, struct task_group *parent)
{
	unsigned long flags;

	spin_lock_irqsave(&task_group_lock, flags);
	list_add_rcu(&tg->list, &task_groups);

	/* Root should already exist: */
	WARN_ON(!parent);

	tg->parent = parent;
	INIT_LIST_HEAD(&tg->children);
	list_add_rcu(&tg->siblings, &parent->children);
	spin_unlock_irqrestore(&task_group_lock, flags);

	online_fair_sched_group(tg);
}

/* rcu callback to free various structures associated with a task group */
static void sched_free_group_rcu(struct rcu_head *rhp)
{
	/* Now it should be safe to free those cfs_rqs: */
	sched_free_group(container_of(rhp, struct task_group, rcu));
}

void sched_destroy_group(struct task_group *tg)
{
	/* Wait for possible concurrent references to cfs_rqs complete: */
	call_rcu(&tg->rcu, sched_free_group_rcu);
}

void sched_offline_group(struct task_group *tg)
{
	unsigned long flags;

	/* End participation in shares distribution: */
	unregister_fair_sched_group(tg);

	spin_lock_irqsave(&task_group_lock, flags);
	list_del_rcu(&tg->list);
	list_del_rcu(&tg->siblings);
	spin_unlock_irqrestore(&task_group_lock, flags);
}

static void sched_change_group(struct task_struct *tsk, int type)
{
	struct task_group *tg;

	/*
	 * All callers are synchronized by task_rq_lock(); we do not use RCU
	 * which is pointless here. Thus, we pass "true" to task_css_check()
	 * to prevent lockdep warnings.
	 */
	tg = container_of(task_css_check(tsk, cpu_cgrp_id, true),
			  struct task_group, css);
	tg = autogroup_task_group(tsk, tg);
	tsk->sched_task_group = tg;

#ifdef CONFIG_FAIR_GROUP_SCHED
	if (tsk->sched_class->task_change_group)
		tsk->sched_class->task_change_group(tsk, type);
	else
#endif
		set_task_rq(tsk, task_cpu(tsk));
}

/*
 * Change task's runqueue when it moves between groups.
 *
 * The caller of this function should have put the task in its new group by
 * now. This function just updates tsk->se.cfs_rq and tsk->se.parent to reflect
 * its new group.
 */
void sched_move_task(struct task_struct *tsk)
{
	int queued, running, queue_flags =
		DEQUEUE_SAVE | DEQUEUE_MOVE | DEQUEUE_NOCLOCK;
	struct rq_flags rf;
	struct rq *rq;

	rq = task_rq_lock(tsk, &rf);
	update_rq_clock(rq);

	running = task_current(rq, tsk);
	queued = task_on_rq_queued(tsk);

	if (queued)
		dequeue_task(rq, tsk, queue_flags);
	if (running)
		put_prev_task(rq, tsk);

	sched_change_group(tsk, TASK_MOVE_GROUP);

	if (queued)
		enqueue_task(rq, tsk, queue_flags);
	if (running) {
		set_next_task(rq, tsk);
		/*
		 * After changing group, the running task may have joined a
		 * throttled one but it's still the running task. Trigger a
		 * resched to make sure that task can still run.
		 */
		resched_curr(rq);
	}

	task_rq_unlock(rq, tsk, &rf);
}

static inline struct task_group *css_tg(struct cgroup_subsys_state *css)
{
	return css ? container_of(css, struct task_group, css) : NULL;
}

static struct cgroup_subsys_state *
cpu_cgroup_css_alloc(struct cgroup_subsys_state *parent_css)
{
	struct task_group *parent = css_tg(parent_css);
	struct task_group *tg;

	if (!parent) {
		/* This is early initialization for the top cgroup */
		return &root_task_group.css;
	}

	tg = sched_create_group(parent);
	if (IS_ERR(tg))
		return ERR_PTR(-ENOMEM);

	return &tg->css;
}

/* Expose task group only after completing cgroup initialization */
static int cpu_cgroup_css_online(struct cgroup_subsys_state *css)
{
	struct task_group *tg = css_tg(css);
	struct task_group *parent = css_tg(css->parent);

	if (parent)
		sched_online_group(tg, parent);

#ifdef CONFIG_UCLAMP_TASK_GROUP
	/* Propagate the effective uclamp value for the new group */
	mutex_lock(&uclamp_mutex);
	rcu_read_lock();
	cpu_util_update_eff(css);
	rcu_read_unlock();
	mutex_unlock(&uclamp_mutex);
#endif

	trace_android_rvh_cpu_cgroup_online(css);
	return 0;
}

static void cpu_cgroup_css_released(struct cgroup_subsys_state *css)
{
	struct task_group *tg = css_tg(css);

	sched_offline_group(tg);
}

static void cpu_cgroup_css_free(struct cgroup_subsys_state *css)
{
	struct task_group *tg = css_tg(css);

	/*
	 * Relies on the RCU grace period between css_released() and this.
	 */
	sched_free_group(tg);
}

/*
 * This is called before wake_up_new_task(), therefore we really only
 * have to set its group bits, all the other stuff does not apply.
 */
static void cpu_cgroup_fork(struct task_struct *task)
{
	struct rq_flags rf;
	struct rq *rq;

	rq = task_rq_lock(task, &rf);

	update_rq_clock(rq);
	sched_change_group(task, TASK_SET_GROUP);

	task_rq_unlock(rq, task, &rf);
}

static int cpu_cgroup_can_attach(struct cgroup_taskset *tset)
{
	struct task_struct *task;
	struct cgroup_subsys_state *css;
	int ret = 0;

	cgroup_taskset_for_each(task, css, tset) {
#ifdef CONFIG_RT_GROUP_SCHED
		if (!sched_rt_can_attach(css_tg(css), task))
			return -EINVAL;
#endif
		/*
		 * Serialize against wake_up_new_task() such that if it's
		 * running, we're sure to observe its full state.
		 */
		raw_spin_lock_irq(&task->pi_lock);
		/*
		 * Avoid calling sched_move_task() before wake_up_new_task()
		 * has happened. This would lead to problems with PELT, due to
		 * move wanting to detach+attach while we're not attached yet.
		 */
		if (READ_ONCE(task->__state) == TASK_NEW)
			ret = -EINVAL;
		raw_spin_unlock_irq(&task->pi_lock);

		if (ret)
			break;
	}

	trace_android_rvh_cpu_cgroup_can_attach(tset, &ret);

	return ret;
}

static void cpu_cgroup_attach(struct cgroup_taskset *tset)
{
	struct task_struct *task;
	struct cgroup_subsys_state *css;

	cgroup_taskset_for_each(task, css, tset)
		sched_move_task(task);

	trace_android_rvh_cpu_cgroup_attach(tset);
}

#ifdef CONFIG_UCLAMP_TASK_GROUP
static void cpu_util_update_eff(struct cgroup_subsys_state *css)
{
	struct cgroup_subsys_state *top_css = css;
	struct uclamp_se *uc_parent = NULL;
	struct uclamp_se *uc_se = NULL;
	unsigned int eff[UCLAMP_CNT];
	enum uclamp_id clamp_id;
	unsigned int clamps;

	lockdep_assert_held(&uclamp_mutex);
	SCHED_WARN_ON(!rcu_read_lock_held());

	css_for_each_descendant_pre(css, top_css) {
		uc_parent = css_tg(css)->parent
			? css_tg(css)->parent->uclamp : NULL;

		for_each_clamp_id(clamp_id) {
			/* Assume effective clamps matches requested clamps */
			eff[clamp_id] = css_tg(css)->uclamp_req[clamp_id].value;
			/* Cap effective clamps with parent's effective clamps */
			if (uc_parent &&
			    eff[clamp_id] > uc_parent[clamp_id].value) {
				eff[clamp_id] = uc_parent[clamp_id].value;
			}
		}
		/* Ensure protection is always capped by limit */
		eff[UCLAMP_MIN] = min(eff[UCLAMP_MIN], eff[UCLAMP_MAX]);

		/* Propagate most restrictive effective clamps */
		clamps = 0x0;
		uc_se = css_tg(css)->uclamp;
		for_each_clamp_id(clamp_id) {
			if (eff[clamp_id] == uc_se[clamp_id].value)
				continue;
			uc_se[clamp_id].value = eff[clamp_id];
			uc_se[clamp_id].bucket_id = uclamp_bucket_id(eff[clamp_id]);
			clamps |= (0x1 << clamp_id);
		}
		if (!clamps) {
			css = css_rightmost_descendant(css);
			continue;
		}

		/* Immediately update descendants RUNNABLE tasks */
		uclamp_update_active_tasks(css);
	}
}

/*
 * Integer 10^N with a given N exponent by casting to integer the literal "1eN"
 * C expression. Since there is no way to convert a macro argument (N) into a
 * character constant, use two levels of macros.
 */
#define _POW10(exp) ((unsigned int)1e##exp)
#define POW10(exp) _POW10(exp)

struct uclamp_request {
#define UCLAMP_PERCENT_SHIFT	2
#define UCLAMP_PERCENT_SCALE	(100 * POW10(UCLAMP_PERCENT_SHIFT))
	s64 percent;
	u64 util;
	int ret;
};

static inline struct uclamp_request
capacity_from_percent(char *buf)
{
	struct uclamp_request req = {
		.percent = UCLAMP_PERCENT_SCALE,
		.util = SCHED_CAPACITY_SCALE,
		.ret = 0,
	};

	buf = strim(buf);
	if (strcmp(buf, "max")) {
		req.ret = cgroup_parse_float(buf, UCLAMP_PERCENT_SHIFT,
					     &req.percent);
		if (req.ret)
			return req;
		if ((u64)req.percent > UCLAMP_PERCENT_SCALE) {
			req.ret = -ERANGE;
			return req;
		}

		req.util = req.percent << SCHED_CAPACITY_SHIFT;
		req.util = DIV_ROUND_CLOSEST_ULL(req.util, UCLAMP_PERCENT_SCALE);
	}

	return req;
}

static ssize_t cpu_uclamp_write(struct kernfs_open_file *of, char *buf,
				size_t nbytes, loff_t off,
				enum uclamp_id clamp_id)
{
	struct uclamp_request req;
	struct task_group *tg;

	req = capacity_from_percent(buf);
	if (req.ret)
		return req.ret;

	static_branch_enable(&sched_uclamp_used);

	mutex_lock(&uclamp_mutex);
	rcu_read_lock();

	tg = css_tg(of_css(of));
	if (tg->uclamp_req[clamp_id].value != req.util)
		uclamp_se_set(&tg->uclamp_req[clamp_id], req.util, false);

	/*
	 * Because of not recoverable conversion rounding we keep track of the
	 * exact requested value
	 */
	tg->uclamp_pct[clamp_id] = req.percent;

	/* Update effective clamps to track the most restrictive value */
	cpu_util_update_eff(of_css(of));

	rcu_read_unlock();
	mutex_unlock(&uclamp_mutex);

	return nbytes;
}

static ssize_t cpu_uclamp_min_write(struct kernfs_open_file *of,
				    char *buf, size_t nbytes,
				    loff_t off)
{
	return cpu_uclamp_write(of, buf, nbytes, off, UCLAMP_MIN);
}

static ssize_t cpu_uclamp_max_write(struct kernfs_open_file *of,
				    char *buf, size_t nbytes,
				    loff_t off)
{
	return cpu_uclamp_write(of, buf, nbytes, off, UCLAMP_MAX);
}

static inline void cpu_uclamp_print(struct seq_file *sf,
				    enum uclamp_id clamp_id)
{
	struct task_group *tg;
	u64 util_clamp;
	u64 percent;
	u32 rem;

	rcu_read_lock();
	tg = css_tg(seq_css(sf));
	util_clamp = tg->uclamp_req[clamp_id].value;
	rcu_read_unlock();

	if (util_clamp == SCHED_CAPACITY_SCALE) {
		seq_puts(sf, "max\n");
		return;
	}

	percent = tg->uclamp_pct[clamp_id];
	percent = div_u64_rem(percent, POW10(UCLAMP_PERCENT_SHIFT), &rem);
	seq_printf(sf, "%llu.%0*u\n", percent, UCLAMP_PERCENT_SHIFT, rem);
}

static int cpu_uclamp_min_show(struct seq_file *sf, void *v)
{
	cpu_uclamp_print(sf, UCLAMP_MIN);
	return 0;
}

static int cpu_uclamp_max_show(struct seq_file *sf, void *v)
{
	cpu_uclamp_print(sf, UCLAMP_MAX);
	return 0;
}

static int cpu_uclamp_ls_write_u64(struct cgroup_subsys_state *css,
				   struct cftype *cftype, u64 ls)
{
	struct task_group *tg;

	if (ls > 1)
		return -EINVAL;
	tg = css_tg(css);
	tg->latency_sensitive = (unsigned int) ls;

	return 0;
}

static u64 cpu_uclamp_ls_read_u64(struct cgroup_subsys_state *css,
				  struct cftype *cft)
{
	struct task_group *tg = css_tg(css);

	return (u64) tg->latency_sensitive;
}
#endif /* CONFIG_UCLAMP_TASK_GROUP */

#ifdef CONFIG_FAIR_GROUP_SCHED
static int cpu_shares_write_u64(struct cgroup_subsys_state *css,
				struct cftype *cftype, u64 shareval)
{
	if (shareval > scale_load_down(ULONG_MAX))
		shareval = MAX_SHARES;
	return sched_group_set_shares(css_tg(css), scale_load(shareval));
}

static u64 cpu_shares_read_u64(struct cgroup_subsys_state *css,
			       struct cftype *cft)
{
	struct task_group *tg = css_tg(css);

	return (u64) scale_load_down(tg->shares);
}

#ifdef CONFIG_CFS_BANDWIDTH
static DEFINE_MUTEX(cfs_constraints_mutex);

const u64 max_cfs_quota_period = 1 * NSEC_PER_SEC; /* 1s */
static const u64 min_cfs_quota_period = 1 * NSEC_PER_MSEC; /* 1ms */
/* More than 203 days if BW_SHIFT equals 20. */
static const u64 max_cfs_runtime = MAX_BW * NSEC_PER_USEC;

static int __cfs_schedulable(struct task_group *tg, u64 period, u64 runtime);

static int tg_set_cfs_bandwidth(struct task_group *tg, u64 period, u64 quota,
				u64 burst)
{
	int i, ret = 0, runtime_enabled, runtime_was_enabled;
	struct cfs_bandwidth *cfs_b = &tg->cfs_bandwidth;

	if (tg == &root_task_group)
		return -EINVAL;

	/*
	 * Ensure we have at some amount of bandwidth every period.  This is
	 * to prevent reaching a state of large arrears when throttled via
	 * entity_tick() resulting in prolonged exit starvation.
	 */
	if (quota < min_cfs_quota_period || period < min_cfs_quota_period)
		return -EINVAL;

	/*
	 * Likewise, bound things on the other side by preventing insane quota
	 * periods.  This also allows us to normalize in computing quota
	 * feasibility.
	 */
	if (period > max_cfs_quota_period)
		return -EINVAL;

	/*
	 * Bound quota to defend quota against overflow during bandwidth shift.
	 */
	if (quota != RUNTIME_INF && quota > max_cfs_runtime)
		return -EINVAL;

	if (quota != RUNTIME_INF && (burst > quota ||
				     burst + quota > max_cfs_runtime))
		return -EINVAL;

	/*
	 * Prevent race between setting of cfs_rq->runtime_enabled and
	 * unthrottle_offline_cfs_rqs().
	 */
	cpus_read_lock();
	mutex_lock(&cfs_constraints_mutex);
	ret = __cfs_schedulable(tg, period, quota);
	if (ret)
		goto out_unlock;

	runtime_enabled = quota != RUNTIME_INF;
	runtime_was_enabled = cfs_b->quota != RUNTIME_INF;
	/*
	 * If we need to toggle cfs_bandwidth_used, off->on must occur
	 * before making related changes, and on->off must occur afterwards
	 */
	if (runtime_enabled && !runtime_was_enabled)
		cfs_bandwidth_usage_inc();
	raw_spin_lock_irq(&cfs_b->lock);
	cfs_b->period = ns_to_ktime(period);
	cfs_b->quota = quota;
	cfs_b->burst = burst;

	__refill_cfs_bandwidth_runtime(cfs_b);

	/* Restart the period timer (if active) to handle new period expiry: */
	if (runtime_enabled)
		start_cfs_bandwidth(cfs_b);

	raw_spin_unlock_irq(&cfs_b->lock);

	for_each_online_cpu(i) {
		struct cfs_rq *cfs_rq = tg->cfs_rq[i];
		struct rq *rq = cfs_rq->rq;
		struct rq_flags rf;

		rq_lock_irq(rq, &rf);
		cfs_rq->runtime_enabled = runtime_enabled;
		cfs_rq->runtime_remaining = 0;

		if (cfs_rq->throttled)
			unthrottle_cfs_rq(cfs_rq);
		rq_unlock_irq(rq, &rf);
	}
	if (runtime_was_enabled && !runtime_enabled)
		cfs_bandwidth_usage_dec();
out_unlock:
	mutex_unlock(&cfs_constraints_mutex);
	cpus_read_unlock();

	return ret;
}

static int tg_set_cfs_quota(struct task_group *tg, long cfs_quota_us)
{
	u64 quota, period, burst;

	period = ktime_to_ns(tg->cfs_bandwidth.period);
	burst = tg->cfs_bandwidth.burst;
	if (cfs_quota_us < 0)
		quota = RUNTIME_INF;
	else if ((u64)cfs_quota_us <= U64_MAX / NSEC_PER_USEC)
		quota = (u64)cfs_quota_us * NSEC_PER_USEC;
	else
		return -EINVAL;

	return tg_set_cfs_bandwidth(tg, period, quota, burst);
}

static long tg_get_cfs_quota(struct task_group *tg)
{
	u64 quota_us;

	if (tg->cfs_bandwidth.quota == RUNTIME_INF)
		return -1;

	quota_us = tg->cfs_bandwidth.quota;
	do_div(quota_us, NSEC_PER_USEC);

	return quota_us;
}

static int tg_set_cfs_period(struct task_group *tg, long cfs_period_us)
{
	u64 quota, period, burst;

	if ((u64)cfs_period_us > U64_MAX / NSEC_PER_USEC)
		return -EINVAL;

	period = (u64)cfs_period_us * NSEC_PER_USEC;
	quota = tg->cfs_bandwidth.quota;
	burst = tg->cfs_bandwidth.burst;

	return tg_set_cfs_bandwidth(tg, period, quota, burst);
}

static long tg_get_cfs_period(struct task_group *tg)
{
	u64 cfs_period_us;

	cfs_period_us = ktime_to_ns(tg->cfs_bandwidth.period);
	do_div(cfs_period_us, NSEC_PER_USEC);

	return cfs_period_us;
}

static int tg_set_cfs_burst(struct task_group *tg, long cfs_burst_us)
{
	u64 quota, period, burst;

	if ((u64)cfs_burst_us > U64_MAX / NSEC_PER_USEC)
		return -EINVAL;

	burst = (u64)cfs_burst_us * NSEC_PER_USEC;
	period = ktime_to_ns(tg->cfs_bandwidth.period);
	quota = tg->cfs_bandwidth.quota;

	return tg_set_cfs_bandwidth(tg, period, quota, burst);
}

static long tg_get_cfs_burst(struct task_group *tg)
{
	u64 burst_us;

	burst_us = tg->cfs_bandwidth.burst;
	do_div(burst_us, NSEC_PER_USEC);

	return burst_us;
}

static s64 cpu_cfs_quota_read_s64(struct cgroup_subsys_state *css,
				  struct cftype *cft)
{
	return tg_get_cfs_quota(css_tg(css));
}

static int cpu_cfs_quota_write_s64(struct cgroup_subsys_state *css,
				   struct cftype *cftype, s64 cfs_quota_us)
{
	return tg_set_cfs_quota(css_tg(css), cfs_quota_us);
}

static u64 cpu_cfs_period_read_u64(struct cgroup_subsys_state *css,
				   struct cftype *cft)
{
	return tg_get_cfs_period(css_tg(css));
}

static int cpu_cfs_period_write_u64(struct cgroup_subsys_state *css,
				    struct cftype *cftype, u64 cfs_period_us)
{
	return tg_set_cfs_period(css_tg(css), cfs_period_us);
}

static u64 cpu_cfs_burst_read_u64(struct cgroup_subsys_state *css,
				  struct cftype *cft)
{
	return tg_get_cfs_burst(css_tg(css));
}

static int cpu_cfs_burst_write_u64(struct cgroup_subsys_state *css,
				   struct cftype *cftype, u64 cfs_burst_us)
{
	return tg_set_cfs_burst(css_tg(css), cfs_burst_us);
}

struct cfs_schedulable_data {
	struct task_group *tg;
	u64 period, quota;
};

/*
 * normalize group quota/period to be quota/max_period
 * note: units are usecs
 */
static u64 normalize_cfs_quota(struct task_group *tg,
			       struct cfs_schedulable_data *d)
{
	u64 quota, period;

	if (tg == d->tg) {
		period = d->period;
		quota = d->quota;
	} else {
		period = tg_get_cfs_period(tg);
		quota = tg_get_cfs_quota(tg);
	}

	/* note: these should typically be equivalent */
	if (quota == RUNTIME_INF || quota == -1)
		return RUNTIME_INF;

	return to_ratio(period, quota);
}

static int tg_cfs_schedulable_down(struct task_group *tg, void *data)
{
	struct cfs_schedulable_data *d = data;
	struct cfs_bandwidth *cfs_b = &tg->cfs_bandwidth;
	s64 quota = 0, parent_quota = -1;

	if (!tg->parent) {
		quota = RUNTIME_INF;
	} else {
		struct cfs_bandwidth *parent_b = &tg->parent->cfs_bandwidth;

		quota = normalize_cfs_quota(tg, d);
		parent_quota = parent_b->hierarchical_quota;

		/*
		 * Ensure max(child_quota) <= parent_quota.  On cgroup2,
		 * always take the min.  On cgroup1, only inherit when no
		 * limit is set:
		 */
		if (cgroup_subsys_on_dfl(cpu_cgrp_subsys)) {
			quota = min(quota, parent_quota);
		} else {
			if (quota == RUNTIME_INF)
				quota = parent_quota;
			else if (parent_quota != RUNTIME_INF && quota > parent_quota)
				return -EINVAL;
		}
	}
	cfs_b->hierarchical_quota = quota;

	return 0;
}

static int __cfs_schedulable(struct task_group *tg, u64 period, u64 quota)
{
	int ret;
	struct cfs_schedulable_data data = {
		.tg = tg,
		.period = period,
		.quota = quota,
	};

	if (quota != RUNTIME_INF) {
		do_div(data.period, NSEC_PER_USEC);
		do_div(data.quota, NSEC_PER_USEC);
	}

	rcu_read_lock();
	ret = walk_tg_tree(tg_cfs_schedulable_down, tg_nop, &data);
	rcu_read_unlock();

	return ret;
}

static int cpu_cfs_stat_show(struct seq_file *sf, void *v)
{
	struct task_group *tg = css_tg(seq_css(sf));
	struct cfs_bandwidth *cfs_b = &tg->cfs_bandwidth;

	seq_printf(sf, "nr_periods %d\n", cfs_b->nr_periods);
	seq_printf(sf, "nr_throttled %d\n", cfs_b->nr_throttled);
	seq_printf(sf, "throttled_time %llu\n", cfs_b->throttled_time);

	if (schedstat_enabled() && tg != &root_task_group) {
		struct sched_statistics *stats;
		u64 ws = 0;
		int i;

		for_each_possible_cpu(i) {
			stats = __schedstats_from_se(tg->se[i]);
			ws += schedstat_val(stats->wait_sum);
		}

		seq_printf(sf, "wait_sum %llu\n", ws);
	}

	seq_printf(sf, "nr_bursts %d\n", cfs_b->nr_burst);
	seq_printf(sf, "burst_time %llu\n", cfs_b->burst_time);

	return 0;
}
#endif /* CONFIG_CFS_BANDWIDTH */
#endif /* CONFIG_FAIR_GROUP_SCHED */

#ifdef CONFIG_RT_GROUP_SCHED
static int cpu_rt_runtime_write(struct cgroup_subsys_state *css,
				struct cftype *cft, s64 val)
{
	return sched_group_set_rt_runtime(css_tg(css), val);
}

static s64 cpu_rt_runtime_read(struct cgroup_subsys_state *css,
			       struct cftype *cft)
{
	return sched_group_rt_runtime(css_tg(css));
}

static int cpu_rt_period_write_uint(struct cgroup_subsys_state *css,
				    struct cftype *cftype, u64 rt_period_us)
{
	return sched_group_set_rt_period(css_tg(css), rt_period_us);
}

static u64 cpu_rt_period_read_uint(struct cgroup_subsys_state *css,
				   struct cftype *cft)
{
	return sched_group_rt_period(css_tg(css));
}
#endif /* CONFIG_RT_GROUP_SCHED */

#ifdef CONFIG_FAIR_GROUP_SCHED
static s64 cpu_idle_read_s64(struct cgroup_subsys_state *css,
			       struct cftype *cft)
{
	return css_tg(css)->idle;
}

static int cpu_idle_write_s64(struct cgroup_subsys_state *css,
				struct cftype *cft, s64 idle)
{
	return sched_group_set_idle(css_tg(css), idle);
}
#endif

static struct cftype cpu_legacy_files[] = {
#ifdef CONFIG_FAIR_GROUP_SCHED
	{
		.name = "shares",
		.read_u64 = cpu_shares_read_u64,
		.write_u64 = cpu_shares_write_u64,
	},
	{
		.name = "idle",
		.read_s64 = cpu_idle_read_s64,
		.write_s64 = cpu_idle_write_s64,
	},
#endif
#ifdef CONFIG_CFS_BANDWIDTH
	{
		.name = "cfs_quota_us",
		.read_s64 = cpu_cfs_quota_read_s64,
		.write_s64 = cpu_cfs_quota_write_s64,
	},
	{
		.name = "cfs_period_us",
		.read_u64 = cpu_cfs_period_read_u64,
		.write_u64 = cpu_cfs_period_write_u64,
	},
	{
		.name = "cfs_burst_us",
		.read_u64 = cpu_cfs_burst_read_u64,
		.write_u64 = cpu_cfs_burst_write_u64,
	},
	{
		.name = "stat",
		.seq_show = cpu_cfs_stat_show,
	},
#endif
#ifdef CONFIG_RT_GROUP_SCHED
	{
		.name = "rt_runtime_us",
		.read_s64 = cpu_rt_runtime_read,
		.write_s64 = cpu_rt_runtime_write,
	},
	{
		.name = "rt_period_us",
		.read_u64 = cpu_rt_period_read_uint,
		.write_u64 = cpu_rt_period_write_uint,
	},
#endif
#ifdef CONFIG_UCLAMP_TASK_GROUP
	{
		.name = "uclamp.min",
		.flags = CFTYPE_NOT_ON_ROOT,
		.seq_show = cpu_uclamp_min_show,
		.write = cpu_uclamp_min_write,
	},
	{
		.name = "uclamp.max",
		.flags = CFTYPE_NOT_ON_ROOT,
		.seq_show = cpu_uclamp_max_show,
		.write = cpu_uclamp_max_write,
	},
	{
		.name = "uclamp.latency_sensitive",
		.flags = CFTYPE_NOT_ON_ROOT,
		.read_u64 = cpu_uclamp_ls_read_u64,
		.write_u64 = cpu_uclamp_ls_write_u64,
	},
#endif
	{ }	/* Terminate */
};

static int cpu_extra_stat_show(struct seq_file *sf,
			       struct cgroup_subsys_state *css)
{
#ifdef CONFIG_CFS_BANDWIDTH
	{
		struct task_group *tg = css_tg(css);
		struct cfs_bandwidth *cfs_b = &tg->cfs_bandwidth;
		u64 throttled_usec, burst_usec;

		throttled_usec = cfs_b->throttled_time;
		do_div(throttled_usec, NSEC_PER_USEC);
		burst_usec = cfs_b->burst_time;
		do_div(burst_usec, NSEC_PER_USEC);

		seq_printf(sf, "nr_periods %d\n"
			   "nr_throttled %d\n"
			   "throttled_usec %llu\n"
			   "nr_bursts %d\n"
			   "burst_usec %llu\n",
			   cfs_b->nr_periods, cfs_b->nr_throttled,
			   throttled_usec, cfs_b->nr_burst, burst_usec);
	}
#endif
	return 0;
}

#ifdef CONFIG_FAIR_GROUP_SCHED
static u64 cpu_weight_read_u64(struct cgroup_subsys_state *css,
			       struct cftype *cft)
{
	struct task_group *tg = css_tg(css);
	u64 weight = scale_load_down(tg->shares);

	return DIV_ROUND_CLOSEST_ULL(weight * CGROUP_WEIGHT_DFL, 1024);
}

static int cpu_weight_write_u64(struct cgroup_subsys_state *css,
				struct cftype *cft, u64 weight)
{
	/*
	 * cgroup weight knobs should use the common MIN, DFL and MAX
	 * values which are 1, 100 and 10000 respectively.  While it loses
	 * a bit of range on both ends, it maps pretty well onto the shares
	 * value used by scheduler and the round-trip conversions preserve
	 * the original value over the entire range.
	 */
	if (weight < CGROUP_WEIGHT_MIN || weight > CGROUP_WEIGHT_MAX)
		return -ERANGE;

	weight = DIV_ROUND_CLOSEST_ULL(weight * 1024, CGROUP_WEIGHT_DFL);

	return sched_group_set_shares(css_tg(css), scale_load(weight));
}

static s64 cpu_weight_nice_read_s64(struct cgroup_subsys_state *css,
				    struct cftype *cft)
{
	unsigned long weight = scale_load_down(css_tg(css)->shares);
	int last_delta = INT_MAX;
	int prio, delta;

	/* find the closest nice value to the current weight */
	for (prio = 0; prio < ARRAY_SIZE(sched_prio_to_weight); prio++) {
		delta = abs(sched_prio_to_weight[prio] - weight);
		if (delta >= last_delta)
			break;
		last_delta = delta;
	}

	return PRIO_TO_NICE(prio - 1 + MAX_RT_PRIO);
}

static int cpu_weight_nice_write_s64(struct cgroup_subsys_state *css,
				     struct cftype *cft, s64 nice)
{
	unsigned long weight;
	int idx;

	if (nice < MIN_NICE || nice > MAX_NICE)
		return -ERANGE;

	idx = NICE_TO_PRIO(nice) - MAX_RT_PRIO;
	idx = array_index_nospec(idx, 40);
	weight = sched_prio_to_weight[idx];

	return sched_group_set_shares(css_tg(css), scale_load(weight));
}
#endif

static void __maybe_unused cpu_period_quota_print(struct seq_file *sf,
						  long period, long quota)
{
	if (quota < 0)
		seq_puts(sf, "max");
	else
		seq_printf(sf, "%ld", quota);

	seq_printf(sf, " %ld\n", period);
}

/* caller should put the current value in *@periodp before calling */
static int __maybe_unused cpu_period_quota_parse(char *buf,
						 u64 *periodp, u64 *quotap)
{
	char tok[21];	/* U64_MAX */

	if (sscanf(buf, "%20s %llu", tok, periodp) < 1)
		return -EINVAL;

	*periodp *= NSEC_PER_USEC;

	if (sscanf(tok, "%llu", quotap))
		*quotap *= NSEC_PER_USEC;
	else if (!strcmp(tok, "max"))
		*quotap = RUNTIME_INF;
	else
		return -EINVAL;

	return 0;
}

#ifdef CONFIG_CFS_BANDWIDTH
static int cpu_max_show(struct seq_file *sf, void *v)
{
	struct task_group *tg = css_tg(seq_css(sf));

	cpu_period_quota_print(sf, tg_get_cfs_period(tg), tg_get_cfs_quota(tg));
	return 0;
}

static ssize_t cpu_max_write(struct kernfs_open_file *of,
			     char *buf, size_t nbytes, loff_t off)
{
	struct task_group *tg = css_tg(of_css(of));
	u64 period = tg_get_cfs_period(tg);
	u64 burst = tg_get_cfs_burst(tg);
	u64 quota;
	int ret;

	ret = cpu_period_quota_parse(buf, &period, &quota);
	if (!ret)
		ret = tg_set_cfs_bandwidth(tg, period, quota, burst);
	return ret ?: nbytes;
}
#endif

static struct cftype cpu_files[] = {
#ifdef CONFIG_FAIR_GROUP_SCHED
	{
		.name = "weight",
		.flags = CFTYPE_NOT_ON_ROOT,
		.read_u64 = cpu_weight_read_u64,
		.write_u64 = cpu_weight_write_u64,
	},
	{
		.name = "weight.nice",
		.flags = CFTYPE_NOT_ON_ROOT,
		.read_s64 = cpu_weight_nice_read_s64,
		.write_s64 = cpu_weight_nice_write_s64,
	},
	{
		.name = "idle",
		.flags = CFTYPE_NOT_ON_ROOT,
		.read_s64 = cpu_idle_read_s64,
		.write_s64 = cpu_idle_write_s64,
	},
#endif
#ifdef CONFIG_CFS_BANDWIDTH
	{
		.name = "max",
		.flags = CFTYPE_NOT_ON_ROOT,
		.seq_show = cpu_max_show,
		.write = cpu_max_write,
	},
	{
		.name = "max.burst",
		.flags = CFTYPE_NOT_ON_ROOT,
		.read_u64 = cpu_cfs_burst_read_u64,
		.write_u64 = cpu_cfs_burst_write_u64,
	},
#endif
#ifdef CONFIG_UCLAMP_TASK_GROUP
	{
		.name = "uclamp.min",
		.flags = CFTYPE_NOT_ON_ROOT,
		.seq_show = cpu_uclamp_min_show,
		.write = cpu_uclamp_min_write,
	},
	{
		.name = "uclamp.max",
		.flags = CFTYPE_NOT_ON_ROOT,
		.seq_show = cpu_uclamp_max_show,
		.write = cpu_uclamp_max_write,
	},
	{
		.name = "uclamp.latency_sensitive",
		.flags = CFTYPE_NOT_ON_ROOT,
		.read_u64 = cpu_uclamp_ls_read_u64,
		.write_u64 = cpu_uclamp_ls_write_u64,
	},
#endif
	{ }	/* terminate */
};

struct cgroup_subsys cpu_cgrp_subsys = {
	.css_alloc	= cpu_cgroup_css_alloc,
	.css_online	= cpu_cgroup_css_online,
	.css_released	= cpu_cgroup_css_released,
	.css_free	= cpu_cgroup_css_free,
	.css_extra_stat_show = cpu_extra_stat_show,
	.fork		= cpu_cgroup_fork,
	.can_attach	= cpu_cgroup_can_attach,
	.attach		= cpu_cgroup_attach,
	.legacy_cftypes	= cpu_legacy_files,
	.dfl_cftypes	= cpu_files,
	.early_init	= true,
	.threaded	= true,
};

#endif	/* CONFIG_CGROUP_SCHED */

void dump_cpu_task(int cpu)
{
	pr_info("Task dump for CPU %d:\n", cpu);
	sched_show_task(cpu_curr(cpu));
}

/*
 * Nice levels are multiplicative, with a gentle 10% change for every
 * nice level changed. I.e. when a CPU-bound task goes from nice 0 to
 * nice 1, it will get ~10% less CPU time than another CPU-bound task
 * that remained on nice 0.
 *
 * The "10% effect" is relative and cumulative: from _any_ nice level,
 * if you go up 1 level, it's -10% CPU usage, if you go down 1 level
 * it's +10% CPU usage. (to achieve that we use a multiplier of 1.25.
 * If a task goes up by ~10% and another task goes down by ~10% then
 * the relative distance between them is ~25%.)
 */
const int sched_prio_to_weight[40] = {
 /* -20 */     88761,     71755,     56483,     46273,     36291,
 /* -15 */     29154,     23254,     18705,     14949,     11916,
 /* -10 */      9548,      7620,      6100,      4904,      3906,
 /*  -5 */      3121,      2501,      1991,      1586,      1277,
 /*   0 */      1024,       820,       655,       526,       423,
 /*   5 */       335,       272,       215,       172,       137,
 /*  10 */       110,        87,        70,        56,        45,
 /*  15 */        36,        29,        23,        18,        15,
};

/*
 * Inverse (2^32/x) values of the sched_prio_to_weight[] array, precalculated.
 *
 * In cases where the weight does not change often, we can use the
 * precalculated inverse to speed up arithmetics by turning divisions
 * into multiplications:
 */
const u32 sched_prio_to_wmult[40] = {
 /* -20 */     48388,     59856,     76040,     92818,    118348,
 /* -15 */    147320,    184698,    229616,    287308,    360437,
 /* -10 */    449829,    563644,    704093,    875809,   1099582,
 /*  -5 */   1376151,   1717300,   2157191,   2708050,   3363326,
 /*   0 */   4194304,   5237765,   6557202,   8165337,  10153587,
 /*   5 */  12820798,  15790321,  19976592,  24970740,  31350126,
 /*  10 */  39045157,  49367440,  61356676,  76695844,  95443717,
 /*  15 */ 119304647, 148102320, 186737708, 238609294, 286331153,
};

void call_trace_sched_update_nr_running(struct rq *rq, int count)
{
        trace_sched_update_nr_running_tp(rq, count);
}<|MERGE_RESOLUTION|>--- conflicted
+++ resolved
@@ -4418,13 +4418,8 @@
  */
 int sched_fork(unsigned long clone_flags, struct task_struct *p)
 {
-<<<<<<< HEAD
-	unsigned long flags;
-
 	trace_android_rvh_sched_fork(p);
 
-=======
->>>>>>> 9a7e0a90
 	__sched_fork(clone_flags, p);
 	/*
 	 * We mark the process as NEW here. This guarantees that
@@ -4946,16 +4941,8 @@
 		if (prev->sched_class->task_dead)
 			prev->sched_class->task_dead(prev);
 
-<<<<<<< HEAD
-		/*
-		 * Remove function-return probe instances associated with this
-		 * task and put them back on the free list.
-		 */
-		kprobe_flush_task(prev);
 		trace_android_rvh_flush_task(prev);
 
-=======
->>>>>>> 9a7e0a90
 		/* Task is done with its stack. */
 		put_task_stack(prev);
 
