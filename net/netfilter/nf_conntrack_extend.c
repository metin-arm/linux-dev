--- conflicted
+++ resolved
@@ -27,11 +27,8 @@
 
 #define NF_CT_EXT_PREALLOC	128u /* conntrack events are on by default */
 
-<<<<<<< HEAD
-=======
 atomic_t nf_conntrack_ext_genid __read_mostly = ATOMIC_INIT(1);
 
->>>>>>> 88084a3d
 static const u8 nf_ct_ext_type_len[NF_CT_EXT_NUM] = {
 	[NF_CT_EXT_HELPER] = sizeof(struct nf_conn_help),
 #if IS_ENABLED(CONFIG_NF_NAT)
@@ -133,9 +130,6 @@
 	ct->ext = new;
 	return (void *)new + newoff;
 }
-<<<<<<< HEAD
-EXPORT_SYMBOL(nf_ct_ext_add);
-=======
 EXPORT_SYMBOL(nf_ct_ext_add);
 
 /* Use nf_ct_ext_find wrapper. This is only useful for unconfirmed entries. */
@@ -162,5 +156,4 @@
 		atomic_set(&nf_conntrack_ext_genid, 1);
 
 	msleep(HZ);
-}
->>>>>>> 88084a3d
+}