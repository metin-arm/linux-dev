// SPDX-License-Identifier: GPL-2.0
/*
 * phylink models the MAC to optional PHY connection, supporting
 * technologies such as SFP cages where the PHY is hot-pluggable.
 *
 * Copyright (C) 2015 Russell King
 */
#include <linux/ethtool.h>
#include <linux/export.h>
#include <linux/gpio/consumer.h>
#include <linux/netdevice.h>
#include <linux/of.h>
#include <linux/of_mdio.h>
#include <linux/phy.h>
#include <linux/phy_fixed.h>
#include <linux/phylink.h>
#include <linux/rtnetlink.h>
#include <linux/spinlock.h>
#include <linux/timer.h>
#include <linux/workqueue.h>

#include "sfp.h"
#include "swphy.h"

#define SUPPORTED_INTERFACES \
	(SUPPORTED_TP | SUPPORTED_MII | SUPPORTED_FIBRE | \
	 SUPPORTED_BNC | SUPPORTED_AUI | SUPPORTED_Backplane)
#define ADVERTISED_INTERFACES \
	(ADVERTISED_TP | ADVERTISED_MII | ADVERTISED_FIBRE | \
	 ADVERTISED_BNC | ADVERTISED_AUI | ADVERTISED_Backplane)

enum {
	PHYLINK_DISABLE_STOPPED,
	PHYLINK_DISABLE_LINK,
};

/**
 * struct phylink - internal data type for phylink
 */
struct phylink {
	/* private: */
	struct net_device *netdev;
	const struct phylink_mac_ops *ops;
	struct phylink_config *config;
	struct device *dev;
	unsigned int old_link_state:1;

	unsigned long phylink_disable_state; /* bitmask of disables */
	struct phy_device *phydev;
	phy_interface_t link_interface;	/* PHY_INTERFACE_xxx */
	u8 link_an_mode;		/* MLO_AN_xxx */
	u8 link_port;			/* The current non-phy ethtool port */
	__ETHTOOL_DECLARE_LINK_MODE_MASK(supported);

	/* The link configuration settings */
	struct phylink_link_state link_config;

	/* The current settings */
	phy_interface_t cur_interface;

	struct gpio_desc *link_gpio;
	unsigned int link_irq;
	struct timer_list link_poll;
	void (*get_fixed_state)(struct net_device *dev,
				struct phylink_link_state *s);

	struct mutex state_mutex;
	struct phylink_link_state phy_state;
	struct work_struct resolve;

	bool mac_link_dropped;

	struct sfp_bus *sfp_bus;
};

#define phylink_printk(level, pl, fmt, ...) \
	do { \
		if ((pl)->config->type == PHYLINK_NETDEV) \
			netdev_printk(level, (pl)->netdev, fmt, ##__VA_ARGS__); \
		else if ((pl)->config->type == PHYLINK_DEV) \
			dev_printk(level, (pl)->dev, fmt, ##__VA_ARGS__); \
	} while (0)

#define phylink_err(pl, fmt, ...) \
	phylink_printk(KERN_ERR, pl, fmt, ##__VA_ARGS__)
#define phylink_warn(pl, fmt, ...) \
	phylink_printk(KERN_WARNING, pl, fmt, ##__VA_ARGS__)
#define phylink_info(pl, fmt, ...) \
	phylink_printk(KERN_INFO, pl, fmt, ##__VA_ARGS__)
#if defined(CONFIG_DYNAMIC_DEBUG)
#define phylink_dbg(pl, fmt, ...) \
do {									\
	if ((pl)->config->type == PHYLINK_NETDEV)			\
		netdev_dbg((pl)->netdev, fmt, ##__VA_ARGS__);		\
	else if ((pl)->config->type == PHYLINK_DEV)			\
		dev_dbg((pl)->dev, fmt, ##__VA_ARGS__);			\
} while (0)
#elif defined(DEBUG)
#define phylink_dbg(pl, fmt, ...)					\
	phylink_printk(KERN_DEBUG, pl, fmt, ##__VA_ARGS__)
#else
#define phylink_dbg(pl, fmt, ...)					\
({									\
	if (0)								\
		phylink_printk(KERN_DEBUG, pl, fmt, ##__VA_ARGS__);	\
})
#endif

/**
 * phylink_set_port_modes() - set the port type modes in the ethtool mask
 * @mask: ethtool link mode mask
 *
 * Sets all the port type modes in the ethtool mask.  MAC drivers should
 * use this in their 'validate' callback.
 */
void phylink_set_port_modes(unsigned long *mask)
{
	phylink_set(mask, TP);
	phylink_set(mask, AUI);
	phylink_set(mask, MII);
	phylink_set(mask, FIBRE);
	phylink_set(mask, BNC);
	phylink_set(mask, Backplane);
}
EXPORT_SYMBOL_GPL(phylink_set_port_modes);

static int phylink_is_empty_linkmode(const unsigned long *linkmode)
{
	__ETHTOOL_DECLARE_LINK_MODE_MASK(tmp) = { 0, };

	phylink_set_port_modes(tmp);
	phylink_set(tmp, Autoneg);
	phylink_set(tmp, Pause);
	phylink_set(tmp, Asym_Pause);

	return linkmode_subset(linkmode, tmp);
}

static const char *phylink_an_mode_str(unsigned int mode)
{
	static const char *modestr[] = {
		[MLO_AN_PHY] = "phy",
		[MLO_AN_FIXED] = "fixed",
		[MLO_AN_INBAND] = "inband",
	};

	return mode < ARRAY_SIZE(modestr) ? modestr[mode] : "unknown";
}

static int phylink_validate(struct phylink *pl, unsigned long *supported,
			    struct phylink_link_state *state)
{
	pl->ops->validate(pl->config, supported, state);

	return phylink_is_empty_linkmode(supported) ? -EINVAL : 0;
}

static int phylink_parse_fixedlink(struct phylink *pl,
				   struct fwnode_handle *fwnode)
{
	struct fwnode_handle *fixed_node;
	const struct phy_setting *s;
	struct gpio_desc *desc;
	u32 speed;
	int ret;

	fixed_node = fwnode_get_named_child_node(fwnode, "fixed-link");
	if (fixed_node) {
		ret = fwnode_property_read_u32(fixed_node, "speed", &speed);

		pl->link_config.speed = speed;
		pl->link_config.duplex = DUPLEX_HALF;

		if (fwnode_property_read_bool(fixed_node, "full-duplex"))
			pl->link_config.duplex = DUPLEX_FULL;

		/* We treat the "pause" and "asym-pause" terminology as
		 * defining the link partner's ability. */
		if (fwnode_property_read_bool(fixed_node, "pause"))
			pl->link_config.pause |= MLO_PAUSE_SYM;
		if (fwnode_property_read_bool(fixed_node, "asym-pause"))
			pl->link_config.pause |= MLO_PAUSE_ASYM;

		if (ret == 0) {
			desc = fwnode_get_named_gpiod(fixed_node, "link-gpios",
						      0, GPIOD_IN, "?");

			if (!IS_ERR(desc))
				pl->link_gpio = desc;
			else if (desc == ERR_PTR(-EPROBE_DEFER))
				ret = -EPROBE_DEFER;
		}
		fwnode_handle_put(fixed_node);

		if (ret)
			return ret;
	} else {
		u32 prop[5];

		ret = fwnode_property_read_u32_array(fwnode, "fixed-link",
						     NULL, 0);
		if (ret != ARRAY_SIZE(prop)) {
			phylink_err(pl, "broken fixed-link?\n");
			return -EINVAL;
		}

		ret = fwnode_property_read_u32_array(fwnode, "fixed-link",
						     prop, ARRAY_SIZE(prop));
		if (!ret) {
			pl->link_config.duplex = prop[1] ?
						DUPLEX_FULL : DUPLEX_HALF;
			pl->link_config.speed = prop[2];
			if (prop[3])
				pl->link_config.pause |= MLO_PAUSE_SYM;
			if (prop[4])
				pl->link_config.pause |= MLO_PAUSE_ASYM;
		}
	}

	if (pl->link_config.speed > SPEED_1000 &&
	    pl->link_config.duplex != DUPLEX_FULL)
		phylink_warn(pl, "fixed link specifies half duplex for %dMbps link?\n",
			     pl->link_config.speed);

	bitmap_fill(pl->supported, __ETHTOOL_LINK_MODE_MASK_NBITS);
	linkmode_copy(pl->link_config.advertising, pl->supported);
	phylink_validate(pl, pl->supported, &pl->link_config);

	s = phy_lookup_setting(pl->link_config.speed, pl->link_config.duplex,
			       pl->supported, true);
	linkmode_zero(pl->supported);
	phylink_set(pl->supported, MII);
	phylink_set(pl->supported, Pause);
	phylink_set(pl->supported, Asym_Pause);
	if (s) {
		__set_bit(s->bit, pl->supported);
	} else {
		phylink_warn(pl, "fixed link %s duplex %dMbps not recognised\n",
			     pl->link_config.duplex == DUPLEX_FULL ? "full" : "half",
			     pl->link_config.speed);
	}

	linkmode_and(pl->link_config.advertising, pl->link_config.advertising,
		     pl->supported);

	pl->link_config.link = 1;
	pl->link_config.an_complete = 1;

	return 0;
}

static int phylink_parse_mode(struct phylink *pl, struct fwnode_handle *fwnode)
{
	struct fwnode_handle *dn;
	const char *managed;

	dn = fwnode_get_named_child_node(fwnode, "fixed-link");
	if (dn || fwnode_property_present(fwnode, "fixed-link"))
		pl->link_an_mode = MLO_AN_FIXED;
	fwnode_handle_put(dn);

	if (fwnode_property_read_string(fwnode, "managed", &managed) == 0 &&
	    strcmp(managed, "in-band-status") == 0) {
		if (pl->link_an_mode == MLO_AN_FIXED) {
			phylink_err(pl,
				    "can't use both fixed-link and in-band-status\n");
			return -EINVAL;
		}

		linkmode_zero(pl->supported);
		phylink_set(pl->supported, MII);
		phylink_set(pl->supported, Autoneg);
		phylink_set(pl->supported, Asym_Pause);
		phylink_set(pl->supported, Pause);
		pl->link_config.an_enabled = true;
		pl->link_an_mode = MLO_AN_INBAND;

		switch (pl->link_config.interface) {
		case PHY_INTERFACE_MODE_SGMII:
			phylink_set(pl->supported, 10baseT_Half);
			phylink_set(pl->supported, 10baseT_Full);
			phylink_set(pl->supported, 100baseT_Half);
			phylink_set(pl->supported, 100baseT_Full);
			phylink_set(pl->supported, 1000baseT_Half);
			phylink_set(pl->supported, 1000baseT_Full);
			break;

		case PHY_INTERFACE_MODE_1000BASEX:
			phylink_set(pl->supported, 1000baseX_Full);
			break;

		case PHY_INTERFACE_MODE_2500BASEX:
			phylink_set(pl->supported, 2500baseX_Full);
			break;

		case PHY_INTERFACE_MODE_10GKR:
			phylink_set(pl->supported, 10baseT_Half);
			phylink_set(pl->supported, 10baseT_Full);
			phylink_set(pl->supported, 100baseT_Half);
			phylink_set(pl->supported, 100baseT_Full);
			phylink_set(pl->supported, 1000baseT_Half);
			phylink_set(pl->supported, 1000baseT_Full);
			phylink_set(pl->supported, 1000baseX_Full);
			phylink_set(pl->supported, 10000baseKR_Full);
			phylink_set(pl->supported, 10000baseCR_Full);
			phylink_set(pl->supported, 10000baseSR_Full);
			phylink_set(pl->supported, 10000baseLR_Full);
			phylink_set(pl->supported, 10000baseLRM_Full);
			phylink_set(pl->supported, 10000baseER_Full);
			break;

		default:
			phylink_err(pl,
				    "incorrect link mode %s for in-band status\n",
				    phy_modes(pl->link_config.interface));
			return -EINVAL;
		}

		linkmode_copy(pl->link_config.advertising, pl->supported);

		if (phylink_validate(pl, pl->supported, &pl->link_config)) {
			phylink_err(pl,
				    "failed to validate link configuration for in-band status\n");
			return -EINVAL;
		}
	}

	return 0;
}

static void phylink_mac_config(struct phylink *pl,
			       const struct phylink_link_state *state)
{
	phylink_dbg(pl,
		    "%s: mode=%s/%s/%s/%s adv=%*pb pause=%02x link=%u an=%u\n",
		    __func__, phylink_an_mode_str(pl->link_an_mode),
		    phy_modes(state->interface),
		    phy_speed_to_str(state->speed),
		    phy_duplex_to_str(state->duplex),
		    __ETHTOOL_LINK_MODE_MASK_NBITS, state->advertising,
		    state->pause, state->link, state->an_enabled);

	pl->ops->mac_config(pl->config, pl->link_an_mode, state);
}

static void phylink_mac_config_up(struct phylink *pl,
				  const struct phylink_link_state *state)
{
	if (state->link)
		phylink_mac_config(pl, state);
}

static void phylink_mac_an_restart(struct phylink *pl)
{
	if (pl->link_config.an_enabled &&
	    phy_interface_mode_is_8023z(pl->link_config.interface))
		pl->ops->mac_an_restart(pl->config);
}

static void phylink_mac_pcs_get_state(struct phylink *pl,
				      struct phylink_link_state *state)
{
	linkmode_copy(state->advertising, pl->link_config.advertising);
	linkmode_zero(state->lp_advertising);
	state->interface = pl->link_config.interface;
	state->an_enabled = pl->link_config.an_enabled;
	state->speed = SPEED_UNKNOWN;
	state->duplex = DUPLEX_UNKNOWN;
	state->pause = MLO_PAUSE_NONE;
	state->an_complete = 0;
	state->link = 1;

	pl->ops->mac_pcs_get_state(pl->config, state);
}

/* The fixed state is... fixed except for the link state,
 * which may be determined by a GPIO or a callback.
 */
static void phylink_get_fixed_state(struct phylink *pl, struct phylink_link_state *state)
{
	*state = pl->link_config;
	if (pl->get_fixed_state)
		pl->get_fixed_state(pl->netdev, state);
	else if (pl->link_gpio)
		state->link = !!gpiod_get_value_cansleep(pl->link_gpio);
}

/* Flow control is resolved according to our and the link partners
 * advertisements using the following drawn from the 802.3 specs:
 *  Local device  Link partner
 *  Pause AsymDir Pause AsymDir Result
 *    1     X       1     X     TX+RX
 *    0     1       1     1     TX
 *    1     1       0     1     RX
 */
static void phylink_resolve_flow(struct phylink *pl,
				 struct phylink_link_state *state)
{
	int new_pause = 0;

	if (pl->link_config.pause & MLO_PAUSE_AN) {
		int pause = 0;

		if (phylink_test(pl->link_config.advertising, Pause))
			pause |= MLO_PAUSE_SYM;
		if (phylink_test(pl->link_config.advertising, Asym_Pause))
			pause |= MLO_PAUSE_ASYM;

		pause &= state->pause;

		if (pause & MLO_PAUSE_SYM)
			new_pause = MLO_PAUSE_TX | MLO_PAUSE_RX;
		else if (pause & MLO_PAUSE_ASYM)
			new_pause = state->pause & MLO_PAUSE_SYM ?
				 MLO_PAUSE_TX : MLO_PAUSE_RX;
	} else {
		new_pause = pl->link_config.pause & MLO_PAUSE_TXRX_MASK;
	}

	state->pause &= ~MLO_PAUSE_TXRX_MASK;
	state->pause |= new_pause;
}

static const char *phylink_pause_to_str(int pause)
{
	switch (pause & MLO_PAUSE_TXRX_MASK) {
	case MLO_PAUSE_TX | MLO_PAUSE_RX:
		return "rx/tx";
	case MLO_PAUSE_TX:
		return "tx";
	case MLO_PAUSE_RX:
		return "rx";
	default:
		return "off";
	}
}

static void phylink_mac_link_up(struct phylink *pl,
				struct phylink_link_state link_state)
{
	struct net_device *ndev = pl->netdev;

	pl->cur_interface = link_state.interface;
	pl->ops->mac_link_up(pl->config, pl->link_an_mode,
			     pl->cur_interface, pl->phydev);

	if (ndev)
		netif_carrier_on(ndev);

	phylink_info(pl,
		     "Link is Up - %s/%s - flow control %s\n",
		     phy_speed_to_str(link_state.speed),
		     phy_duplex_to_str(link_state.duplex),
		     phylink_pause_to_str(link_state.pause));
}

static void phylink_mac_link_down(struct phylink *pl)
{
	struct net_device *ndev = pl->netdev;

	if (ndev)
		netif_carrier_off(ndev);
	pl->ops->mac_link_down(pl->config, pl->link_an_mode,
			       pl->cur_interface);
	phylink_info(pl, "Link is Down\n");
}

static void phylink_resolve(struct work_struct *w)
{
	struct phylink *pl = container_of(w, struct phylink, resolve);
	struct phylink_link_state link_state;
	struct net_device *ndev = pl->netdev;
	int link_changed;

	mutex_lock(&pl->state_mutex);
	if (pl->phylink_disable_state) {
		pl->mac_link_dropped = false;
		link_state.link = false;
	} else if (pl->mac_link_dropped) {
		link_state.link = false;
	} else {
		switch (pl->link_an_mode) {
		case MLO_AN_PHY:
			link_state = pl->phy_state;
			phylink_resolve_flow(pl, &link_state);
			phylink_mac_config_up(pl, &link_state);
			break;

		case MLO_AN_FIXED:
			phylink_get_fixed_state(pl, &link_state);
			phylink_mac_config_up(pl, &link_state);
			break;

		case MLO_AN_INBAND:
			phylink_mac_pcs_get_state(pl, &link_state);

			/* If we have a phy, the "up" state is the union of
			 * both the PHY and the MAC */
			if (pl->phydev)
				link_state.link &= pl->phy_state.link;

			/* Only update if the PHY link is up */
			if (pl->phydev && pl->phy_state.link) {
				link_state.interface = pl->phy_state.interface;

				/* If we have a PHY, we need to update with
				 * the pause mode bits. */
				link_state.pause |= pl->phy_state.pause;
				phylink_resolve_flow(pl, &link_state);
				phylink_mac_config(pl, &link_state);
			}
			break;
		}
	}

	if (pl->netdev)
		link_changed = (link_state.link != netif_carrier_ok(ndev));
	else
		link_changed = (link_state.link != pl->old_link_state);

	if (link_changed) {
		pl->old_link_state = link_state.link;
		if (!link_state.link)
			phylink_mac_link_down(pl);
		else
			phylink_mac_link_up(pl, link_state);
	}
	if (!link_state.link && pl->mac_link_dropped) {
		pl->mac_link_dropped = false;
		queue_work(system_power_efficient_wq, &pl->resolve);
	}
	mutex_unlock(&pl->state_mutex);
}

static void phylink_run_resolve(struct phylink *pl)
{
	if (!pl->phylink_disable_state)
		queue_work(system_power_efficient_wq, &pl->resolve);
}

static void phylink_run_resolve_and_disable(struct phylink *pl, int bit)
{
	unsigned long state = pl->phylink_disable_state;

	set_bit(bit, &pl->phylink_disable_state);
	if (state == 0) {
		queue_work(system_power_efficient_wq, &pl->resolve);
		flush_work(&pl->resolve);
	}
}

static void phylink_fixed_poll(struct timer_list *t)
{
	struct phylink *pl = container_of(t, struct phylink, link_poll);

	mod_timer(t, jiffies + HZ);

	phylink_run_resolve(pl);
}

static const struct sfp_upstream_ops sfp_phylink_ops;

static int phylink_register_sfp(struct phylink *pl,
				struct fwnode_handle *fwnode)
{
	struct sfp_bus *bus;
	int ret;

<<<<<<< HEAD
=======
	if (!fwnode)
		return 0;

>>>>>>> a7196caf
	bus = sfp_bus_find_fwnode(fwnode);
	if (IS_ERR(bus)) {
		ret = PTR_ERR(bus);
		phylink_err(pl, "unable to attach SFP bus: %d\n", ret);
		return ret;
	}

	pl->sfp_bus = bus;

	ret = sfp_bus_add_upstream(bus, pl, &sfp_phylink_ops);
	sfp_bus_put(bus);

	return ret;
}

/**
 * phylink_create() - create a phylink instance
 * @config: a pointer to the target &struct phylink_config
 * @fwnode: a pointer to a &struct fwnode_handle describing the network
 *	interface
 * @iface: the desired link mode defined by &typedef phy_interface_t
 * @ops: a pointer to a &struct phylink_mac_ops for the MAC.
 *
 * Create a new phylink instance, and parse the link parameters found in @np.
 * This will parse in-band modes, fixed-link or SFP configuration.
 *
 * Note: the rtnl lock must not be held when calling this function.
 *
 * Returns a pointer to a &struct phylink, or an error-pointer value. Users
 * must use IS_ERR() to check for errors from this function.
 */
struct phylink *phylink_create(struct phylink_config *config,
			       struct fwnode_handle *fwnode,
			       phy_interface_t iface,
			       const struct phylink_mac_ops *ops)
{
	struct phylink *pl;
	int ret;

	pl = kzalloc(sizeof(*pl), GFP_KERNEL);
	if (!pl)
		return ERR_PTR(-ENOMEM);

	mutex_init(&pl->state_mutex);
	INIT_WORK(&pl->resolve, phylink_resolve);

	pl->config = config;
	if (config->type == PHYLINK_NETDEV) {
		pl->netdev = to_net_dev(config->dev);
	} else if (config->type == PHYLINK_DEV) {
		pl->dev = config->dev;
	} else {
		kfree(pl);
		return ERR_PTR(-EINVAL);
	}

	pl->phy_state.interface = iface;
	pl->link_interface = iface;
	if (iface == PHY_INTERFACE_MODE_MOCA)
		pl->link_port = PORT_BNC;
	else
		pl->link_port = PORT_MII;
	pl->link_config.interface = iface;
	pl->link_config.pause = MLO_PAUSE_AN;
	pl->link_config.speed = SPEED_UNKNOWN;
	pl->link_config.duplex = DUPLEX_UNKNOWN;
	pl->link_config.an_enabled = true;
	pl->ops = ops;
	__set_bit(PHYLINK_DISABLE_STOPPED, &pl->phylink_disable_state);
	timer_setup(&pl->link_poll, phylink_fixed_poll, 0);

	bitmap_fill(pl->supported, __ETHTOOL_LINK_MODE_MASK_NBITS);
	linkmode_copy(pl->link_config.advertising, pl->supported);
	phylink_validate(pl, pl->supported, &pl->link_config);

	ret = phylink_parse_mode(pl, fwnode);
	if (ret < 0) {
		kfree(pl);
		return ERR_PTR(ret);
	}

	if (pl->link_an_mode == MLO_AN_FIXED) {
		ret = phylink_parse_fixedlink(pl, fwnode);
		if (ret < 0) {
			kfree(pl);
			return ERR_PTR(ret);
		}
	}

	ret = phylink_register_sfp(pl, fwnode);
	if (ret < 0) {
		kfree(pl);
		return ERR_PTR(ret);
	}

	return pl;
}
EXPORT_SYMBOL_GPL(phylink_create);

/**
 * phylink_destroy() - cleanup and destroy the phylink instance
 * @pl: a pointer to a &struct phylink returned from phylink_create()
 *
 * Destroy a phylink instance. Any PHY that has been attached must have been
 * cleaned up via phylink_disconnect_phy() prior to calling this function.
 *
 * Note: the rtnl lock must not be held when calling this function.
 */
void phylink_destroy(struct phylink *pl)
{
	sfp_bus_del_upstream(pl->sfp_bus);
	if (pl->link_gpio)
		gpiod_put(pl->link_gpio);

	cancel_work_sync(&pl->resolve);
	kfree(pl);
}
EXPORT_SYMBOL_GPL(phylink_destroy);

static void phylink_phy_change(struct phy_device *phydev, bool up,
			       bool do_carrier)
{
	struct phylink *pl = phydev->phylink;

	mutex_lock(&pl->state_mutex);
	pl->phy_state.speed = phydev->speed;
	pl->phy_state.duplex = phydev->duplex;
	pl->phy_state.pause = MLO_PAUSE_NONE;
	if (phydev->pause)
		pl->phy_state.pause |= MLO_PAUSE_SYM;
	if (phydev->asym_pause)
		pl->phy_state.pause |= MLO_PAUSE_ASYM;
	pl->phy_state.interface = phydev->interface;
	pl->phy_state.link = up;
	mutex_unlock(&pl->state_mutex);

	phylink_run_resolve(pl);

	phylink_dbg(pl, "phy link %s %s/%s/%s\n", up ? "up" : "down",
		    phy_modes(phydev->interface),
		    phy_speed_to_str(phydev->speed),
		    phy_duplex_to_str(phydev->duplex));
}

static int phylink_bringup_phy(struct phylink *pl, struct phy_device *phy)
{
	struct phylink_link_state config;
	__ETHTOOL_DECLARE_LINK_MODE_MASK(supported);
	int ret;

	/*
	 * This is the new way of dealing with flow control for PHYs,
	 * as described by Timur Tabi in commit 529ed1275263 ("net: phy:
	 * phy drivers should not set SUPPORTED_[Asym_]Pause") except
	 * using our validate call to the MAC, we rely upon the MAC
	 * clearing the bits from both supported and advertising fields.
	 */
	phy_support_asym_pause(phy);

	memset(&config, 0, sizeof(config));
	linkmode_copy(supported, phy->supported);
	linkmode_copy(config.advertising, phy->advertising);
	config.interface = pl->link_config.interface;

	ret = phylink_validate(pl, supported, &config);
	if (ret)
		return ret;

	phy->phylink = pl;
	phy->phy_link_change = phylink_phy_change;

	phylink_info(pl,
		     "PHY [%s] driver [%s]\n", dev_name(&phy->mdio.dev),
		     phy->drv->name);

	mutex_lock(&phy->lock);
	mutex_lock(&pl->state_mutex);
	pl->phydev = phy;
	linkmode_copy(pl->supported, supported);
	linkmode_copy(pl->link_config.advertising, config.advertising);

	/* Restrict the phy advertisement according to the MAC support. */
	linkmode_copy(phy->advertising, config.advertising);
	mutex_unlock(&pl->state_mutex);
	mutex_unlock(&phy->lock);

	phylink_dbg(pl,
		    "phy: setting supported %*pb advertising %*pb\n",
		    __ETHTOOL_LINK_MODE_MASK_NBITS, pl->supported,
		    __ETHTOOL_LINK_MODE_MASK_NBITS, phy->advertising);

	if (phy_interrupt_is_valid(phy))
		phy_request_interrupt(phy);

	return 0;
}

static int __phylink_connect_phy(struct phylink *pl, struct phy_device *phy,
		phy_interface_t interface)
{
	int ret;

	if (WARN_ON(pl->link_an_mode == MLO_AN_FIXED ||
		    (pl->link_an_mode == MLO_AN_INBAND &&
		     phy_interface_mode_is_8023z(interface))))
		return -EINVAL;

	if (pl->phydev)
		return -EBUSY;

	ret = phy_attach_direct(pl->netdev, phy, 0, interface);
	if (ret)
		return ret;

	ret = phylink_bringup_phy(pl, phy);
	if (ret)
		phy_detach(phy);

	return ret;
}

/**
 * phylink_connect_phy() - connect a PHY to the phylink instance
 * @pl: a pointer to a &struct phylink returned from phylink_create()
 * @phy: a pointer to a &struct phy_device.
 *
 * Connect @phy to the phylink instance specified by @pl by calling
 * phy_attach_direct(). Configure the @phy according to the MAC driver's
 * capabilities, start the PHYLIB state machine and enable any interrupts
 * that the PHY supports.
 *
 * This updates the phylink's ethtool supported and advertising link mode
 * masks.
 *
 * Returns 0 on success or a negative errno.
 */
int phylink_connect_phy(struct phylink *pl, struct phy_device *phy)
{
	/* Use PHY device/driver interface */
	if (pl->link_interface == PHY_INTERFACE_MODE_NA) {
		pl->link_interface = phy->interface;
		pl->link_config.interface = pl->link_interface;
	}

	return __phylink_connect_phy(pl, phy, pl->link_interface);
}
EXPORT_SYMBOL_GPL(phylink_connect_phy);

/**
 * phylink_of_phy_connect() - connect the PHY specified in the DT mode.
 * @pl: a pointer to a &struct phylink returned from phylink_create()
 * @dn: a pointer to a &struct device_node.
 * @flags: PHY-specific flags to communicate to the PHY device driver
 *
 * Connect the phy specified in the device node @dn to the phylink instance
 * specified by @pl. Actions specified in phylink_connect_phy() will be
 * performed.
 *
 * Returns 0 on success or a negative errno.
 */
int phylink_of_phy_connect(struct phylink *pl, struct device_node *dn,
			   u32 flags)
{
	struct device_node *phy_node;
	struct phy_device *phy_dev;
	int ret;

	/* Fixed links and 802.3z are handled without needing a PHY */
	if (pl->link_an_mode == MLO_AN_FIXED ||
	    (pl->link_an_mode == MLO_AN_INBAND &&
	     phy_interface_mode_is_8023z(pl->link_interface)))
		return 0;

	phy_node = of_parse_phandle(dn, "phy-handle", 0);
	if (!phy_node)
		phy_node = of_parse_phandle(dn, "phy", 0);
	if (!phy_node)
		phy_node = of_parse_phandle(dn, "phy-device", 0);

	if (!phy_node) {
		if (pl->link_an_mode == MLO_AN_PHY)
			return -ENODEV;
		return 0;
	}

	phy_dev = of_phy_attach(pl->netdev, phy_node, flags,
				pl->link_interface);
	/* We're done with the phy_node handle */
	of_node_put(phy_node);

	if (!phy_dev)
		return -ENODEV;

	ret = phylink_bringup_phy(pl, phy_dev);
	if (ret)
		phy_detach(phy_dev);

	return ret;
}
EXPORT_SYMBOL_GPL(phylink_of_phy_connect);

/**
 * phylink_disconnect_phy() - disconnect any PHY attached to the phylink
 *   instance.
 * @pl: a pointer to a &struct phylink returned from phylink_create()
 *
 * Disconnect any current PHY from the phylink instance described by @pl.
 */
void phylink_disconnect_phy(struct phylink *pl)
{
	struct phy_device *phy;

	ASSERT_RTNL();

	phy = pl->phydev;
	if (phy) {
		mutex_lock(&phy->lock);
		mutex_lock(&pl->state_mutex);
		pl->phydev = NULL;
		mutex_unlock(&pl->state_mutex);
		mutex_unlock(&phy->lock);
		flush_work(&pl->resolve);

		phy_disconnect(phy);
	}
}
EXPORT_SYMBOL_GPL(phylink_disconnect_phy);

/**
 * phylink_fixed_state_cb() - allow setting a fixed link callback
 * @pl: a pointer to a &struct phylink returned from phylink_create()
 * @cb: callback to execute to determine the fixed link state.
 *
 * The MAC driver should call this driver when the state of its link
 * can be determined through e.g: an out of band MMIO register.
 */
int phylink_fixed_state_cb(struct phylink *pl,
			   void (*cb)(struct net_device *dev,
				      struct phylink_link_state *state))
{
	/* It does not make sense to let the link be overriden unless we use
	 * MLO_AN_FIXED
	 */
	if (pl->link_an_mode != MLO_AN_FIXED)
		return -EINVAL;

	mutex_lock(&pl->state_mutex);
	pl->get_fixed_state = cb;
	mutex_unlock(&pl->state_mutex);

	return 0;
}
EXPORT_SYMBOL_GPL(phylink_fixed_state_cb);

/**
 * phylink_mac_change() - notify phylink of a change in MAC state
 * @pl: a pointer to a &struct phylink returned from phylink_create()
 * @up: indicates whether the link is currently up.
 *
 * The MAC driver should call this driver when the state of its link
 * changes (eg, link failure, new negotiation results, etc.)
 */
void phylink_mac_change(struct phylink *pl, bool up)
{
	if (!up)
		pl->mac_link_dropped = true;
	phylink_run_resolve(pl);
	phylink_dbg(pl, "mac link %s\n", up ? "up" : "down");
}
EXPORT_SYMBOL_GPL(phylink_mac_change);

static irqreturn_t phylink_link_handler(int irq, void *data)
{
	struct phylink *pl = data;

	phylink_run_resolve(pl);

	return IRQ_HANDLED;
}

/**
 * phylink_start() - start a phylink instance
 * @pl: a pointer to a &struct phylink returned from phylink_create()
 *
 * Start the phylink instance specified by @pl, configuring the MAC for the
 * desired link mode(s) and negotiation style. This should be called from the
 * network device driver's &struct net_device_ops ndo_open() method.
 */
void phylink_start(struct phylink *pl)
{
	ASSERT_RTNL();

	phylink_info(pl, "configuring for %s/%s link mode\n",
		     phylink_an_mode_str(pl->link_an_mode),
		     phy_modes(pl->link_config.interface));

	/* Always set the carrier off */
	if (pl->netdev)
		netif_carrier_off(pl->netdev);

	/* Apply the link configuration to the MAC when starting. This allows
	 * a fixed-link to start with the correct parameters, and also
	 * ensures that we set the appropriate advertisement for Serdes links.
	 */
	phylink_resolve_flow(pl, &pl->link_config);
	phylink_mac_config(pl, &pl->link_config);

	/* Restart autonegotiation if using 802.3z to ensure that the link
	 * parameters are properly negotiated.  This is necessary for DSA
	 * switches using 802.3z negotiation to ensure they see our modes.
	 */
	phylink_mac_an_restart(pl);

	clear_bit(PHYLINK_DISABLE_STOPPED, &pl->phylink_disable_state);
	phylink_run_resolve(pl);

	if (pl->link_an_mode == MLO_AN_FIXED && pl->link_gpio) {
		int irq = gpiod_to_irq(pl->link_gpio);

		if (irq > 0) {
			if (!request_irq(irq, phylink_link_handler,
					 IRQF_TRIGGER_RISING |
					 IRQF_TRIGGER_FALLING,
					 "netdev link", pl))
				pl->link_irq = irq;
			else
				irq = 0;
		}
		if (irq <= 0)
			mod_timer(&pl->link_poll, jiffies + HZ);
	}
	if (pl->link_an_mode == MLO_AN_FIXED && pl->get_fixed_state)
		mod_timer(&pl->link_poll, jiffies + HZ);
	if (pl->phydev)
		phy_start(pl->phydev);
	if (pl->sfp_bus)
		sfp_upstream_start(pl->sfp_bus);
}
EXPORT_SYMBOL_GPL(phylink_start);

/**
 * phylink_stop() - stop a phylink instance
 * @pl: a pointer to a &struct phylink returned from phylink_create()
 *
 * Stop the phylink instance specified by @pl. This should be called from the
 * network device driver's &struct net_device_ops ndo_stop() method.  The
 * network device's carrier state should not be changed prior to calling this
 * function.
 */
void phylink_stop(struct phylink *pl)
{
	ASSERT_RTNL();

	if (pl->sfp_bus)
		sfp_upstream_stop(pl->sfp_bus);
	if (pl->phydev)
		phy_stop(pl->phydev);
	del_timer_sync(&pl->link_poll);
	if (pl->link_irq) {
		free_irq(pl->link_irq, pl);
		pl->link_irq = 0;
	}

	phylink_run_resolve_and_disable(pl, PHYLINK_DISABLE_STOPPED);
}
EXPORT_SYMBOL_GPL(phylink_stop);

/**
 * phylink_ethtool_get_wol() - get the wake on lan parameters for the PHY
 * @pl: a pointer to a &struct phylink returned from phylink_create()
 * @wol: a pointer to &struct ethtool_wolinfo to hold the read parameters
 *
 * Read the wake on lan parameters from the PHY attached to the phylink
 * instance specified by @pl. If no PHY is currently attached, report no
 * support for wake on lan.
 */
void phylink_ethtool_get_wol(struct phylink *pl, struct ethtool_wolinfo *wol)
{
	ASSERT_RTNL();

	wol->supported = 0;
	wol->wolopts = 0;

	if (pl->phydev)
		phy_ethtool_get_wol(pl->phydev, wol);
}
EXPORT_SYMBOL_GPL(phylink_ethtool_get_wol);

/**
 * phylink_ethtool_set_wol() - set wake on lan parameters
 * @pl: a pointer to a &struct phylink returned from phylink_create()
 * @wol: a pointer to &struct ethtool_wolinfo for the desired parameters
 *
 * Set the wake on lan parameters for the PHY attached to the phylink
 * instance specified by @pl. If no PHY is attached, returns %EOPNOTSUPP
 * error.
 *
 * Returns zero on success or negative errno code.
 */
int phylink_ethtool_set_wol(struct phylink *pl, struct ethtool_wolinfo *wol)
{
	int ret = -EOPNOTSUPP;

	ASSERT_RTNL();

	if (pl->phydev)
		ret = phy_ethtool_set_wol(pl->phydev, wol);

	return ret;
}
EXPORT_SYMBOL_GPL(phylink_ethtool_set_wol);

static void phylink_merge_link_mode(unsigned long *dst, const unsigned long *b)
{
	__ETHTOOL_DECLARE_LINK_MODE_MASK(mask);

	linkmode_zero(mask);
	phylink_set_port_modes(mask);

	linkmode_and(dst, dst, mask);
	linkmode_or(dst, dst, b);
}

static void phylink_get_ksettings(const struct phylink_link_state *state,
				  struct ethtool_link_ksettings *kset)
{
	phylink_merge_link_mode(kset->link_modes.advertising, state->advertising);
	linkmode_copy(kset->link_modes.lp_advertising, state->lp_advertising);
	kset->base.speed = state->speed;
	kset->base.duplex = state->duplex;
	kset->base.autoneg = state->an_enabled ? AUTONEG_ENABLE :
				AUTONEG_DISABLE;
}

/**
 * phylink_ethtool_ksettings_get() - get the current link settings
 * @pl: a pointer to a &struct phylink returned from phylink_create()
 * @kset: a pointer to a &struct ethtool_link_ksettings to hold link settings
 *
 * Read the current link settings for the phylink instance specified by @pl.
 * This will be the link settings read from the MAC, PHY or fixed link
 * settings depending on the current negotiation mode.
 */
int phylink_ethtool_ksettings_get(struct phylink *pl,
				  struct ethtool_link_ksettings *kset)
{
	struct phylink_link_state link_state;

	ASSERT_RTNL();

	if (pl->phydev) {
		phy_ethtool_ksettings_get(pl->phydev, kset);
	} else {
		kset->base.port = pl->link_port;
	}

	linkmode_copy(kset->link_modes.supported, pl->supported);

	switch (pl->link_an_mode) {
	case MLO_AN_FIXED:
		/* We are using fixed settings. Report these as the
		 * current link settings - and note that these also
		 * represent the supported speeds/duplex/pause modes.
		 */
		phylink_get_fixed_state(pl, &link_state);
		phylink_get_ksettings(&link_state, kset);
		break;

	case MLO_AN_INBAND:
		/* If there is a phy attached, then use the reported
		 * settings from the phy with no modification.
		 */
		if (pl->phydev)
			break;

		phylink_mac_pcs_get_state(pl, &link_state);

		/* The MAC is reporting the link results from its own PCS
		 * layer via in-band status. Report these as the current
		 * link settings.
		 */
		phylink_get_ksettings(&link_state, kset);
		break;
	}

	return 0;
}
EXPORT_SYMBOL_GPL(phylink_ethtool_ksettings_get);

/**
 * phylink_ethtool_ksettings_set() - set the link settings
 * @pl: a pointer to a &struct phylink returned from phylink_create()
 * @kset: a pointer to a &struct ethtool_link_ksettings for the desired modes
 */
int phylink_ethtool_ksettings_set(struct phylink *pl,
				  const struct ethtool_link_ksettings *kset)
{
	__ETHTOOL_DECLARE_LINK_MODE_MASK(support);
	struct ethtool_link_ksettings our_kset;
	struct phylink_link_state config;
	int ret;

	ASSERT_RTNL();

	if (kset->base.autoneg != AUTONEG_DISABLE &&
	    kset->base.autoneg != AUTONEG_ENABLE)
		return -EINVAL;

	linkmode_copy(support, pl->supported);
	config = pl->link_config;

	/* Mask out unsupported advertisements */
	linkmode_and(config.advertising, kset->link_modes.advertising,
		     support);

	/* FIXME: should we reject autoneg if phy/mac does not support it? */
	if (kset->base.autoneg == AUTONEG_DISABLE) {
		const struct phy_setting *s;

		/* Autonegotiation disabled, select a suitable speed and
		 * duplex.
		 */
		s = phy_lookup_setting(kset->base.speed, kset->base.duplex,
				       support, false);
		if (!s)
			return -EINVAL;

		/* If we have a fixed link (as specified by firmware), refuse
		 * to change link parameters.
		 */
		if (pl->link_an_mode == MLO_AN_FIXED &&
		    (s->speed != pl->link_config.speed ||
		     s->duplex != pl->link_config.duplex))
			return -EINVAL;

		config.speed = s->speed;
		config.duplex = s->duplex;
		config.an_enabled = false;

		__clear_bit(ETHTOOL_LINK_MODE_Autoneg_BIT, config.advertising);
	} else {
		/* If we have a fixed link, refuse to enable autonegotiation */
		if (pl->link_an_mode == MLO_AN_FIXED)
			return -EINVAL;

		config.speed = SPEED_UNKNOWN;
		config.duplex = DUPLEX_UNKNOWN;
		config.an_enabled = true;

		__set_bit(ETHTOOL_LINK_MODE_Autoneg_BIT, config.advertising);
	}

	if (phylink_validate(pl, support, &config))
		return -EINVAL;

	/* If autonegotiation is enabled, we must have an advertisement */
	if (config.an_enabled && phylink_is_empty_linkmode(config.advertising))
		return -EINVAL;

	our_kset = *kset;
	linkmode_copy(our_kset.link_modes.advertising, config.advertising);
	our_kset.base.speed = config.speed;
	our_kset.base.duplex = config.duplex;

	/* If we have a PHY, configure the phy */
	if (pl->phydev) {
		ret = phy_ethtool_ksettings_set(pl->phydev, &our_kset);
		if (ret)
			return ret;
	}

	mutex_lock(&pl->state_mutex);
	/* Configure the MAC to match the new settings */
	linkmode_copy(pl->link_config.advertising, our_kset.link_modes.advertising);
	pl->link_config.interface = config.interface;
	pl->link_config.speed = our_kset.base.speed;
	pl->link_config.duplex = our_kset.base.duplex;
	pl->link_config.an_enabled = our_kset.base.autoneg != AUTONEG_DISABLE;

	/* If we have a PHY, phylib will call our link state function if the
	 * mode has changed, which will trigger a resolve and update the MAC
	 * configuration. For a fixed link, this isn't able to change any
	 * parameters, which just leaves inband mode.
	 */
	if (pl->link_an_mode == MLO_AN_INBAND &&
	    !test_bit(PHYLINK_DISABLE_STOPPED, &pl->phylink_disable_state)) {
		phylink_mac_config(pl, &pl->link_config);
		phylink_mac_an_restart(pl);
	}
	mutex_unlock(&pl->state_mutex);

	return 0;
}
EXPORT_SYMBOL_GPL(phylink_ethtool_ksettings_set);

/**
 * phylink_ethtool_nway_reset() - restart negotiation
 * @pl: a pointer to a &struct phylink returned from phylink_create()
 *
 * Restart negotiation for the phylink instance specified by @pl. This will
 * cause any attached phy to restart negotiation with the link partner, and
 * if the MAC is in a BaseX mode, the MAC will also be requested to restart
 * negotiation.
 *
 * Returns zero on success, or negative error code.
 */
int phylink_ethtool_nway_reset(struct phylink *pl)
{
	int ret = 0;

	ASSERT_RTNL();

	if (pl->phydev)
		ret = phy_restart_aneg(pl->phydev);
	phylink_mac_an_restart(pl);

	return ret;
}
EXPORT_SYMBOL_GPL(phylink_ethtool_nway_reset);

/**
 * phylink_ethtool_get_pauseparam() - get the current pause parameters
 * @pl: a pointer to a &struct phylink returned from phylink_create()
 * @pause: a pointer to a &struct ethtool_pauseparam
 */
void phylink_ethtool_get_pauseparam(struct phylink *pl,
				    struct ethtool_pauseparam *pause)
{
	ASSERT_RTNL();

	pause->autoneg = !!(pl->link_config.pause & MLO_PAUSE_AN);
	pause->rx_pause = !!(pl->link_config.pause & MLO_PAUSE_RX);
	pause->tx_pause = !!(pl->link_config.pause & MLO_PAUSE_TX);
}
EXPORT_SYMBOL_GPL(phylink_ethtool_get_pauseparam);

/**
 * phylink_ethtool_set_pauseparam() - set the current pause parameters
 * @pl: a pointer to a &struct phylink returned from phylink_create()
 * @pause: a pointer to a &struct ethtool_pauseparam
 */
int phylink_ethtool_set_pauseparam(struct phylink *pl,
				   struct ethtool_pauseparam *pause)
{
	struct phylink_link_state *config = &pl->link_config;

	ASSERT_RTNL();

	if (!phylink_test(pl->supported, Pause) &&
	    !phylink_test(pl->supported, Asym_Pause))
		return -EOPNOTSUPP;

	if (!phylink_test(pl->supported, Asym_Pause) &&
	    !pause->autoneg && pause->rx_pause != pause->tx_pause)
		return -EINVAL;

	config->pause &= ~(MLO_PAUSE_AN | MLO_PAUSE_TXRX_MASK);

	if (pause->autoneg)
		config->pause |= MLO_PAUSE_AN;
	if (pause->rx_pause)
		config->pause |= MLO_PAUSE_RX;
	if (pause->tx_pause)
		config->pause |= MLO_PAUSE_TX;

	/* If we have a PHY, phylib will call our link state function if the
	 * mode has changed, which will trigger a resolve and update the MAC
	 * configuration.
	 */
	if (pl->phydev) {
		phy_set_asym_pause(pl->phydev, pause->rx_pause,
				   pause->tx_pause);
	} else if (!test_bit(PHYLINK_DISABLE_STOPPED,
			     &pl->phylink_disable_state)) {
		switch (pl->link_an_mode) {
		case MLO_AN_FIXED:
			/* Should we allow fixed links to change against the config? */
			phylink_resolve_flow(pl, config);
			phylink_mac_config(pl, config);
			break;

		case MLO_AN_INBAND:
			phylink_mac_config(pl, config);
			phylink_mac_an_restart(pl);
			break;
		}
	}

	return 0;
}
EXPORT_SYMBOL_GPL(phylink_ethtool_set_pauseparam);

/**
 * phylink_ethtool_get_eee_err() - read the energy efficient ethernet error
 *   counter
 * @pl: a pointer to a &struct phylink returned from phylink_create().
 *
 * Read the Energy Efficient Ethernet error counter from the PHY associated
 * with the phylink instance specified by @pl.
 *
 * Returns positive error counter value, or negative error code.
 */
int phylink_get_eee_err(struct phylink *pl)
{
	int ret = 0;

	ASSERT_RTNL();

	if (pl->phydev)
		ret = phy_get_eee_err(pl->phydev);

	return ret;
}
EXPORT_SYMBOL_GPL(phylink_get_eee_err);

/**
 * phylink_init_eee() - init and check the EEE features
 * @pl: a pointer to a &struct phylink returned from phylink_create()
 * @clk_stop_enable: allow PHY to stop receive clock
 *
 * Must be called either with RTNL held or within mac_link_up()
 */
int phylink_init_eee(struct phylink *pl, bool clk_stop_enable)
{
	int ret = -EOPNOTSUPP;

	if (pl->phydev)
		ret = phy_init_eee(pl->phydev, clk_stop_enable);

	return ret;
}
EXPORT_SYMBOL_GPL(phylink_init_eee);

/**
 * phylink_ethtool_get_eee() - read the energy efficient ethernet parameters
 * @pl: a pointer to a &struct phylink returned from phylink_create()
 * @eee: a pointer to a &struct ethtool_eee for the read parameters
 */
int phylink_ethtool_get_eee(struct phylink *pl, struct ethtool_eee *eee)
{
	int ret = -EOPNOTSUPP;

	ASSERT_RTNL();

	if (pl->phydev)
		ret = phy_ethtool_get_eee(pl->phydev, eee);

	return ret;
}
EXPORT_SYMBOL_GPL(phylink_ethtool_get_eee);

/**
 * phylink_ethtool_set_eee() - set the energy efficient ethernet parameters
 * @pl: a pointer to a &struct phylink returned from phylink_create()
 * @eee: a pointer to a &struct ethtool_eee for the desired parameters
 */
int phylink_ethtool_set_eee(struct phylink *pl, struct ethtool_eee *eee)
{
	int ret = -EOPNOTSUPP;

	ASSERT_RTNL();

	if (pl->phydev)
		ret = phy_ethtool_set_eee(pl->phydev, eee);

	return ret;
}
EXPORT_SYMBOL_GPL(phylink_ethtool_set_eee);

/* This emulates MII registers for a fixed-mode phy operating as per the
 * passed in state. "aneg" defines if we report negotiation is possible.
 *
 * FIXME: should deal with negotiation state too.
 */
static int phylink_mii_emul_read(unsigned int reg,
				 struct phylink_link_state *state)
{
	struct fixed_phy_status fs;
	int val;

	fs.link = state->link;
	fs.speed = state->speed;
	fs.duplex = state->duplex;
	fs.pause = state->pause & MLO_PAUSE_SYM;
	fs.asym_pause = state->pause & MLO_PAUSE_ASYM;

	val = swphy_read_reg(reg, &fs);
	if (reg == MII_BMSR) {
		if (!state->an_complete)
			val &= ~BMSR_ANEGCOMPLETE;
	}
	return val;
}

static int phylink_phy_read(struct phylink *pl, unsigned int phy_id,
			    unsigned int reg)
{
	struct phy_device *phydev = pl->phydev;
	int prtad, devad;

	if (mdio_phy_id_is_c45(phy_id)) {
		prtad = mdio_phy_id_prtad(phy_id);
		devad = mdio_phy_id_devad(phy_id);
		devad = MII_ADDR_C45 | devad << 16 | reg;
	} else if (phydev->is_c45) {
		switch (reg) {
		case MII_BMCR:
		case MII_BMSR:
		case MII_PHYSID1:
		case MII_PHYSID2:
			devad = __ffs(phydev->c45_ids.devices_in_package);
			break;
		case MII_ADVERTISE:
		case MII_LPA:
			if (!(phydev->c45_ids.devices_in_package & MDIO_DEVS_AN))
				return -EINVAL;
			devad = MDIO_MMD_AN;
			if (reg == MII_ADVERTISE)
				reg = MDIO_AN_ADVERTISE;
			else
				reg = MDIO_AN_LPA;
			break;
		default:
			return -EINVAL;
		}
		prtad = phy_id;
		devad = MII_ADDR_C45 | devad << 16 | reg;
	} else {
		prtad = phy_id;
		devad = reg;
	}
	return mdiobus_read(pl->phydev->mdio.bus, prtad, devad);
}

static int phylink_phy_write(struct phylink *pl, unsigned int phy_id,
			     unsigned int reg, unsigned int val)
{
	struct phy_device *phydev = pl->phydev;
	int prtad, devad;

	if (mdio_phy_id_is_c45(phy_id)) {
		prtad = mdio_phy_id_prtad(phy_id);
		devad = mdio_phy_id_devad(phy_id);
		devad = MII_ADDR_C45 | devad << 16 | reg;
	} else if (phydev->is_c45) {
		switch (reg) {
		case MII_BMCR:
		case MII_BMSR:
		case MII_PHYSID1:
		case MII_PHYSID2:
			devad = __ffs(phydev->c45_ids.devices_in_package);
			break;
		case MII_ADVERTISE:
		case MII_LPA:
			if (!(phydev->c45_ids.devices_in_package & MDIO_DEVS_AN))
				return -EINVAL;
			devad = MDIO_MMD_AN;
			if (reg == MII_ADVERTISE)
				reg = MDIO_AN_ADVERTISE;
			else
				reg = MDIO_AN_LPA;
			break;
		default:
			return -EINVAL;
		}
		prtad = phy_id;
		devad = MII_ADDR_C45 | devad << 16 | reg;
	} else {
		prtad = phy_id;
		devad = reg;
	}

	return mdiobus_write(phydev->mdio.bus, prtad, devad, val);
}

static int phylink_mii_read(struct phylink *pl, unsigned int phy_id,
			    unsigned int reg)
{
	struct phylink_link_state state;
	int val = 0xffff;

	switch (pl->link_an_mode) {
	case MLO_AN_FIXED:
		if (phy_id == 0) {
			phylink_get_fixed_state(pl, &state);
			val = phylink_mii_emul_read(reg, &state);
		}
		break;

	case MLO_AN_PHY:
		return -EOPNOTSUPP;

	case MLO_AN_INBAND:
		if (phy_id == 0) {
			phylink_mac_pcs_get_state(pl, &state);
			val = phylink_mii_emul_read(reg, &state);
		}
		break;
	}

	return val & 0xffff;
}

static int phylink_mii_write(struct phylink *pl, unsigned int phy_id,
			     unsigned int reg, unsigned int val)
{
	switch (pl->link_an_mode) {
	case MLO_AN_FIXED:
		break;

	case MLO_AN_PHY:
		return -EOPNOTSUPP;

	case MLO_AN_INBAND:
		break;
	}

	return 0;
}

/**
 * phylink_mii_ioctl() - generic mii ioctl interface
 * @pl: a pointer to a &struct phylink returned from phylink_create()
 * @ifr: a pointer to a &struct ifreq for socket ioctls
 * @cmd: ioctl cmd to execute
 *
 * Perform the specified MII ioctl on the PHY attached to the phylink instance
 * specified by @pl. If no PHY is attached, emulate the presence of the PHY.
 *
 * Returns: zero on success or negative error code.
 *
 * %SIOCGMIIPHY:
 *  read register from the current PHY.
 * %SIOCGMIIREG:
 *  read register from the specified PHY.
 * %SIOCSMIIREG:
 *  set a register on the specified PHY.
 */
int phylink_mii_ioctl(struct phylink *pl, struct ifreq *ifr, int cmd)
{
	struct mii_ioctl_data *mii = if_mii(ifr);
	int  ret;

	ASSERT_RTNL();

	if (pl->phydev) {
		/* PHYs only exist for MLO_AN_PHY and SGMII */
		switch (cmd) {
		case SIOCGMIIPHY:
			mii->phy_id = pl->phydev->mdio.addr;
			/* fall through */

		case SIOCGMIIREG:
			ret = phylink_phy_read(pl, mii->phy_id, mii->reg_num);
			if (ret >= 0) {
				mii->val_out = ret;
				ret = 0;
			}
			break;

		case SIOCSMIIREG:
			ret = phylink_phy_write(pl, mii->phy_id, mii->reg_num,
						mii->val_in);
			break;

		default:
			ret = phy_mii_ioctl(pl->phydev, ifr, cmd);
			break;
		}
	} else {
		switch (cmd) {
		case SIOCGMIIPHY:
			mii->phy_id = 0;
			/* fall through */

		case SIOCGMIIREG:
			ret = phylink_mii_read(pl, mii->phy_id, mii->reg_num);
			if (ret >= 0) {
				mii->val_out = ret;
				ret = 0;
			}
			break;

		case SIOCSMIIREG:
			ret = phylink_mii_write(pl, mii->phy_id, mii->reg_num,
						mii->val_in);
			break;

		default:
			ret = -EOPNOTSUPP;
			break;
		}
	}

	return ret;
}
EXPORT_SYMBOL_GPL(phylink_mii_ioctl);

static void phylink_sfp_attach(void *upstream, struct sfp_bus *bus)
{
	struct phylink *pl = upstream;

	pl->netdev->sfp_bus = bus;
}

static void phylink_sfp_detach(void *upstream, struct sfp_bus *bus)
{
	struct phylink *pl = upstream;

	pl->netdev->sfp_bus = NULL;
}

static int phylink_sfp_module_insert(void *upstream,
				     const struct sfp_eeprom_id *id)
{
	struct phylink *pl = upstream;
	__ETHTOOL_DECLARE_LINK_MODE_MASK(support) = { 0, };
	__ETHTOOL_DECLARE_LINK_MODE_MASK(support1);
	struct phylink_link_state config;
	phy_interface_t iface;
	int ret = 0;
	bool changed;
	u8 port;

	ASSERT_RTNL();

	sfp_parse_support(pl->sfp_bus, id, support);
	port = sfp_parse_port(pl->sfp_bus, id, support);

	memset(&config, 0, sizeof(config));
	linkmode_copy(config.advertising, support);
	config.interface = PHY_INTERFACE_MODE_NA;
	config.speed = SPEED_UNKNOWN;
	config.duplex = DUPLEX_UNKNOWN;
	config.pause = MLO_PAUSE_AN;
	config.an_enabled = pl->link_config.an_enabled;

	/* Ignore errors if we're expecting a PHY to attach later */
	ret = phylink_validate(pl, support, &config);
	if (ret) {
		phylink_err(pl, "validation with support %*pb failed: %d\n",
			    __ETHTOOL_LINK_MODE_MASK_NBITS, support, ret);
		return ret;
	}

	linkmode_copy(support1, support);

	iface = sfp_select_interface(pl->sfp_bus, id, config.advertising);
	if (iface == PHY_INTERFACE_MODE_NA) {
		phylink_err(pl,
			    "selection of interface failed, advertisement %*pb\n",
			    __ETHTOOL_LINK_MODE_MASK_NBITS, config.advertising);
		return -EINVAL;
	}

	config.interface = iface;
	ret = phylink_validate(pl, support1, &config);
	if (ret) {
		phylink_err(pl, "validation of %s/%s with support %*pb failed: %d\n",
			    phylink_an_mode_str(MLO_AN_INBAND),
			    phy_modes(config.interface),
			    __ETHTOOL_LINK_MODE_MASK_NBITS, support, ret);
		return ret;
	}

	phylink_dbg(pl, "requesting link mode %s/%s with support %*pb\n",
		    phylink_an_mode_str(MLO_AN_INBAND),
		    phy_modes(config.interface),
		    __ETHTOOL_LINK_MODE_MASK_NBITS, support);

	if (phy_interface_mode_is_8023z(iface) && pl->phydev)
		return -EINVAL;

	changed = !linkmode_equal(pl->supported, support);
	if (changed) {
		linkmode_copy(pl->supported, support);
		linkmode_copy(pl->link_config.advertising, config.advertising);
	}

	if (pl->link_an_mode != MLO_AN_INBAND ||
	    pl->link_config.interface != config.interface) {
		pl->link_config.interface = config.interface;
		pl->link_an_mode = MLO_AN_INBAND;

		changed = true;

		phylink_info(pl, "switched to %s/%s link mode\n",
			     phylink_an_mode_str(MLO_AN_INBAND),
			     phy_modes(config.interface));
	}

	pl->link_port = port;

	if (changed && !test_bit(PHYLINK_DISABLE_STOPPED,
				 &pl->phylink_disable_state))
		phylink_mac_config(pl, &pl->link_config);

	return ret;
}

static void phylink_sfp_link_down(void *upstream)
{
	struct phylink *pl = upstream;

	ASSERT_RTNL();

	phylink_run_resolve_and_disable(pl, PHYLINK_DISABLE_LINK);
}

static void phylink_sfp_link_up(void *upstream)
{
	struct phylink *pl = upstream;

	ASSERT_RTNL();

	clear_bit(PHYLINK_DISABLE_LINK, &pl->phylink_disable_state);
	phylink_run_resolve(pl);
}

static int phylink_sfp_connect_phy(void *upstream, struct phy_device *phy)
{
	struct phylink *pl = upstream;

	return __phylink_connect_phy(upstream, phy, pl->link_config.interface);
}

static void phylink_sfp_disconnect_phy(void *upstream)
{
	phylink_disconnect_phy(upstream);
}

static const struct sfp_upstream_ops sfp_phylink_ops = {
	.attach = phylink_sfp_attach,
	.detach = phylink_sfp_detach,
	.module_insert = phylink_sfp_module_insert,
	.link_up = phylink_sfp_link_up,
	.link_down = phylink_sfp_link_down,
	.connect_phy = phylink_sfp_connect_phy,
	.disconnect_phy = phylink_sfp_disconnect_phy,
};

/* Helpers for MAC drivers */

/**
 * phylink_helper_basex_speed() - 1000BaseX/2500BaseX helper
 * @state: a pointer to a &struct phylink_link_state
 *
 * Inspect the interface mode, advertising mask or forced speed and
 * decide whether to run at 2.5Gbit or 1Gbit appropriately, switching
 * the interface mode to suit.  @state->interface is appropriately
 * updated, and the advertising mask has the "other" baseX_Full flag
 * cleared.
 */
void phylink_helper_basex_speed(struct phylink_link_state *state)
{
	if (phy_interface_mode_is_8023z(state->interface)) {
		bool want_2500 = state->an_enabled ?
			phylink_test(state->advertising, 2500baseX_Full) :
			state->speed == SPEED_2500;

		if (want_2500) {
			phylink_clear(state->advertising, 1000baseX_Full);
			state->interface = PHY_INTERFACE_MODE_2500BASEX;
		} else {
			phylink_clear(state->advertising, 2500baseX_Full);
			state->interface = PHY_INTERFACE_MODE_1000BASEX;
		}
	}
}
EXPORT_SYMBOL_GPL(phylink_helper_basex_speed);

MODULE_LICENSE("GPL v2");<|MERGE_RESOLUTION|>--- conflicted
+++ resolved
@@ -566,12 +566,9 @@
 	struct sfp_bus *bus;
 	int ret;
 
-<<<<<<< HEAD
-=======
 	if (!fwnode)
 		return 0;
 
->>>>>>> a7196caf
 	bus = sfp_bus_find_fwnode(fwnode);
 	if (IS_ERR(bus)) {
 		ret = PTR_ERR(bus);
