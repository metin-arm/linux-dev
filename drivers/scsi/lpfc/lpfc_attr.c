/*******************************************************************
 * This file is part of the Emulex Linux Device Driver for         *
 * Fibre Channel Host Bus Adapters.                                *
 * Copyright (C) 2017-2021 Broadcom. All Rights Reserved. The term *
 * “Broadcom” refers to Broadcom Inc. and/or its subsidiaries.  *
 * Copyright (C) 2004-2016 Emulex.  All rights reserved.           *
 * EMULEX and SLI are trademarks of Emulex.                        *
 * www.broadcom.com                                                *
 * Portions Copyright (C) 2004-2005 Christoph Hellwig              *
 *                                                                 *
 * This program is free software; you can redistribute it and/or   *
 * modify it under the terms of version 2 of the GNU General       *
 * Public License as published by the Free Software Foundation.    *
 * This program is distributed in the hope that it will be useful. *
 * ALL EXPRESS OR IMPLIED CONDITIONS, REPRESENTATIONS AND          *
 * WARRANTIES, INCLUDING ANY IMPLIED WARRANTY OF MERCHANTABILITY,  *
 * FITNESS FOR A PARTICULAR PURPOSE, OR NON-INFRINGEMENT, ARE      *
 * DISCLAIMED, EXCEPT TO THE EXTENT THAT SUCH DISCLAIMERS ARE HELD *
 * TO BE LEGALLY INVALID.  See the GNU General Public License for  *
 * more details, a copy of which can be found in the file COPYING  *
 * included with this package.                                     *
 *******************************************************************/

#include <linux/ctype.h>
#include <linux/delay.h>
#include <linux/pci.h>
#include <linux/interrupt.h>
#include <linux/module.h>
#include <linux/aer.h>
#include <linux/gfp.h>
#include <linux/kernel.h>

#include <scsi/scsi.h>
#include <scsi/scsi_device.h>
#include <scsi/scsi_host.h>
#include <scsi/scsi_tcq.h>
#include <scsi/scsi_transport_fc.h>
#include <scsi/fc/fc_fs.h>

#include "lpfc_hw4.h"
#include "lpfc_hw.h"
#include "lpfc_sli.h"
#include "lpfc_sli4.h"
#include "lpfc_nl.h"
#include "lpfc_disc.h"
#include "lpfc.h"
#include "lpfc_scsi.h"
#include "lpfc_nvme.h"
#include "lpfc_logmsg.h"
#include "lpfc_version.h"
#include "lpfc_compat.h"
#include "lpfc_crtn.h"
#include "lpfc_vport.h"
#include "lpfc_attr.h"

#define LPFC_DEF_DEVLOSS_TMO	30
#define LPFC_MIN_DEVLOSS_TMO	1
#define LPFC_MAX_DEVLOSS_TMO	255

#define LPFC_MAX_INFO_TMP_LEN	100
#define LPFC_INFO_MORE_STR	"\nCould be more info...\n"
/*
 * Write key size should be multiple of 4. If write key is changed
 * make sure that library write key is also changed.
 */
#define LPFC_REG_WRITE_KEY_SIZE	4
#define LPFC_REG_WRITE_KEY	"EMLX"

const char *const trunk_errmsg[] = {	/* map errcode */
	"",	/* There is no such error code at index 0*/
	"link negotiated speed does not match existing"
		" trunk - link was \"low\" speed",
	"link negotiated speed does not match"
		" existing trunk - link was \"middle\" speed",
	"link negotiated speed does not match existing"
		" trunk - link was \"high\" speed",
	"Attached to non-trunking port - F_Port",
	"Attached to non-trunking port - N_Port",
	"FLOGI response timeout",
	"non-FLOGI frame received",
	"Invalid FLOGI response",
	"Trunking initialization protocol",
	"Trunk peer device mismatch",
};

/**
 * lpfc_jedec_to_ascii - Hex to ascii convertor according to JEDEC rules
 * @incr: integer to convert.
 * @hdw: ascii string holding converted integer plus a string terminator.
 *
 * Description:
 * JEDEC Joint Electron Device Engineering Council.
 * Convert a 32 bit integer composed of 8 nibbles into an 8 byte ascii
 * character string. The string is then terminated with a NULL in byte 9.
 * Hex 0-9 becomes ascii '0' to '9'.
 * Hex a-f becomes ascii '=' to 'B' capital B.
 *
 * Notes:
 * Coded for 32 bit integers only.
 **/
static void
lpfc_jedec_to_ascii(int incr, char hdw[])
{
	int i, j;
	for (i = 0; i < 8; i++) {
		j = (incr & 0xf);
		if (j <= 9)
			hdw[7 - i] = 0x30 +  j;
		 else
			hdw[7 - i] = 0x61 + j - 10;
		incr = (incr >> 4);
	}
	hdw[8] = 0;
	return;
}

static ssize_t
lpfc_cmf_info_show(struct device *dev, struct device_attribute *attr,
		   char *buf)
{
	struct Scsi_Host  *shost = class_to_shost(dev);
	struct lpfc_vport *vport = (struct lpfc_vport *)shost->hostdata;
	struct lpfc_hba   *phba = vport->phba;
	struct lpfc_cgn_info *cp = NULL;
	struct lpfc_cgn_stat *cgs;
	int  len = 0;
	int cpu;
	u64 rcv, total;
	char tmp[LPFC_MAX_INFO_TMP_LEN] = {0};

	if (phba->cgn_i)
		cp = (struct lpfc_cgn_info *)phba->cgn_i->virt;

	scnprintf(tmp, sizeof(tmp),
		  "Congestion Mgmt Info: E2Eattr %d Ver %d "
		  "CMF %d cnt %d\n",
		  phba->sli4_hba.pc_sli4_params.mi_ver,
		  cp ? cp->cgn_info_version : 0,
		  phba->sli4_hba.pc_sli4_params.cmf, phba->cmf_timer_cnt);

	if (strlcat(buf, tmp, PAGE_SIZE) >= PAGE_SIZE)
		goto buffer_done;

	if (!phba->sli4_hba.pc_sli4_params.cmf)
		goto buffer_done;

	switch (phba->cgn_init_reg_signal) {
	case EDC_CG_SIG_WARN_ONLY:
		scnprintf(tmp, sizeof(tmp),
			  "Register: Init:  Signal:WARN  ");
		break;
	case EDC_CG_SIG_WARN_ALARM:
		scnprintf(tmp, sizeof(tmp),
			  "Register: Init:  Signal:WARN|ALARM  ");
		break;
	default:
		scnprintf(tmp, sizeof(tmp),
			  "Register: Init:  Signal:NONE  ");
		break;
	}
	if (strlcat(buf, tmp, PAGE_SIZE) >= PAGE_SIZE)
		goto buffer_done;

	switch (phba->cgn_init_reg_fpin) {
	case LPFC_CGN_FPIN_WARN:
		scnprintf(tmp, sizeof(tmp),
			  "FPIN:WARN\n");
		break;
	case LPFC_CGN_FPIN_ALARM:
		scnprintf(tmp, sizeof(tmp),
			  "FPIN:ALARM\n");
		break;
	case LPFC_CGN_FPIN_BOTH:
		scnprintf(tmp, sizeof(tmp),
			  "FPIN:WARN|ALARM\n");
		break;
	default:
		scnprintf(tmp, sizeof(tmp),
			  "FPIN:NONE\n");
		break;
	}
	if (strlcat(buf, tmp, PAGE_SIZE) >= PAGE_SIZE)
		goto buffer_done;

	switch (phba->cgn_reg_signal) {
	case EDC_CG_SIG_WARN_ONLY:
		scnprintf(tmp, sizeof(tmp),
			  "       Current:  Signal:WARN  ");
		break;
	case EDC_CG_SIG_WARN_ALARM:
		scnprintf(tmp, sizeof(tmp),
			  "       Current:  Signal:WARN|ALARM  ");
		break;
	default:
		scnprintf(tmp, sizeof(tmp),
			  "       Current:  Signal:NONE  ");
		break;
	}
	if (strlcat(buf, tmp, PAGE_SIZE) >= PAGE_SIZE)
		goto buffer_done;

	switch (phba->cgn_reg_fpin) {
	case LPFC_CGN_FPIN_WARN:
		scnprintf(tmp, sizeof(tmp),
			  "FPIN:WARN  ACQEcnt:%d\n", phba->cgn_acqe_cnt);
		break;
	case LPFC_CGN_FPIN_ALARM:
		scnprintf(tmp, sizeof(tmp),
			  "FPIN:ALARM  ACQEcnt:%d\n", phba->cgn_acqe_cnt);
		break;
	case LPFC_CGN_FPIN_BOTH:
		scnprintf(tmp, sizeof(tmp),
			  "FPIN:WARN|ALARM  ACQEcnt:%d\n", phba->cgn_acqe_cnt);
		break;
	default:
		scnprintf(tmp, sizeof(tmp),
			  "FPIN:NONE  ACQEcnt:%d\n", phba->cgn_acqe_cnt);
		break;
	}
	if (strlcat(buf, tmp, PAGE_SIZE) >= PAGE_SIZE)
		goto buffer_done;

	if (phba->cmf_active_mode != phba->cgn_p.cgn_param_mode) {
		switch (phba->cmf_active_mode) {
		case LPFC_CFG_OFF:
			scnprintf(tmp, sizeof(tmp), "Active: Mode:Off\n");
			break;
		case LPFC_CFG_MANAGED:
			scnprintf(tmp, sizeof(tmp), "Active: Mode:Managed\n");
			break;
		case LPFC_CFG_MONITOR:
			scnprintf(tmp, sizeof(tmp), "Active: Mode:Monitor\n");
			break;
		default:
			scnprintf(tmp, sizeof(tmp), "Active: Mode:Unknown\n");
		}
		if (strlcat(buf, tmp, PAGE_SIZE) >= PAGE_SIZE)
			goto buffer_done;
	}

	switch (phba->cgn_p.cgn_param_mode) {
	case LPFC_CFG_OFF:
		scnprintf(tmp, sizeof(tmp), "Config: Mode:Off  ");
		break;
	case LPFC_CFG_MANAGED:
		scnprintf(tmp, sizeof(tmp), "Config: Mode:Managed ");
		break;
	case LPFC_CFG_MONITOR:
		scnprintf(tmp, sizeof(tmp), "Config: Mode:Monitor ");
		break;
	default:
		scnprintf(tmp, sizeof(tmp), "Config: Mode:Unknown ");
	}
	if (strlcat(buf, tmp, PAGE_SIZE) >= PAGE_SIZE)
		goto buffer_done;

	total = 0;
	rcv = 0;
	for_each_present_cpu(cpu) {
		cgs = per_cpu_ptr(phba->cmf_stat, cpu);
		total += atomic64_read(&cgs->total_bytes);
		rcv += atomic64_read(&cgs->rcv_bytes);
	}

	scnprintf(tmp, sizeof(tmp),
		  "IObusy:%d Info:%d Bytes: Rcv:x%llx Total:x%llx\n",
		  atomic_read(&phba->cmf_busy),
		  phba->cmf_active_info, rcv, total);
	if (strlcat(buf, tmp, PAGE_SIZE) >= PAGE_SIZE)
		goto buffer_done;

	scnprintf(tmp, sizeof(tmp),
		  "Port_speed:%d  Link_byte_cnt:%ld  "
		  "Max_byte_per_interval:%ld\n",
		  lpfc_sli_port_speed_get(phba),
		  (unsigned long)phba->cmf_link_byte_count,
		  (unsigned long)phba->cmf_max_bytes_per_interval);
	strlcat(buf, tmp, PAGE_SIZE);

buffer_done:
	len = strnlen(buf, PAGE_SIZE);

	if (unlikely(len >= (PAGE_SIZE - 1))) {
		lpfc_printf_log(phba, KERN_INFO, LOG_CGN_MGMT,
				"6312 Catching potential buffer "
				"overflow > PAGE_SIZE = %lu bytes\n",
				PAGE_SIZE);
<<<<<<< HEAD
		strscpy(buf + PAGE_SIZE - 1 -
			strnlen(LPFC_INFO_MORE_STR, PAGE_SIZE - 1),
			LPFC_INFO_MORE_STR,
			strnlen(LPFC_INFO_MORE_STR, PAGE_SIZE - 1)
			+ 1);
=======
		strscpy(buf + PAGE_SIZE - 1 - sizeof(LPFC_INFO_MORE_STR),
			LPFC_INFO_MORE_STR, sizeof(LPFC_INFO_MORE_STR) + 1);
>>>>>>> 318a54c0
	}
	return len;
}

/**
 * lpfc_drvr_version_show - Return the Emulex driver string with version number
 * @dev: class unused variable.
 * @attr: device attribute, not used.
 * @buf: on return contains the module description text.
 *
 * Returns: size of formatted string.
 **/
static ssize_t
lpfc_drvr_version_show(struct device *dev, struct device_attribute *attr,
		       char *buf)
{
	return scnprintf(buf, PAGE_SIZE, LPFC_MODULE_DESC "\n");
}

/**
 * lpfc_enable_fip_show - Return the fip mode of the HBA
 * @dev: class unused variable.
 * @attr: device attribute, not used.
 * @buf: on return contains the module description text.
 *
 * Returns: size of formatted string.
 **/
static ssize_t
lpfc_enable_fip_show(struct device *dev, struct device_attribute *attr,
		       char *buf)
{
	struct Scsi_Host *shost = class_to_shost(dev);
	struct lpfc_vport *vport = (struct lpfc_vport *) shost->hostdata;
	struct lpfc_hba   *phba = vport->phba;

	if (phba->hba_flag & HBA_FIP_SUPPORT)
		return scnprintf(buf, PAGE_SIZE, "1\n");
	else
		return scnprintf(buf, PAGE_SIZE, "0\n");
}

static ssize_t
lpfc_nvme_info_show(struct device *dev, struct device_attribute *attr,
		    char *buf)
{
	struct Scsi_Host *shost = class_to_shost(dev);
	struct lpfc_vport *vport = shost_priv(shost);
	struct lpfc_hba   *phba = vport->phba;
	struct lpfc_nvmet_tgtport *tgtp;
	struct nvme_fc_local_port *localport;
	struct lpfc_nvme_lport *lport;
	struct lpfc_nvme_rport *rport;
	struct lpfc_nodelist *ndlp;
	struct nvme_fc_remote_port *nrport;
	struct lpfc_fc4_ctrl_stat *cstat;
	uint64_t data1, data2, data3;
	uint64_t totin, totout, tot;
	char *statep;
	int i;
	int len = 0;
	char tmp[LPFC_MAX_INFO_TMP_LEN] = {0};

	if (!(vport->cfg_enable_fc4_type & LPFC_ENABLE_NVME)) {
		len = scnprintf(buf, PAGE_SIZE, "NVME Disabled\n");
		return len;
	}
	if (phba->nvmet_support) {
		if (!phba->targetport) {
			len = scnprintf(buf, PAGE_SIZE,
					"NVME Target: x%llx is not allocated\n",
					wwn_to_u64(vport->fc_portname.u.wwn));
			return len;
		}
		/* Port state is only one of two values for now. */
		if (phba->targetport->port_id)
			statep = "REGISTERED";
		else
			statep = "INIT";
		scnprintf(tmp, sizeof(tmp),
			  "NVME Target Enabled  State %s\n",
			  statep);
		if (strlcat(buf, tmp, PAGE_SIZE) >= PAGE_SIZE)
			goto buffer_done;

		scnprintf(tmp, sizeof(tmp),
			  "%s%d WWPN x%llx WWNN x%llx DID x%06x\n",
			  "NVME Target: lpfc",
			  phba->brd_no,
			  wwn_to_u64(vport->fc_portname.u.wwn),
			  wwn_to_u64(vport->fc_nodename.u.wwn),
			  phba->targetport->port_id);
		if (strlcat(buf, tmp, PAGE_SIZE) >= PAGE_SIZE)
			goto buffer_done;

		if (strlcat(buf, "\nNVME Target: Statistics\n", PAGE_SIZE)
		    >= PAGE_SIZE)
			goto buffer_done;

		tgtp = (struct lpfc_nvmet_tgtport *)phba->targetport->private;
		scnprintf(tmp, sizeof(tmp),
			  "LS: Rcv %08x Drop %08x Abort %08x\n",
			  atomic_read(&tgtp->rcv_ls_req_in),
			  atomic_read(&tgtp->rcv_ls_req_drop),
			  atomic_read(&tgtp->xmt_ls_abort));
		if (strlcat(buf, tmp, PAGE_SIZE) >= PAGE_SIZE)
			goto buffer_done;

		if (atomic_read(&tgtp->rcv_ls_req_in) !=
		    atomic_read(&tgtp->rcv_ls_req_out)) {
			scnprintf(tmp, sizeof(tmp),
				  "Rcv LS: in %08x != out %08x\n",
				  atomic_read(&tgtp->rcv_ls_req_in),
				  atomic_read(&tgtp->rcv_ls_req_out));
			if (strlcat(buf, tmp, PAGE_SIZE) >= PAGE_SIZE)
				goto buffer_done;
		}

		scnprintf(tmp, sizeof(tmp),
			  "LS: Xmt %08x Drop %08x Cmpl %08x\n",
			  atomic_read(&tgtp->xmt_ls_rsp),
			  atomic_read(&tgtp->xmt_ls_drop),
			  atomic_read(&tgtp->xmt_ls_rsp_cmpl));
		if (strlcat(buf, tmp, PAGE_SIZE) >= PAGE_SIZE)
			goto buffer_done;

		scnprintf(tmp, sizeof(tmp),
			  "LS: RSP Abort %08x xb %08x Err %08x\n",
			  atomic_read(&tgtp->xmt_ls_rsp_aborted),
			  atomic_read(&tgtp->xmt_ls_rsp_xb_set),
			  atomic_read(&tgtp->xmt_ls_rsp_error));
		if (strlcat(buf, tmp, PAGE_SIZE) >= PAGE_SIZE)
			goto buffer_done;

		scnprintf(tmp, sizeof(tmp),
			  "FCP: Rcv %08x Defer %08x Release %08x "
			  "Drop %08x\n",
			  atomic_read(&tgtp->rcv_fcp_cmd_in),
			  atomic_read(&tgtp->rcv_fcp_cmd_defer),
			  atomic_read(&tgtp->xmt_fcp_release),
			  atomic_read(&tgtp->rcv_fcp_cmd_drop));
		if (strlcat(buf, tmp, PAGE_SIZE) >= PAGE_SIZE)
			goto buffer_done;

		if (atomic_read(&tgtp->rcv_fcp_cmd_in) !=
		    atomic_read(&tgtp->rcv_fcp_cmd_out)) {
			scnprintf(tmp, sizeof(tmp),
				  "Rcv FCP: in %08x != out %08x\n",
				  atomic_read(&tgtp->rcv_fcp_cmd_in),
				  atomic_read(&tgtp->rcv_fcp_cmd_out));
			if (strlcat(buf, tmp, PAGE_SIZE) >= PAGE_SIZE)
				goto buffer_done;
		}

		scnprintf(tmp, sizeof(tmp),
			  "FCP Rsp: RD %08x rsp %08x WR %08x rsp %08x "
			  "drop %08x\n",
			  atomic_read(&tgtp->xmt_fcp_read),
			  atomic_read(&tgtp->xmt_fcp_read_rsp),
			  atomic_read(&tgtp->xmt_fcp_write),
			  atomic_read(&tgtp->xmt_fcp_rsp),
			  atomic_read(&tgtp->xmt_fcp_drop));
		if (strlcat(buf, tmp, PAGE_SIZE) >= PAGE_SIZE)
			goto buffer_done;

		scnprintf(tmp, sizeof(tmp),
			  "FCP Rsp Cmpl: %08x err %08x drop %08x\n",
			  atomic_read(&tgtp->xmt_fcp_rsp_cmpl),
			  atomic_read(&tgtp->xmt_fcp_rsp_error),
			  atomic_read(&tgtp->xmt_fcp_rsp_drop));
		if (strlcat(buf, tmp, PAGE_SIZE) >= PAGE_SIZE)
			goto buffer_done;

		scnprintf(tmp, sizeof(tmp),
			  "FCP Rsp Abort: %08x xb %08x xricqe  %08x\n",
			  atomic_read(&tgtp->xmt_fcp_rsp_aborted),
			  atomic_read(&tgtp->xmt_fcp_rsp_xb_set),
			  atomic_read(&tgtp->xmt_fcp_xri_abort_cqe));
		if (strlcat(buf, tmp, PAGE_SIZE) >= PAGE_SIZE)
			goto buffer_done;

		scnprintf(tmp, sizeof(tmp),
			  "ABORT: Xmt %08x Cmpl %08x\n",
			  atomic_read(&tgtp->xmt_fcp_abort),
			  atomic_read(&tgtp->xmt_fcp_abort_cmpl));
		if (strlcat(buf, tmp, PAGE_SIZE) >= PAGE_SIZE)
			goto buffer_done;

		scnprintf(tmp, sizeof(tmp),
			  "ABORT: Sol %08x  Usol %08x Err %08x Cmpl %08x\n",
			  atomic_read(&tgtp->xmt_abort_sol),
			  atomic_read(&tgtp->xmt_abort_unsol),
			  atomic_read(&tgtp->xmt_abort_rsp),
			  atomic_read(&tgtp->xmt_abort_rsp_error));
		if (strlcat(buf, tmp, PAGE_SIZE) >= PAGE_SIZE)
			goto buffer_done;

		scnprintf(tmp, sizeof(tmp),
			  "DELAY: ctx %08x  fod %08x wqfull %08x\n",
			  atomic_read(&tgtp->defer_ctx),
			  atomic_read(&tgtp->defer_fod),
			  atomic_read(&tgtp->defer_wqfull));
		if (strlcat(buf, tmp, PAGE_SIZE) >= PAGE_SIZE)
			goto buffer_done;

		/* Calculate outstanding IOs */
		tot = atomic_read(&tgtp->rcv_fcp_cmd_drop);
		tot += atomic_read(&tgtp->xmt_fcp_release);
		tot = atomic_read(&tgtp->rcv_fcp_cmd_in) - tot;

		scnprintf(tmp, sizeof(tmp),
			  "IO_CTX: %08x  WAIT: cur %08x tot %08x\n"
			  "CTX Outstanding %08llx\n\n",
			  phba->sli4_hba.nvmet_xri_cnt,
			  phba->sli4_hba.nvmet_io_wait_cnt,
			  phba->sli4_hba.nvmet_io_wait_total,
			  tot);
		strlcat(buf, tmp, PAGE_SIZE);
		goto buffer_done;
	}

	localport = vport->localport;
	if (!localport) {
		len = scnprintf(buf, PAGE_SIZE,
				"NVME Initiator x%llx is not allocated\n",
				wwn_to_u64(vport->fc_portname.u.wwn));
		return len;
	}
	lport = (struct lpfc_nvme_lport *)localport->private;
	if (strlcat(buf, "\nNVME Initiator Enabled\n", PAGE_SIZE) >= PAGE_SIZE)
		goto buffer_done;

	scnprintf(tmp, sizeof(tmp),
		  "XRI Dist lpfc%d Total %d IO %d ELS %d\n",
		  phba->brd_no,
		  phba->sli4_hba.max_cfg_param.max_xri,
		  phba->sli4_hba.io_xri_max,
		  lpfc_sli4_get_els_iocb_cnt(phba));
	if (strlcat(buf, tmp, PAGE_SIZE) >= PAGE_SIZE)
		goto buffer_done;

	/* Port state is only one of two values for now. */
	if (localport->port_id)
		statep = "ONLINE";
	else
		statep = "UNKNOWN ";

	scnprintf(tmp, sizeof(tmp),
		  "%s%d WWPN x%llx WWNN x%llx DID x%06x %s\n",
		  "NVME LPORT lpfc",
		  phba->brd_no,
		  wwn_to_u64(vport->fc_portname.u.wwn),
		  wwn_to_u64(vport->fc_nodename.u.wwn),
		  localport->port_id, statep);
	if (strlcat(buf, tmp, PAGE_SIZE) >= PAGE_SIZE)
		goto buffer_done;

	spin_lock_irq(shost->host_lock);

	list_for_each_entry(ndlp, &vport->fc_nodes, nlp_listp) {
		nrport = NULL;
		spin_lock(&ndlp->lock);
		rport = lpfc_ndlp_get_nrport(ndlp);
		if (rport)
			nrport = rport->remoteport;
		spin_unlock(&ndlp->lock);
		if (!nrport)
			continue;

		/* Port state is only one of two values for now. */
		switch (nrport->port_state) {
		case FC_OBJSTATE_ONLINE:
			statep = "ONLINE";
			break;
		case FC_OBJSTATE_UNKNOWN:
			statep = "UNKNOWN ";
			break;
		default:
			statep = "UNSUPPORTED";
			break;
		}

		/* Tab in to show lport ownership. */
		if (strlcat(buf, "NVME RPORT       ", PAGE_SIZE) >= PAGE_SIZE)
			goto unlock_buf_done;
		if (phba->brd_no >= 10) {
			if (strlcat(buf, " ", PAGE_SIZE) >= PAGE_SIZE)
				goto unlock_buf_done;
		}

		scnprintf(tmp, sizeof(tmp), "WWPN x%llx ",
			  nrport->port_name);
		if (strlcat(buf, tmp, PAGE_SIZE) >= PAGE_SIZE)
			goto unlock_buf_done;

		scnprintf(tmp, sizeof(tmp), "WWNN x%llx ",
			  nrport->node_name);
		if (strlcat(buf, tmp, PAGE_SIZE) >= PAGE_SIZE)
			goto unlock_buf_done;

		scnprintf(tmp, sizeof(tmp), "DID x%06x ",
			  nrport->port_id);
		if (strlcat(buf, tmp, PAGE_SIZE) >= PAGE_SIZE)
			goto unlock_buf_done;

		/* An NVME rport can have multiple roles. */
		if (nrport->port_role & FC_PORT_ROLE_NVME_INITIATOR) {
			if (strlcat(buf, "INITIATOR ", PAGE_SIZE) >= PAGE_SIZE)
				goto unlock_buf_done;
		}
		if (nrport->port_role & FC_PORT_ROLE_NVME_TARGET) {
			if (strlcat(buf, "TARGET ", PAGE_SIZE) >= PAGE_SIZE)
				goto unlock_buf_done;
		}
		if (nrport->port_role & FC_PORT_ROLE_NVME_DISCOVERY) {
			if (strlcat(buf, "DISCSRVC ", PAGE_SIZE) >= PAGE_SIZE)
				goto unlock_buf_done;
		}
		if (nrport->port_role & ~(FC_PORT_ROLE_NVME_INITIATOR |
					  FC_PORT_ROLE_NVME_TARGET |
					  FC_PORT_ROLE_NVME_DISCOVERY)) {
			scnprintf(tmp, sizeof(tmp), "UNKNOWN ROLE x%x",
				  nrport->port_role);
			if (strlcat(buf, tmp, PAGE_SIZE) >= PAGE_SIZE)
				goto unlock_buf_done;
		}

		scnprintf(tmp, sizeof(tmp), "%s\n", statep);
		if (strlcat(buf, tmp, PAGE_SIZE) >= PAGE_SIZE)
			goto unlock_buf_done;
	}
	spin_unlock_irq(shost->host_lock);

	if (!lport)
		goto buffer_done;

	if (strlcat(buf, "\nNVME Statistics\n", PAGE_SIZE) >= PAGE_SIZE)
		goto buffer_done;

	scnprintf(tmp, sizeof(tmp),
		  "LS: Xmt %010x Cmpl %010x Abort %08x\n",
		  atomic_read(&lport->fc4NvmeLsRequests),
		  atomic_read(&lport->fc4NvmeLsCmpls),
		  atomic_read(&lport->xmt_ls_abort));
	if (strlcat(buf, tmp, PAGE_SIZE) >= PAGE_SIZE)
		goto buffer_done;

	scnprintf(tmp, sizeof(tmp),
		  "LS XMIT: Err %08x  CMPL: xb %08x Err %08x\n",
		  atomic_read(&lport->xmt_ls_err),
		  atomic_read(&lport->cmpl_ls_xb),
		  atomic_read(&lport->cmpl_ls_err));
	if (strlcat(buf, tmp, PAGE_SIZE) >= PAGE_SIZE)
		goto buffer_done;

	totin = 0;
	totout = 0;
	for (i = 0; i < phba->cfg_hdw_queue; i++) {
		cstat = &phba->sli4_hba.hdwq[i].nvme_cstat;
		tot = cstat->io_cmpls;
		totin += tot;
		data1 = cstat->input_requests;
		data2 = cstat->output_requests;
		data3 = cstat->control_requests;
		totout += (data1 + data2 + data3);
	}
	scnprintf(tmp, sizeof(tmp),
		  "Total FCP Cmpl %016llx Issue %016llx "
		  "OutIO %016llx\n",
		  totin, totout, totout - totin);
	if (strlcat(buf, tmp, PAGE_SIZE) >= PAGE_SIZE)
		goto buffer_done;

	scnprintf(tmp, sizeof(tmp),
		  "\tabort %08x noxri %08x nondlp %08x qdepth %08x "
		  "wqerr %08x err %08x\n",
		  atomic_read(&lport->xmt_fcp_abort),
		  atomic_read(&lport->xmt_fcp_noxri),
		  atomic_read(&lport->xmt_fcp_bad_ndlp),
		  atomic_read(&lport->xmt_fcp_qdepth),
		  atomic_read(&lport->xmt_fcp_wqerr),
		  atomic_read(&lport->xmt_fcp_err));
	if (strlcat(buf, tmp, PAGE_SIZE) >= PAGE_SIZE)
		goto buffer_done;

	scnprintf(tmp, sizeof(tmp),
		  "FCP CMPL: xb %08x Err %08x\n",
		  atomic_read(&lport->cmpl_fcp_xb),
		  atomic_read(&lport->cmpl_fcp_err));
	strlcat(buf, tmp, PAGE_SIZE);

	/* host_lock is already unlocked. */
	goto buffer_done;

 unlock_buf_done:
	spin_unlock_irq(shost->host_lock);

 buffer_done:
	len = strnlen(buf, PAGE_SIZE);

	if (unlikely(len >= (PAGE_SIZE - 1))) {
		lpfc_printf_log(phba, KERN_INFO, LOG_NVME,
				"6314 Catching potential buffer "
				"overflow > PAGE_SIZE = %lu bytes\n",
				PAGE_SIZE);
		strscpy(buf + PAGE_SIZE - 1 - sizeof(LPFC_INFO_MORE_STR),
			LPFC_INFO_MORE_STR,
			sizeof(LPFC_INFO_MORE_STR) + 1);
	}

	return len;
}

static ssize_t
lpfc_scsi_stat_show(struct device *dev, struct device_attribute *attr,
		    char *buf)
{
	struct Scsi_Host *shost = class_to_shost(dev);
	struct lpfc_vport *vport = shost_priv(shost);
	struct lpfc_hba *phba = vport->phba;
	int len;
	struct lpfc_fc4_ctrl_stat *cstat;
	u64 data1, data2, data3;
	u64 tot, totin, totout;
	int i;
	char tmp[LPFC_MAX_SCSI_INFO_TMP_LEN] = {0};

	if (!(vport->cfg_enable_fc4_type & LPFC_ENABLE_FCP) ||
	    (phba->sli_rev != LPFC_SLI_REV4))
		return 0;

	scnprintf(buf, PAGE_SIZE, "SCSI HDWQ Statistics\n");

	totin = 0;
	totout = 0;
	for (i = 0; i < phba->cfg_hdw_queue; i++) {
		cstat = &phba->sli4_hba.hdwq[i].scsi_cstat;
		tot = cstat->io_cmpls;
		totin += tot;
		data1 = cstat->input_requests;
		data2 = cstat->output_requests;
		data3 = cstat->control_requests;
		totout += (data1 + data2 + data3);

		scnprintf(tmp, sizeof(tmp), "HDWQ (%d): Rd %016llx Wr %016llx "
			  "IO %016llx ", i, data1, data2, data3);
		if (strlcat(buf, tmp, PAGE_SIZE) >= PAGE_SIZE)
			goto buffer_done;

		scnprintf(tmp, sizeof(tmp), "Cmpl %016llx OutIO %016llx\n",
			  tot, ((data1 + data2 + data3) - tot));
		if (strlcat(buf, tmp, PAGE_SIZE) >= PAGE_SIZE)
			goto buffer_done;
	}
	scnprintf(tmp, sizeof(tmp), "Total FCP Cmpl %016llx Issue %016llx "
		  "OutIO %016llx\n", totin, totout, totout - totin);
	strlcat(buf, tmp, PAGE_SIZE);

buffer_done:
	len = strnlen(buf, PAGE_SIZE);

	return len;
}

static ssize_t
lpfc_bg_info_show(struct device *dev, struct device_attribute *attr,
		  char *buf)
{
	struct Scsi_Host *shost = class_to_shost(dev);
	struct lpfc_vport *vport = (struct lpfc_vport *) shost->hostdata;
	struct lpfc_hba   *phba = vport->phba;

	if (phba->cfg_enable_bg) {
		if (phba->sli3_options & LPFC_SLI3_BG_ENABLED)
			return scnprintf(buf, PAGE_SIZE,
					"BlockGuard Enabled\n");
		else
			return scnprintf(buf, PAGE_SIZE,
					"BlockGuard Not Supported\n");
	} else
		return scnprintf(buf, PAGE_SIZE,
					"BlockGuard Disabled\n");
}

static ssize_t
lpfc_bg_guard_err_show(struct device *dev, struct device_attribute *attr,
		       char *buf)
{
	struct Scsi_Host *shost = class_to_shost(dev);
	struct lpfc_vport *vport = (struct lpfc_vport *) shost->hostdata;
	struct lpfc_hba   *phba = vport->phba;

	return scnprintf(buf, PAGE_SIZE, "%llu\n",
			(unsigned long long)phba->bg_guard_err_cnt);
}

static ssize_t
lpfc_bg_apptag_err_show(struct device *dev, struct device_attribute *attr,
			char *buf)
{
	struct Scsi_Host *shost = class_to_shost(dev);
	struct lpfc_vport *vport = (struct lpfc_vport *) shost->hostdata;
	struct lpfc_hba   *phba = vport->phba;

	return scnprintf(buf, PAGE_SIZE, "%llu\n",
			(unsigned long long)phba->bg_apptag_err_cnt);
}

static ssize_t
lpfc_bg_reftag_err_show(struct device *dev, struct device_attribute *attr,
			char *buf)
{
	struct Scsi_Host *shost = class_to_shost(dev);
	struct lpfc_vport *vport = (struct lpfc_vport *) shost->hostdata;
	struct lpfc_hba   *phba = vport->phba;

	return scnprintf(buf, PAGE_SIZE, "%llu\n",
			(unsigned long long)phba->bg_reftag_err_cnt);
}

/**
 * lpfc_info_show - Return some pci info about the host in ascii
 * @dev: class converted to a Scsi_host structure.
 * @attr: device attribute, not used.
 * @buf: on return contains the formatted text from lpfc_info().
 *
 * Returns: size of formatted string.
 **/
static ssize_t
lpfc_info_show(struct device *dev, struct device_attribute *attr,
	       char *buf)
{
	struct Scsi_Host *host = class_to_shost(dev);

	return scnprintf(buf, PAGE_SIZE, "%s\n", lpfc_info(host));
}

/**
 * lpfc_serialnum_show - Return the hba serial number in ascii
 * @dev: class converted to a Scsi_host structure.
 * @attr: device attribute, not used.
 * @buf: on return contains the formatted text serial number.
 *
 * Returns: size of formatted string.
 **/
static ssize_t
lpfc_serialnum_show(struct device *dev, struct device_attribute *attr,
		    char *buf)
{
	struct Scsi_Host  *shost = class_to_shost(dev);
	struct lpfc_vport *vport = (struct lpfc_vport *) shost->hostdata;
	struct lpfc_hba   *phba = vport->phba;

	return scnprintf(buf, PAGE_SIZE, "%s\n", phba->SerialNumber);
}

/**
 * lpfc_temp_sensor_show - Return the temperature sensor level
 * @dev: class converted to a Scsi_host structure.
 * @attr: device attribute, not used.
 * @buf: on return contains the formatted support level.
 *
 * Description:
 * Returns a number indicating the temperature sensor level currently
 * supported, zero or one in ascii.
 *
 * Returns: size of formatted string.
 **/
static ssize_t
lpfc_temp_sensor_show(struct device *dev, struct device_attribute *attr,
		      char *buf)
{
	struct Scsi_Host *shost = class_to_shost(dev);
	struct lpfc_vport *vport = (struct lpfc_vport *) shost->hostdata;
	struct lpfc_hba   *phba = vport->phba;
	return scnprintf(buf, PAGE_SIZE, "%d\n", phba->temp_sensor_support);
}

/**
 * lpfc_modeldesc_show - Return the model description of the hba
 * @dev: class converted to a Scsi_host structure.
 * @attr: device attribute, not used.
 * @buf: on return contains the scsi vpd model description.
 *
 * Returns: size of formatted string.
 **/
static ssize_t
lpfc_modeldesc_show(struct device *dev, struct device_attribute *attr,
		    char *buf)
{
	struct Scsi_Host  *shost = class_to_shost(dev);
	struct lpfc_vport *vport = (struct lpfc_vport *) shost->hostdata;
	struct lpfc_hba   *phba = vport->phba;

	return scnprintf(buf, PAGE_SIZE, "%s\n", phba->ModelDesc);
}

/**
 * lpfc_modelname_show - Return the model name of the hba
 * @dev: class converted to a Scsi_host structure.
 * @attr: device attribute, not used.
 * @buf: on return contains the scsi vpd model name.
 *
 * Returns: size of formatted string.
 **/
static ssize_t
lpfc_modelname_show(struct device *dev, struct device_attribute *attr,
		    char *buf)
{
	struct Scsi_Host  *shost = class_to_shost(dev);
	struct lpfc_vport *vport = (struct lpfc_vport *) shost->hostdata;
	struct lpfc_hba   *phba = vport->phba;

	return scnprintf(buf, PAGE_SIZE, "%s\n", phba->ModelName);
}

/**
 * lpfc_programtype_show - Return the program type of the hba
 * @dev: class converted to a Scsi_host structure.
 * @attr: device attribute, not used.
 * @buf: on return contains the scsi vpd program type.
 *
 * Returns: size of formatted string.
 **/
static ssize_t
lpfc_programtype_show(struct device *dev, struct device_attribute *attr,
		      char *buf)
{
	struct Scsi_Host  *shost = class_to_shost(dev);
	struct lpfc_vport *vport = (struct lpfc_vport *) shost->hostdata;
	struct lpfc_hba   *phba = vport->phba;

	return scnprintf(buf, PAGE_SIZE, "%s\n", phba->ProgramType);
}

/**
 * lpfc_mlomgmt_show - Return the Menlo Maintenance sli flag
 * @dev: class converted to a Scsi_host structure.
 * @attr: device attribute, not used.
 * @buf: on return contains the Menlo Maintenance sli flag.
 *
 * Returns: size of formatted string.
 **/
static ssize_t
lpfc_mlomgmt_show(struct device *dev, struct device_attribute *attr, char *buf)
{
	struct Scsi_Host  *shost = class_to_shost(dev);
	struct lpfc_vport *vport = (struct lpfc_vport *)shost->hostdata;
	struct lpfc_hba   *phba = vport->phba;

	return scnprintf(buf, PAGE_SIZE, "%d\n",
		(phba->sli.sli_flag & LPFC_MENLO_MAINT));
}

/**
 * lpfc_vportnum_show - Return the port number in ascii of the hba
 * @dev: class converted to a Scsi_host structure.
 * @attr: device attribute, not used.
 * @buf: on return contains scsi vpd program type.
 *
 * Returns: size of formatted string.
 **/
static ssize_t
lpfc_vportnum_show(struct device *dev, struct device_attribute *attr,
		   char *buf)
{
	struct Scsi_Host  *shost = class_to_shost(dev);
	struct lpfc_vport *vport = (struct lpfc_vport *) shost->hostdata;
	struct lpfc_hba   *phba = vport->phba;

	return scnprintf(buf, PAGE_SIZE, "%s\n", phba->Port);
}

/**
 * lpfc_fwrev_show - Return the firmware rev running in the hba
 * @dev: class converted to a Scsi_host structure.
 * @attr: device attribute, not used.
 * @buf: on return contains the scsi vpd program type.
 *
 * Returns: size of formatted string.
 **/
static ssize_t
lpfc_fwrev_show(struct device *dev, struct device_attribute *attr,
		char *buf)
{
	struct Scsi_Host  *shost = class_to_shost(dev);
	struct lpfc_vport *vport = (struct lpfc_vport *) shost->hostdata;
	struct lpfc_hba   *phba = vport->phba;
	uint32_t if_type;
	uint8_t sli_family;
	char fwrev[FW_REV_STR_SIZE];
	int len;

	lpfc_decode_firmware_rev(phba, fwrev, 1);
	if_type = phba->sli4_hba.pc_sli4_params.if_type;
	sli_family = phba->sli4_hba.pc_sli4_params.sli_family;

	if (phba->sli_rev < LPFC_SLI_REV4)
		len = scnprintf(buf, PAGE_SIZE, "%s, sli-%d\n",
			       fwrev, phba->sli_rev);
	else
		len = scnprintf(buf, PAGE_SIZE, "%s, sli-%d:%d:%x\n",
			       fwrev, phba->sli_rev, if_type, sli_family);

	return len;
}

/**
 * lpfc_hdw_show - Return the jedec information about the hba
 * @dev: class converted to a Scsi_host structure.
 * @attr: device attribute, not used.
 * @buf: on return contains the scsi vpd program type.
 *
 * Returns: size of formatted string.
 **/
static ssize_t
lpfc_hdw_show(struct device *dev, struct device_attribute *attr, char *buf)
{
	char hdw[9];
	struct Scsi_Host  *shost = class_to_shost(dev);
	struct lpfc_vport *vport = (struct lpfc_vport *) shost->hostdata;
	struct lpfc_hba   *phba = vport->phba;
	lpfc_vpd_t *vp = &phba->vpd;

	lpfc_jedec_to_ascii(vp->rev.biuRev, hdw);
	return scnprintf(buf, PAGE_SIZE, "%s %08x %08x\n", hdw,
			 vp->rev.smRev, vp->rev.smFwRev);
}

/**
 * lpfc_option_rom_version_show - Return the adapter ROM FCode version
 * @dev: class converted to a Scsi_host structure.
 * @attr: device attribute, not used.
 * @buf: on return contains the ROM and FCode ascii strings.
 *
 * Returns: size of formatted string.
 **/
static ssize_t
lpfc_option_rom_version_show(struct device *dev, struct device_attribute *attr,
			     char *buf)
{
	struct Scsi_Host  *shost = class_to_shost(dev);
	struct lpfc_vport *vport = (struct lpfc_vport *) shost->hostdata;
	struct lpfc_hba   *phba = vport->phba;
	char fwrev[FW_REV_STR_SIZE];

	if (phba->sli_rev < LPFC_SLI_REV4)
		return scnprintf(buf, PAGE_SIZE, "%s\n",
				phba->OptionROMVersion);

	lpfc_decode_firmware_rev(phba, fwrev, 1);
	return scnprintf(buf, PAGE_SIZE, "%s\n", fwrev);
}

/**
 * lpfc_link_state_show - Return the link state of the port
 * @dev: class converted to a Scsi_host structure.
 * @attr: device attribute, not used.
 * @buf: on return contains text describing the state of the link.
 *
 * Notes:
 * The switch statement has no default so zero will be returned.
 *
 * Returns: size of formatted string.
 **/
static ssize_t
lpfc_link_state_show(struct device *dev, struct device_attribute *attr,
		     char *buf)
{
	struct Scsi_Host  *shost = class_to_shost(dev);
	struct lpfc_vport *vport = (struct lpfc_vport *) shost->hostdata;
	struct lpfc_hba   *phba = vport->phba;
	int  len = 0;

	switch (phba->link_state) {
	case LPFC_LINK_UNKNOWN:
	case LPFC_WARM_START:
	case LPFC_INIT_START:
	case LPFC_INIT_MBX_CMDS:
	case LPFC_LINK_DOWN:
	case LPFC_HBA_ERROR:
		if (phba->hba_flag & LINK_DISABLED)
			len += scnprintf(buf + len, PAGE_SIZE-len,
				"Link Down - User disabled\n");
		else
			len += scnprintf(buf + len, PAGE_SIZE-len,
				"Link Down\n");
		break;
	case LPFC_LINK_UP:
	case LPFC_CLEAR_LA:
	case LPFC_HBA_READY:
		len += scnprintf(buf + len, PAGE_SIZE-len, "Link Up - ");

		switch (vport->port_state) {
		case LPFC_LOCAL_CFG_LINK:
			len += scnprintf(buf + len, PAGE_SIZE-len,
					"Configuring Link\n");
			break;
		case LPFC_FDISC:
		case LPFC_FLOGI:
		case LPFC_FABRIC_CFG_LINK:
		case LPFC_NS_REG:
		case LPFC_NS_QRY:
		case LPFC_BUILD_DISC_LIST:
		case LPFC_DISC_AUTH:
			len += scnprintf(buf + len, PAGE_SIZE - len,
					"Discovery\n");
			break;
		case LPFC_VPORT_READY:
			len += scnprintf(buf + len, PAGE_SIZE - len,
					"Ready\n");
			break;

		case LPFC_VPORT_FAILED:
			len += scnprintf(buf + len, PAGE_SIZE - len,
					"Failed\n");
			break;

		case LPFC_VPORT_UNKNOWN:
			len += scnprintf(buf + len, PAGE_SIZE - len,
					"Unknown\n");
			break;
		}
		if (phba->sli.sli_flag & LPFC_MENLO_MAINT)
			len += scnprintf(buf + len, PAGE_SIZE-len,
					"   Menlo Maint Mode\n");
		else if (phba->fc_topology == LPFC_TOPOLOGY_LOOP) {
			if (vport->fc_flag & FC_PUBLIC_LOOP)
				len += scnprintf(buf + len, PAGE_SIZE-len,
						"   Public Loop\n");
			else
				len += scnprintf(buf + len, PAGE_SIZE-len,
						"   Private Loop\n");
		} else {
			if (vport->fc_flag & FC_FABRIC)
				len += scnprintf(buf + len, PAGE_SIZE-len,
						"   Fabric\n");
			else
				len += scnprintf(buf + len, PAGE_SIZE-len,
						"   Point-2-Point\n");
		}
	}

	if ((phba->sli_rev == LPFC_SLI_REV4) &&
	    ((bf_get(lpfc_sli_intf_if_type,
	     &phba->sli4_hba.sli_intf) ==
	     LPFC_SLI_INTF_IF_TYPE_6))) {
		struct lpfc_trunk_link link = phba->trunk_link;

		if (bf_get(lpfc_conf_trunk_port0, &phba->sli4_hba))
			len += scnprintf(buf + len, PAGE_SIZE - len,
				"Trunk port 0: Link %s %s\n",
				(link.link0.state == LPFC_LINK_UP) ?
				 "Up" : "Down. ",
				trunk_errmsg[link.link0.fault]);

		if (bf_get(lpfc_conf_trunk_port1, &phba->sli4_hba))
			len += scnprintf(buf + len, PAGE_SIZE - len,
				"Trunk port 1: Link %s %s\n",
				(link.link1.state == LPFC_LINK_UP) ?
				 "Up" : "Down. ",
				trunk_errmsg[link.link1.fault]);

		if (bf_get(lpfc_conf_trunk_port2, &phba->sli4_hba))
			len += scnprintf(buf + len, PAGE_SIZE - len,
				"Trunk port 2: Link %s %s\n",
				(link.link2.state == LPFC_LINK_UP) ?
				 "Up" : "Down. ",
				trunk_errmsg[link.link2.fault]);

		if (bf_get(lpfc_conf_trunk_port3, &phba->sli4_hba))
			len += scnprintf(buf + len, PAGE_SIZE - len,
				"Trunk port 3: Link %s %s\n",
				(link.link3.state == LPFC_LINK_UP) ?
				 "Up" : "Down. ",
				trunk_errmsg[link.link3.fault]);

	}

	return len;
}

/**
 * lpfc_sli4_protocol_show - Return the fip mode of the HBA
 * @dev: class unused variable.
 * @attr: device attribute, not used.
 * @buf: on return contains the module description text.
 *
 * Returns: size of formatted string.
 **/
static ssize_t
lpfc_sli4_protocol_show(struct device *dev, struct device_attribute *attr,
			char *buf)
{
	struct Scsi_Host *shost = class_to_shost(dev);
	struct lpfc_vport *vport = (struct lpfc_vport *) shost->hostdata;
	struct lpfc_hba *phba = vport->phba;

	if (phba->sli_rev < LPFC_SLI_REV4)
		return scnprintf(buf, PAGE_SIZE, "fc\n");

	if (phba->sli4_hba.lnk_info.lnk_dv == LPFC_LNK_DAT_VAL) {
		if (phba->sli4_hba.lnk_info.lnk_tp == LPFC_LNK_TYPE_GE)
			return scnprintf(buf, PAGE_SIZE, "fcoe\n");
		if (phba->sli4_hba.lnk_info.lnk_tp == LPFC_LNK_TYPE_FC)
			return scnprintf(buf, PAGE_SIZE, "fc\n");
	}
	return scnprintf(buf, PAGE_SIZE, "unknown\n");
}

/**
 * lpfc_oas_supported_show - Return whether or not Optimized Access Storage
 *			    (OAS) is supported.
 * @dev: class unused variable.
 * @attr: device attribute, not used.
 * @buf: on return contains the module description text.
 *
 * Returns: size of formatted string.
 **/
static ssize_t
lpfc_oas_supported_show(struct device *dev, struct device_attribute *attr,
			char *buf)
{
	struct Scsi_Host *shost = class_to_shost(dev);
	struct lpfc_vport *vport = (struct lpfc_vport *)shost->hostdata;
	struct lpfc_hba *phba = vport->phba;

	return scnprintf(buf, PAGE_SIZE, "%d\n",
			phba->sli4_hba.pc_sli4_params.oas_supported);
}

/**
 * lpfc_link_state_store - Transition the link_state on an HBA port
 * @dev: class device that is converted into a Scsi_host.
 * @attr: device attribute, not used.
 * @buf: one or more lpfc_polling_flags values.
 * @count: not used.
 *
 * Returns:
 * -EINVAL if the buffer is not "up" or "down"
 * return from link state change function if non-zero
 * length of the buf on success
 **/
static ssize_t
lpfc_link_state_store(struct device *dev, struct device_attribute *attr,
		const char *buf, size_t count)
{
	struct Scsi_Host  *shost = class_to_shost(dev);
	struct lpfc_vport *vport = (struct lpfc_vport *) shost->hostdata;
	struct lpfc_hba   *phba = vport->phba;

	int status = -EINVAL;

	if ((strncmp(buf, "up", sizeof("up") - 1) == 0) &&
			(phba->link_state == LPFC_LINK_DOWN))
		status = phba->lpfc_hba_init_link(phba, MBX_NOWAIT);
	else if ((strncmp(buf, "down", sizeof("down") - 1) == 0) &&
			(phba->link_state >= LPFC_LINK_UP))
		status = phba->lpfc_hba_down_link(phba, MBX_NOWAIT);

	if (status == 0)
		return strlen(buf);
	else
		return status;
}

/**
 * lpfc_num_discovered_ports_show - Return sum of mapped and unmapped vports
 * @dev: class device that is converted into a Scsi_host.
 * @attr: device attribute, not used.
 * @buf: on return contains the sum of fc mapped and unmapped.
 *
 * Description:
 * Returns the ascii text number of the sum of the fc mapped and unmapped
 * vport counts.
 *
 * Returns: size of formatted string.
 **/
static ssize_t
lpfc_num_discovered_ports_show(struct device *dev,
			       struct device_attribute *attr, char *buf)
{
	struct Scsi_Host  *shost = class_to_shost(dev);
	struct lpfc_vport *vport = (struct lpfc_vport *) shost->hostdata;

	return scnprintf(buf, PAGE_SIZE, "%d\n",
			vport->fc_map_cnt + vport->fc_unmap_cnt);
}

/**
 * lpfc_issue_lip - Misnomer, name carried over from long ago
 * @shost: Scsi_Host pointer.
 *
 * Description:
 * Bring the link down gracefully then re-init the link. The firmware will
 * re-init the fiber channel interface as required. Does not issue a LIP.
 *
 * Returns:
 * -EPERM port offline or management commands are being blocked
 * -ENOMEM cannot allocate memory for the mailbox command
 * -EIO error sending the mailbox command
 * zero for success
 **/
static int
lpfc_issue_lip(struct Scsi_Host *shost)
{
	struct lpfc_vport *vport = (struct lpfc_vport *) shost->hostdata;
	struct lpfc_hba   *phba = vport->phba;
	LPFC_MBOXQ_t *pmboxq;
	int mbxstatus = MBXERR_ERROR;

	/*
	 * If the link is offline, disabled or BLOCK_MGMT_IO
	 * it doesn't make any sense to allow issue_lip
	 */
	if ((vport->fc_flag & FC_OFFLINE_MODE) ||
	    (phba->hba_flag & LINK_DISABLED) ||
	    (phba->sli.sli_flag & LPFC_BLOCK_MGMT_IO))
		return -EPERM;

	pmboxq = mempool_alloc(phba->mbox_mem_pool,GFP_KERNEL);

	if (!pmboxq)
		return -ENOMEM;

	memset((void *)pmboxq, 0, sizeof (LPFC_MBOXQ_t));
	pmboxq->u.mb.mbxCommand = MBX_DOWN_LINK;
	pmboxq->u.mb.mbxOwner = OWN_HOST;

	mbxstatus = lpfc_sli_issue_mbox_wait(phba, pmboxq, LPFC_MBOX_TMO * 2);

	if ((mbxstatus == MBX_SUCCESS) &&
	    (pmboxq->u.mb.mbxStatus == 0 ||
	     pmboxq->u.mb.mbxStatus == MBXERR_LINK_DOWN)) {
		memset((void *)pmboxq, 0, sizeof (LPFC_MBOXQ_t));
		lpfc_init_link(phba, pmboxq, phba->cfg_topology,
			       phba->cfg_link_speed);
		mbxstatus = lpfc_sli_issue_mbox_wait(phba, pmboxq,
						     phba->fc_ratov * 2);
		if ((mbxstatus == MBX_SUCCESS) &&
		    (pmboxq->u.mb.mbxStatus == MBXERR_SEC_NO_PERMISSION))
			lpfc_printf_log(phba, KERN_ERR, LOG_MBOX | LOG_SLI,
					"2859 SLI authentication is required "
					"for INIT_LINK but has not done yet\n");
	}

	lpfc_set_loopback_flag(phba);
	if (mbxstatus != MBX_TIMEOUT)
		mempool_free(pmboxq, phba->mbox_mem_pool);

	if (mbxstatus == MBXERR_ERROR)
		return -EIO;

	return 0;
}

int
lpfc_emptyq_wait(struct lpfc_hba *phba, struct list_head *q, spinlock_t *lock)
{
	int cnt = 0;

	spin_lock_irq(lock);
	while (!list_empty(q)) {
		spin_unlock_irq(lock);
		msleep(20);
		if (cnt++ > 250) {  /* 5 secs */
			lpfc_printf_log(phba, KERN_WARNING, LOG_INIT,
					"0466 Outstanding IO when "
					"bringing Adapter offline\n");
				return 0;
		}
		spin_lock_irq(lock);
	}
	spin_unlock_irq(lock);
	return 1;
}

/**
 * lpfc_do_offline - Issues a mailbox command to bring the link down
 * @phba: lpfc_hba pointer.
 * @type: LPFC_EVT_OFFLINE, LPFC_EVT_WARM_START, LPFC_EVT_KILL.
 *
 * Notes:
 * Assumes any error from lpfc_do_offline() will be negative.
 * Can wait up to 5 seconds for the port ring buffers count
 * to reach zero, prints a warning if it is not zero and continues.
 * lpfc_workq_post_event() returns a non-zero return code if call fails.
 *
 * Returns:
 * -EIO error posting the event
 * zero for success
 **/
static int
lpfc_do_offline(struct lpfc_hba *phba, uint32_t type)
{
	struct completion online_compl;
	struct lpfc_queue *qp = NULL;
	struct lpfc_sli_ring *pring;
	struct lpfc_sli *psli;
	int status = 0;
	int i;
	int rc;

	init_completion(&online_compl);
	rc = lpfc_workq_post_event(phba, &status, &online_compl,
			      LPFC_EVT_OFFLINE_PREP);
	if (rc == 0)
		return -ENOMEM;

	wait_for_completion(&online_compl);

	if (status != 0)
		return -EIO;

	psli = &phba->sli;

	/*
	 * If freeing the queues have already started, don't access them.
	 * Otherwise set FREE_WAIT to indicate that queues are being used
	 * to hold the freeing process until we finish.
	 */
	spin_lock_irq(&phba->hbalock);
	if (!(psli->sli_flag & LPFC_QUEUE_FREE_INIT)) {
		psli->sli_flag |= LPFC_QUEUE_FREE_WAIT;
	} else {
		spin_unlock_irq(&phba->hbalock);
		goto skip_wait;
	}
	spin_unlock_irq(&phba->hbalock);

	/* Wait a little for things to settle down, but not
	 * long enough for dev loss timeout to expire.
	 */
	if (phba->sli_rev != LPFC_SLI_REV4) {
		for (i = 0; i < psli->num_rings; i++) {
			pring = &psli->sli3_ring[i];
			if (!lpfc_emptyq_wait(phba, &pring->txcmplq,
					      &phba->hbalock))
				goto out;
		}
	} else {
		list_for_each_entry(qp, &phba->sli4_hba.lpfc_wq_list, wq_list) {
			pring = qp->pring;
			if (!pring)
				continue;
			if (!lpfc_emptyq_wait(phba, &pring->txcmplq,
					      &pring->ring_lock))
				goto out;
		}
	}
out:
	spin_lock_irq(&phba->hbalock);
	psli->sli_flag &= ~LPFC_QUEUE_FREE_WAIT;
	spin_unlock_irq(&phba->hbalock);

skip_wait:
	init_completion(&online_compl);
	rc = lpfc_workq_post_event(phba, &status, &online_compl, type);
	if (rc == 0)
		return -ENOMEM;

	wait_for_completion(&online_compl);

	if (status != 0)
		return -EIO;

	return 0;
}

/**
 * lpfc_reset_pci_bus - resets PCI bridge controller's secondary bus of an HBA
 * @phba: lpfc_hba pointer.
 *
 * Description:
 * Issues a PCI secondary bus reset for the phba->pcidev.
 *
 * Notes:
 * First walks the bus_list to ensure only PCI devices with Emulex
 * vendor id, device ids that support hot reset, only one occurrence
 * of function 0, and all ports on the bus are in offline mode to ensure the
 * hot reset only affects one valid HBA.
 *
 * Returns:
 * -ENOTSUPP, cfg_enable_hba_reset must be of value 2
 * -ENODEV,   NULL ptr to pcidev
 * -EBADSLT,  detected invalid device
 * -EBUSY,    port is not in offline state
 *      0,    successful
 */
static int
lpfc_reset_pci_bus(struct lpfc_hba *phba)
{
	struct pci_dev *pdev = phba->pcidev;
	struct Scsi_Host *shost = NULL;
	struct lpfc_hba *phba_other = NULL;
	struct pci_dev *ptr = NULL;
	int res;

	if (phba->cfg_enable_hba_reset != 2)
		return -ENOTSUPP;

	if (!pdev) {
		lpfc_printf_log(phba, KERN_INFO, LOG_INIT, "8345 pdev NULL!\n");
		return -ENODEV;
	}

	res = lpfc_check_pci_resettable(phba);
	if (res)
		return res;

	/* Walk the list of devices on the pci_dev's bus */
	list_for_each_entry(ptr, &pdev->bus->devices, bus_list) {
		/* Check port is offline */
		shost = pci_get_drvdata(ptr);
		if (shost) {
			phba_other =
				((struct lpfc_vport *)shost->hostdata)->phba;
			if (!(phba_other->pport->fc_flag & FC_OFFLINE_MODE)) {
				lpfc_printf_log(phba_other, KERN_INFO, LOG_INIT,
						"8349 WWPN = 0x%02x%02x%02x%02x"
						"%02x%02x%02x%02x is not "
						"offline!\n",
						phba_other->wwpn[0],
						phba_other->wwpn[1],
						phba_other->wwpn[2],
						phba_other->wwpn[3],
						phba_other->wwpn[4],
						phba_other->wwpn[5],
						phba_other->wwpn[6],
						phba_other->wwpn[7]);
				return -EBUSY;
			}
		}
	}

	/* Issue PCI bus reset */
	res = pci_reset_bus(pdev);
	if (res) {
		lpfc_printf_log(phba, KERN_ERR, LOG_INIT,
				"8350 PCI reset bus failed: %d\n", res);
	}

	return res;
}

/**
 * lpfc_selective_reset - Offline then onlines the port
 * @phba: lpfc_hba pointer.
 *
 * Description:
 * If the port is configured to allow a reset then the hba is brought
 * offline then online.
 *
 * Notes:
 * Assumes any error from lpfc_do_offline() will be negative.
 * Do not make this function static.
 *
 * Returns:
 * lpfc_do_offline() return code if not zero
 * -EIO reset not configured or error posting the event
 * zero for success
 **/
int
lpfc_selective_reset(struct lpfc_hba *phba)
{
	struct completion online_compl;
	int status = 0;
	int rc;

	if (!phba->cfg_enable_hba_reset)
		return -EACCES;

	if (!(phba->pport->fc_flag & FC_OFFLINE_MODE)) {
		status = lpfc_do_offline(phba, LPFC_EVT_OFFLINE);

		if (status != 0)
			return status;
	}

	init_completion(&online_compl);
	rc = lpfc_workq_post_event(phba, &status, &online_compl,
			      LPFC_EVT_ONLINE);
	if (rc == 0)
		return -ENOMEM;

	wait_for_completion(&online_compl);

	if (status != 0)
		return -EIO;

	return 0;
}

/**
 * lpfc_issue_reset - Selectively resets an adapter
 * @dev: class device that is converted into a Scsi_host.
 * @attr: device attribute, not used.
 * @buf: containing the string "selective".
 * @count: unused variable.
 *
 * Description:
 * If the buf contains the string "selective" then lpfc_selective_reset()
 * is called to perform the reset.
 *
 * Notes:
 * Assumes any error from lpfc_selective_reset() will be negative.
 * If lpfc_selective_reset() returns zero then the length of the buffer
 * is returned which indicates success
 *
 * Returns:
 * -EINVAL if the buffer does not contain the string "selective"
 * length of buf if lpfc-selective_reset() if the call succeeds
 * return value of lpfc_selective_reset() if the call fails
**/
static ssize_t
lpfc_issue_reset(struct device *dev, struct device_attribute *attr,
		 const char *buf, size_t count)
{
	struct Scsi_Host  *shost = class_to_shost(dev);
	struct lpfc_vport *vport = (struct lpfc_vport *) shost->hostdata;
	struct lpfc_hba   *phba = vport->phba;
	int status = -EINVAL;

	if (!phba->cfg_enable_hba_reset)
		return -EACCES;

	if (strncmp(buf, "selective", sizeof("selective") - 1) == 0)
		status = phba->lpfc_selective_reset(phba);

	if (status == 0)
		return strlen(buf);
	else
		return status;
}

/**
 * lpfc_sli4_pdev_status_reg_wait - Wait for pdev status register for readyness
 * @phba: lpfc_hba pointer.
 *
 * Description:
 * SLI4 interface type-2 device to wait on the sliport status register for
 * the readyness after performing a firmware reset.
 *
 * Returns:
 * zero for success, -EPERM when port does not have privilege to perform the
 * reset, -EIO when port timeout from recovering from the reset.
 *
 * Note:
 * As the caller will interpret the return code by value, be careful in making
 * change or addition to return codes.
 **/
int
lpfc_sli4_pdev_status_reg_wait(struct lpfc_hba *phba)
{
	struct lpfc_register portstat_reg = {0};
	int i;

	msleep(100);
	if (lpfc_readl(phba->sli4_hba.u.if_type2.STATUSregaddr,
		       &portstat_reg.word0))
		return -EIO;

	/* verify if privileged for the request operation */
	if (!bf_get(lpfc_sliport_status_rn, &portstat_reg) &&
	    !bf_get(lpfc_sliport_status_err, &portstat_reg))
		return -EPERM;

	/* wait for the SLI port firmware ready after firmware reset */
	for (i = 0; i < LPFC_FW_RESET_MAXIMUM_WAIT_10MS_CNT; i++) {
		msleep(10);
		if (lpfc_readl(phba->sli4_hba.u.if_type2.STATUSregaddr,
			       &portstat_reg.word0))
			continue;
		if (!bf_get(lpfc_sliport_status_err, &portstat_reg))
			continue;
		if (!bf_get(lpfc_sliport_status_rn, &portstat_reg))
			continue;
		if (!bf_get(lpfc_sliport_status_rdy, &portstat_reg))
			continue;
		break;
	}

	if (i < LPFC_FW_RESET_MAXIMUM_WAIT_10MS_CNT)
		return 0;
	else
		return -EIO;
}

/**
 * lpfc_sli4_pdev_reg_request - Request physical dev to perform a register acc
 * @phba: lpfc_hba pointer.
 * @opcode: The sli4 config command opcode.
 *
 * Description:
 * Request SLI4 interface type-2 device to perform a physical register set
 * access.
 *
 * Returns:
 * zero for success
 **/
static ssize_t
lpfc_sli4_pdev_reg_request(struct lpfc_hba *phba, uint32_t opcode)
{
	struct completion online_compl;
	struct pci_dev *pdev = phba->pcidev;
	uint32_t before_fc_flag;
	uint32_t sriov_nr_virtfn;
	uint32_t reg_val;
	int status = 0, rc = 0;
	int job_posted = 1, sriov_err;

	if (!phba->cfg_enable_hba_reset)
		return -EACCES;

	if ((phba->sli_rev < LPFC_SLI_REV4) ||
	    (bf_get(lpfc_sli_intf_if_type, &phba->sli4_hba.sli_intf) <
	     LPFC_SLI_INTF_IF_TYPE_2))
		return -EPERM;

	/* Keep state if we need to restore back */
	before_fc_flag = phba->pport->fc_flag;
	sriov_nr_virtfn = phba->cfg_sriov_nr_virtfn;

	/* Disable SR-IOV virtual functions if enabled */
	if (phba->cfg_sriov_nr_virtfn) {
		pci_disable_sriov(pdev);
		phba->cfg_sriov_nr_virtfn = 0;
	}

	if (opcode == LPFC_FW_DUMP)
		phba->hba_flag |= HBA_FW_DUMP_OP;

	status = lpfc_do_offline(phba, LPFC_EVT_OFFLINE);

	if (status != 0) {
		phba->hba_flag &= ~HBA_FW_DUMP_OP;
		return status;
	}

	/* wait for the device to be quiesced before firmware reset */
	msleep(100);

	reg_val = readl(phba->sli4_hba.conf_regs_memmap_p +
			LPFC_CTL_PDEV_CTL_OFFSET);

	if (opcode == LPFC_FW_DUMP)
		reg_val |= LPFC_FW_DUMP_REQUEST;
	else if (opcode == LPFC_FW_RESET)
		reg_val |= LPFC_CTL_PDEV_CTL_FRST;
	else if (opcode == LPFC_DV_RESET)
		reg_val |= LPFC_CTL_PDEV_CTL_DRST;

	writel(reg_val, phba->sli4_hba.conf_regs_memmap_p +
	       LPFC_CTL_PDEV_CTL_OFFSET);
	/* flush */
	readl(phba->sli4_hba.conf_regs_memmap_p + LPFC_CTL_PDEV_CTL_OFFSET);

	/* delay driver action following IF_TYPE_2 reset */
	rc = lpfc_sli4_pdev_status_reg_wait(phba);

	if (rc == -EPERM) {
		/* no privilege for reset */
		lpfc_printf_log(phba, KERN_ERR, LOG_SLI,
				"3150 No privilege to perform the requested "
				"access: x%x\n", reg_val);
	} else if (rc == -EIO) {
		/* reset failed, there is nothing more we can do */
		lpfc_printf_log(phba, KERN_ERR, LOG_SLI,
				"3153 Fail to perform the requested "
				"access: x%x\n", reg_val);
		return rc;
	}

	/* keep the original port state */
	if (before_fc_flag & FC_OFFLINE_MODE)
		goto out;

	init_completion(&online_compl);
	job_posted = lpfc_workq_post_event(phba, &status, &online_compl,
					   LPFC_EVT_ONLINE);
	if (!job_posted)
		goto out;

	wait_for_completion(&online_compl);

out:
	/* in any case, restore the virtual functions enabled as before */
	if (sriov_nr_virtfn) {
		sriov_err =
			lpfc_sli_probe_sriov_nr_virtfn(phba, sriov_nr_virtfn);
		if (!sriov_err)
			phba->cfg_sriov_nr_virtfn = sriov_nr_virtfn;
	}

	/* return proper error code */
	if (!rc) {
		if (!job_posted)
			rc = -ENOMEM;
		else if (status)
			rc = -EIO;
	}
	return rc;
}

/**
 * lpfc_nport_evt_cnt_show - Return the number of nport events
 * @dev: class device that is converted into a Scsi_host.
 * @attr: device attribute, not used.
 * @buf: on return contains the ascii number of nport events.
 *
 * Returns: size of formatted string.
 **/
static ssize_t
lpfc_nport_evt_cnt_show(struct device *dev, struct device_attribute *attr,
			char *buf)
{
	struct Scsi_Host  *shost = class_to_shost(dev);
	struct lpfc_vport *vport = (struct lpfc_vport *) shost->hostdata;
	struct lpfc_hba   *phba = vport->phba;

	return scnprintf(buf, PAGE_SIZE, "%d\n", phba->nport_event_cnt);
}

static int
lpfc_set_trunking(struct lpfc_hba *phba, char *buff_out)
{
	LPFC_MBOXQ_t *mbox = NULL;
	unsigned long val = 0;
	char *pval = NULL;
	int rc = 0;

	if (!strncmp("enable", buff_out,
				 strlen("enable"))) {
		pval = buff_out + strlen("enable") + 1;
		rc = kstrtoul(pval, 0, &val);
		if (rc)
			return rc; /* Invalid  number */
	} else if (!strncmp("disable", buff_out,
				 strlen("disable"))) {
		val = 0;
	} else {
		return -EINVAL;  /* Invalid command */
	}

	switch (val) {
	case 0:
		val = 0x0; /* Disable */
		break;
	case 2:
		val = 0x1; /* Enable two port trunk */
		break;
	case 4:
		val = 0x2; /* Enable four port trunk */
		break;
	default:
		return -EINVAL;
	}

	lpfc_printf_log(phba, KERN_ERR, LOG_MBOX,
			"0070 Set trunk mode with val %ld ", val);

	mbox = mempool_alloc(phba->mbox_mem_pool, GFP_KERNEL);
	if (!mbox)
		return -ENOMEM;

	lpfc_sli4_config(phba, mbox, LPFC_MBOX_SUBSYSTEM_FCOE,
			 LPFC_MBOX_OPCODE_FCOE_FC_SET_TRUNK_MODE,
			 12, LPFC_SLI4_MBX_EMBED);

	bf_set(lpfc_mbx_set_trunk_mode,
	       &mbox->u.mqe.un.set_trunk_mode,
	       val);
	rc = lpfc_sli_issue_mbox(phba, mbox, MBX_POLL);
	if (rc)
		lpfc_printf_log(phba, KERN_ERR, LOG_MBOX,
				"0071 Set trunk mode failed with status: %d",
				rc);
	mempool_free(mbox, phba->mbox_mem_pool);

	return 0;
}

/**
 * lpfc_board_mode_show - Return the state of the board
 * @dev: class device that is converted into a Scsi_host.
 * @attr: device attribute, not used.
 * @buf: on return contains the state of the adapter.
 *
 * Returns: size of formatted string.
 **/
static ssize_t
lpfc_board_mode_show(struct device *dev, struct device_attribute *attr,
		     char *buf)
{
	struct Scsi_Host  *shost = class_to_shost(dev);
	struct lpfc_vport *vport = (struct lpfc_vport *) shost->hostdata;
	struct lpfc_hba   *phba = vport->phba;
	char  * state;

	if (phba->link_state == LPFC_HBA_ERROR)
		state = "error";
	else if (phba->link_state == LPFC_WARM_START)
		state = "warm start";
	else if (phba->link_state == LPFC_INIT_START)
		state = "offline";
	else
		state = "online";

	return scnprintf(buf, PAGE_SIZE, "%s\n", state);
}

/**
 * lpfc_board_mode_store - Puts the hba in online, offline, warm or error state
 * @dev: class device that is converted into a Scsi_host.
 * @attr: device attribute, not used.
 * @buf: containing one of the strings "online", "offline", "warm" or "error".
 * @count: unused variable.
 *
 * Returns:
 * -EACCES if enable hba reset not enabled
 * -EINVAL if the buffer does not contain a valid string (see above)
 * -EIO if lpfc_workq_post_event() or lpfc_do_offline() fails
 * buf length greater than zero indicates success
 **/
static ssize_t
lpfc_board_mode_store(struct device *dev, struct device_attribute *attr,
		      const char *buf, size_t count)
{
	struct Scsi_Host  *shost = class_to_shost(dev);
	struct lpfc_vport *vport = (struct lpfc_vport *) shost->hostdata;
	struct lpfc_hba   *phba = vport->phba;
	struct completion online_compl;
	char *board_mode_str = NULL;
	int status = 0;
	int rc;

	if (!phba->cfg_enable_hba_reset) {
		status = -EACCES;
		goto board_mode_out;
	}

	lpfc_printf_vlog(vport, KERN_ERR, LOG_INIT,
			 "3050 lpfc_board_mode set to %s\n", buf);

	init_completion(&online_compl);

	if(strncmp(buf, "online", sizeof("online") - 1) == 0) {
		rc = lpfc_workq_post_event(phba, &status, &online_compl,
				      LPFC_EVT_ONLINE);
		if (rc == 0) {
			status = -ENOMEM;
			goto board_mode_out;
		}
		wait_for_completion(&online_compl);
		if (status)
			status = -EIO;
	} else if (strncmp(buf, "offline", sizeof("offline") - 1) == 0)
		status = lpfc_do_offline(phba, LPFC_EVT_OFFLINE);
	else if (strncmp(buf, "warm", sizeof("warm") - 1) == 0)
		if (phba->sli_rev == LPFC_SLI_REV4)
			status = -EINVAL;
		else
			status = lpfc_do_offline(phba, LPFC_EVT_WARM_START);
	else if (strncmp(buf, "error", sizeof("error") - 1) == 0)
		if (phba->sli_rev == LPFC_SLI_REV4)
			status = -EINVAL;
		else
			status = lpfc_do_offline(phba, LPFC_EVT_KILL);
	else if (strncmp(buf, "dump", sizeof("dump") - 1) == 0)
		status = lpfc_sli4_pdev_reg_request(phba, LPFC_FW_DUMP);
	else if (strncmp(buf, "fw_reset", sizeof("fw_reset") - 1) == 0)
		status = lpfc_sli4_pdev_reg_request(phba, LPFC_FW_RESET);
	else if (strncmp(buf, "dv_reset", sizeof("dv_reset") - 1) == 0)
		status = lpfc_sli4_pdev_reg_request(phba, LPFC_DV_RESET);
	else if (strncmp(buf, "pci_bus_reset", sizeof("pci_bus_reset") - 1)
		 == 0)
		status = lpfc_reset_pci_bus(phba);
	else if (strncmp(buf, "heartbeat", sizeof("heartbeat") - 1) == 0)
		lpfc_issue_hb_tmo(phba);
	else if (strncmp(buf, "trunk", sizeof("trunk") - 1) == 0)
		status = lpfc_set_trunking(phba, (char *)buf + sizeof("trunk"));
	else
		status = -EINVAL;

board_mode_out:
	if (!status)
		return strlen(buf);
	else {
		board_mode_str = strchr(buf, '\n');
		if (board_mode_str)
			*board_mode_str = '\0';
		lpfc_printf_vlog(vport, KERN_ERR, LOG_INIT,
				 "3097 Failed \"%s\", status(%d), "
				 "fc_flag(x%x)\n",
				 buf, status, phba->pport->fc_flag);
		return status;
	}
}

/**
 * lpfc_get_hba_info - Return various bits of informaton about the adapter
 * @phba: pointer to the adapter structure.
 * @mxri: max xri count.
 * @axri: available xri count.
 * @mrpi: max rpi count.
 * @arpi: available rpi count.
 * @mvpi: max vpi count.
 * @avpi: available vpi count.
 *
 * Description:
 * If an integer pointer for an count is not null then the value for the
 * count is returned.
 *
 * Returns:
 * zero on error
 * one for success
 **/
static int
lpfc_get_hba_info(struct lpfc_hba *phba,
		  uint32_t *mxri, uint32_t *axri,
		  uint32_t *mrpi, uint32_t *arpi,
		  uint32_t *mvpi, uint32_t *avpi)
{
	struct lpfc_mbx_read_config *rd_config;
	LPFC_MBOXQ_t *pmboxq;
	MAILBOX_t *pmb;
	int rc = 0;
	uint32_t max_vpi;

	/*
	 * prevent udev from issuing mailbox commands until the port is
	 * configured.
	 */
	if (phba->link_state < LPFC_LINK_DOWN ||
	    !phba->mbox_mem_pool ||
	    (phba->sli.sli_flag & LPFC_SLI_ACTIVE) == 0)
		return 0;

	if (phba->sli.sli_flag & LPFC_BLOCK_MGMT_IO)
		return 0;

	pmboxq = mempool_alloc(phba->mbox_mem_pool, GFP_KERNEL);
	if (!pmboxq)
		return 0;
	memset(pmboxq, 0, sizeof (LPFC_MBOXQ_t));

	pmb = &pmboxq->u.mb;
	pmb->mbxCommand = MBX_READ_CONFIG;
	pmb->mbxOwner = OWN_HOST;
	pmboxq->ctx_buf = NULL;

	if (phba->pport->fc_flag & FC_OFFLINE_MODE)
		rc = MBX_NOT_FINISHED;
	else
		rc = lpfc_sli_issue_mbox_wait(phba, pmboxq, phba->fc_ratov * 2);

	if (rc != MBX_SUCCESS) {
		if (rc != MBX_TIMEOUT)
			mempool_free(pmboxq, phba->mbox_mem_pool);
		return 0;
	}

	if (phba->sli_rev == LPFC_SLI_REV4) {
		rd_config = &pmboxq->u.mqe.un.rd_config;
		if (mrpi)
			*mrpi = bf_get(lpfc_mbx_rd_conf_rpi_count, rd_config);
		if (arpi)
			*arpi = bf_get(lpfc_mbx_rd_conf_rpi_count, rd_config) -
					phba->sli4_hba.max_cfg_param.rpi_used;
		if (mxri)
			*mxri = bf_get(lpfc_mbx_rd_conf_xri_count, rd_config);
		if (axri)
			*axri = bf_get(lpfc_mbx_rd_conf_xri_count, rd_config) -
					phba->sli4_hba.max_cfg_param.xri_used;

		/* Account for differences with SLI-3.  Get vpi count from
		 * mailbox data and subtract one for max vpi value.
		 */
		max_vpi = (bf_get(lpfc_mbx_rd_conf_vpi_count, rd_config) > 0) ?
			(bf_get(lpfc_mbx_rd_conf_vpi_count, rd_config) - 1) : 0;

		/* Limit the max we support */
		if (max_vpi > LPFC_MAX_VPI)
			max_vpi = LPFC_MAX_VPI;
		if (mvpi)
			*mvpi = max_vpi;
		if (avpi)
			*avpi = max_vpi - phba->sli4_hba.max_cfg_param.vpi_used;
	} else {
		if (mrpi)
			*mrpi = pmb->un.varRdConfig.max_rpi;
		if (arpi)
			*arpi = pmb->un.varRdConfig.avail_rpi;
		if (mxri)
			*mxri = pmb->un.varRdConfig.max_xri;
		if (axri)
			*axri = pmb->un.varRdConfig.avail_xri;
		if (mvpi)
			*mvpi = pmb->un.varRdConfig.max_vpi;
		if (avpi) {
			/* avail_vpi is only valid if link is up and ready */
			if (phba->link_state == LPFC_HBA_READY)
				*avpi = pmb->un.varRdConfig.avail_vpi;
			else
				*avpi = pmb->un.varRdConfig.max_vpi;
		}
	}

	mempool_free(pmboxq, phba->mbox_mem_pool);
	return 1;
}

/**
 * lpfc_max_rpi_show - Return maximum rpi
 * @dev: class device that is converted into a Scsi_host.
 * @attr: device attribute, not used.
 * @buf: on return contains the maximum rpi count in decimal or "Unknown".
 *
 * Description:
 * Calls lpfc_get_hba_info() asking for just the mrpi count.
 * If lpfc_get_hba_info() returns zero (failure) the buffer text is set
 * to "Unknown" and the buffer length is returned, therefore the caller
 * must check for "Unknown" in the buffer to detect a failure.
 *
 * Returns: size of formatted string.
 **/
static ssize_t
lpfc_max_rpi_show(struct device *dev, struct device_attribute *attr,
		  char *buf)
{
	struct Scsi_Host  *shost = class_to_shost(dev);
	struct lpfc_vport *vport = (struct lpfc_vport *) shost->hostdata;
	struct lpfc_hba   *phba = vport->phba;
	uint32_t cnt;

	if (lpfc_get_hba_info(phba, NULL, NULL, &cnt, NULL, NULL, NULL))
		return scnprintf(buf, PAGE_SIZE, "%d\n", cnt);
	return scnprintf(buf, PAGE_SIZE, "Unknown\n");
}

/**
 * lpfc_used_rpi_show - Return maximum rpi minus available rpi
 * @dev: class device that is converted into a Scsi_host.
 * @attr: device attribute, not used.
 * @buf: containing the used rpi count in decimal or "Unknown".
 *
 * Description:
 * Calls lpfc_get_hba_info() asking for just the mrpi and arpi counts.
 * If lpfc_get_hba_info() returns zero (failure) the buffer text is set
 * to "Unknown" and the buffer length is returned, therefore the caller
 * must check for "Unknown" in the buffer to detect a failure.
 *
 * Returns: size of formatted string.
 **/
static ssize_t
lpfc_used_rpi_show(struct device *dev, struct device_attribute *attr,
		   char *buf)
{
	struct Scsi_Host  *shost = class_to_shost(dev);
	struct lpfc_vport *vport = (struct lpfc_vport *) shost->hostdata;
	struct lpfc_hba   *phba = vport->phba;
	uint32_t cnt, acnt;

	if (lpfc_get_hba_info(phba, NULL, NULL, &cnt, &acnt, NULL, NULL))
		return scnprintf(buf, PAGE_SIZE, "%d\n", (cnt - acnt));
	return scnprintf(buf, PAGE_SIZE, "Unknown\n");
}

/**
 * lpfc_max_xri_show - Return maximum xri
 * @dev: class device that is converted into a Scsi_host.
 * @attr: device attribute, not used.
 * @buf: on return contains the maximum xri count in decimal or "Unknown".
 *
 * Description:
 * Calls lpfc_get_hba_info() asking for just the mrpi count.
 * If lpfc_get_hba_info() returns zero (failure) the buffer text is set
 * to "Unknown" and the buffer length is returned, therefore the caller
 * must check for "Unknown" in the buffer to detect a failure.
 *
 * Returns: size of formatted string.
 **/
static ssize_t
lpfc_max_xri_show(struct device *dev, struct device_attribute *attr,
		  char *buf)
{
	struct Scsi_Host  *shost = class_to_shost(dev);
	struct lpfc_vport *vport = (struct lpfc_vport *) shost->hostdata;
	struct lpfc_hba   *phba = vport->phba;
	uint32_t cnt;

	if (lpfc_get_hba_info(phba, &cnt, NULL, NULL, NULL, NULL, NULL))
		return scnprintf(buf, PAGE_SIZE, "%d\n", cnt);
	return scnprintf(buf, PAGE_SIZE, "Unknown\n");
}

/**
 * lpfc_used_xri_show - Return maximum xpi minus the available xpi
 * @dev: class device that is converted into a Scsi_host.
 * @attr: device attribute, not used.
 * @buf: on return contains the used xri count in decimal or "Unknown".
 *
 * Description:
 * Calls lpfc_get_hba_info() asking for just the mxri and axri counts.
 * If lpfc_get_hba_info() returns zero (failure) the buffer text is set
 * to "Unknown" and the buffer length is returned, therefore the caller
 * must check for "Unknown" in the buffer to detect a failure.
 *
 * Returns: size of formatted string.
 **/
static ssize_t
lpfc_used_xri_show(struct device *dev, struct device_attribute *attr,
		   char *buf)
{
	struct Scsi_Host  *shost = class_to_shost(dev);
	struct lpfc_vport *vport = (struct lpfc_vport *) shost->hostdata;
	struct lpfc_hba   *phba = vport->phba;
	uint32_t cnt, acnt;

	if (lpfc_get_hba_info(phba, &cnt, &acnt, NULL, NULL, NULL, NULL))
		return scnprintf(buf, PAGE_SIZE, "%d\n", (cnt - acnt));
	return scnprintf(buf, PAGE_SIZE, "Unknown\n");
}

/**
 * lpfc_max_vpi_show - Return maximum vpi
 * @dev: class device that is converted into a Scsi_host.
 * @attr: device attribute, not used.
 * @buf: on return contains the maximum vpi count in decimal or "Unknown".
 *
 * Description:
 * Calls lpfc_get_hba_info() asking for just the mvpi count.
 * If lpfc_get_hba_info() returns zero (failure) the buffer text is set
 * to "Unknown" and the buffer length is returned, therefore the caller
 * must check for "Unknown" in the buffer to detect a failure.
 *
 * Returns: size of formatted string.
 **/
static ssize_t
lpfc_max_vpi_show(struct device *dev, struct device_attribute *attr,
		  char *buf)
{
	struct Scsi_Host  *shost = class_to_shost(dev);
	struct lpfc_vport *vport = (struct lpfc_vport *) shost->hostdata;
	struct lpfc_hba   *phba = vport->phba;
	uint32_t cnt;

	if (lpfc_get_hba_info(phba, NULL, NULL, NULL, NULL, &cnt, NULL))
		return scnprintf(buf, PAGE_SIZE, "%d\n", cnt);
	return scnprintf(buf, PAGE_SIZE, "Unknown\n");
}

/**
 * lpfc_used_vpi_show - Return maximum vpi minus the available vpi
 * @dev: class device that is converted into a Scsi_host.
 * @attr: device attribute, not used.
 * @buf: on return contains the used vpi count in decimal or "Unknown".
 *
 * Description:
 * Calls lpfc_get_hba_info() asking for just the mvpi and avpi counts.
 * If lpfc_get_hba_info() returns zero (failure) the buffer text is set
 * to "Unknown" and the buffer length is returned, therefore the caller
 * must check for "Unknown" in the buffer to detect a failure.
 *
 * Returns: size of formatted string.
 **/
static ssize_t
lpfc_used_vpi_show(struct device *dev, struct device_attribute *attr,
		   char *buf)
{
	struct Scsi_Host  *shost = class_to_shost(dev);
	struct lpfc_vport *vport = (struct lpfc_vport *) shost->hostdata;
	struct lpfc_hba   *phba = vport->phba;
	uint32_t cnt, acnt;

	if (lpfc_get_hba_info(phba, NULL, NULL, NULL, NULL, &cnt, &acnt))
		return scnprintf(buf, PAGE_SIZE, "%d\n", (cnt - acnt));
	return scnprintf(buf, PAGE_SIZE, "Unknown\n");
}

/**
 * lpfc_npiv_info_show - Return text about NPIV support for the adapter
 * @dev: class device that is converted into a Scsi_host.
 * @attr: device attribute, not used.
 * @buf: text that must be interpreted to determine if npiv is supported.
 *
 * Description:
 * Buffer will contain text indicating npiv is not suppoerted on the port,
 * the port is an NPIV physical port, or it is an npiv virtual port with
 * the id of the vport.
 *
 * Returns: size of formatted string.
 **/
static ssize_t
lpfc_npiv_info_show(struct device *dev, struct device_attribute *attr,
		    char *buf)
{
	struct Scsi_Host  *shost = class_to_shost(dev);
	struct lpfc_vport *vport = (struct lpfc_vport *) shost->hostdata;
	struct lpfc_hba   *phba = vport->phba;

	if (!(phba->max_vpi))
		return scnprintf(buf, PAGE_SIZE, "NPIV Not Supported\n");
	if (vport->port_type == LPFC_PHYSICAL_PORT)
		return scnprintf(buf, PAGE_SIZE, "NPIV Physical\n");
	return scnprintf(buf, PAGE_SIZE, "NPIV Virtual (VPI %d)\n", vport->vpi);
}

/**
 * lpfc_poll_show - Return text about poll support for the adapter
 * @dev: class device that is converted into a Scsi_host.
 * @attr: device attribute, not used.
 * @buf: on return contains the cfg_poll in hex.
 *
 * Notes:
 * cfg_poll should be a lpfc_polling_flags type.
 *
 * Returns: size of formatted string.
 **/
static ssize_t
lpfc_poll_show(struct device *dev, struct device_attribute *attr,
	       char *buf)
{
	struct Scsi_Host  *shost = class_to_shost(dev);
	struct lpfc_vport *vport = (struct lpfc_vport *) shost->hostdata;
	struct lpfc_hba   *phba = vport->phba;

	return scnprintf(buf, PAGE_SIZE, "%#x\n", phba->cfg_poll);
}

/**
 * lpfc_poll_store - Set the value of cfg_poll for the adapter
 * @dev: class device that is converted into a Scsi_host.
 * @attr: device attribute, not used.
 * @buf: one or more lpfc_polling_flags values.
 * @count: not used.
 *
 * Notes:
 * buf contents converted to integer and checked for a valid value.
 *
 * Returns:
 * -EINVAL if the buffer connot be converted or is out of range
 * length of the buf on success
 **/
static ssize_t
lpfc_poll_store(struct device *dev, struct device_attribute *attr,
		const char *buf, size_t count)
{
	struct Scsi_Host  *shost = class_to_shost(dev);
	struct lpfc_vport *vport = (struct lpfc_vport *) shost->hostdata;
	struct lpfc_hba   *phba = vport->phba;
	uint32_t creg_val;
	uint32_t old_val;
	int val=0;

	if (!isdigit(buf[0]))
		return -EINVAL;

	if (sscanf(buf, "%i", &val) != 1)
		return -EINVAL;

	if ((val & 0x3) != val)
		return -EINVAL;

	if (phba->sli_rev == LPFC_SLI_REV4)
		val = 0;

	lpfc_printf_vlog(vport, KERN_ERR, LOG_INIT,
		"3051 lpfc_poll changed from %d to %d\n",
		phba->cfg_poll, val);

	spin_lock_irq(&phba->hbalock);

	old_val = phba->cfg_poll;

	if (val & ENABLE_FCP_RING_POLLING) {
		if ((val & DISABLE_FCP_RING_INT) &&
		    !(old_val & DISABLE_FCP_RING_INT)) {
			if (lpfc_readl(phba->HCregaddr, &creg_val)) {
				spin_unlock_irq(&phba->hbalock);
				return -EINVAL;
			}
			creg_val &= ~(HC_R0INT_ENA << LPFC_FCP_RING);
			writel(creg_val, phba->HCregaddr);
			readl(phba->HCregaddr); /* flush */

			lpfc_poll_start_timer(phba);
		}
	} else if (val != 0x0) {
		spin_unlock_irq(&phba->hbalock);
		return -EINVAL;
	}

	if (!(val & DISABLE_FCP_RING_INT) &&
	    (old_val & DISABLE_FCP_RING_INT))
	{
		spin_unlock_irq(&phba->hbalock);
		del_timer(&phba->fcp_poll_timer);
		spin_lock_irq(&phba->hbalock);
		if (lpfc_readl(phba->HCregaddr, &creg_val)) {
			spin_unlock_irq(&phba->hbalock);
			return -EINVAL;
		}
		creg_val |= (HC_R0INT_ENA << LPFC_FCP_RING);
		writel(creg_val, phba->HCregaddr);
		readl(phba->HCregaddr); /* flush */
	}

	phba->cfg_poll = val;

	spin_unlock_irq(&phba->hbalock);

	return strlen(buf);
}

/**
 * lpfc_sriov_hw_max_virtfn_show - Return maximum number of virtual functions
 * @dev: class converted to a Scsi_host structure.
 * @attr: device attribute, not used.
 * @buf: on return contains the formatted support level.
 *
 * Description:
 * Returns the maximum number of virtual functions a physical function can
 * support, 0 will be returned if called on virtual function.
 *
 * Returns: size of formatted string.
 **/
static ssize_t
lpfc_sriov_hw_max_virtfn_show(struct device *dev,
			      struct device_attribute *attr,
			      char *buf)
{
	struct Scsi_Host *shost = class_to_shost(dev);
	struct lpfc_vport *vport = (struct lpfc_vport *) shost->hostdata;
	struct lpfc_hba *phba = vport->phba;
	uint16_t max_nr_virtfn;

	max_nr_virtfn = lpfc_sli_sriov_nr_virtfn_get(phba);
	return scnprintf(buf, PAGE_SIZE, "%d\n", max_nr_virtfn);
}

/**
 * lpfc_enable_bbcr_set: Sets an attribute value.
 * @phba: pointer the the adapter structure.
 * @val: integer attribute value.
 *
 * Description:
 * Validates the min and max values then sets the
 * adapter config field if in the valid range. prints error message
 * and does not set the parameter if invalid.
 *
 * Returns:
 * zero on success
 * -EINVAL if val is invalid
 */
static ssize_t
lpfc_enable_bbcr_set(struct lpfc_hba *phba, uint val)
{
	if (lpfc_rangecheck(val, 0, 1) && phba->sli_rev == LPFC_SLI_REV4) {
		lpfc_printf_log(phba, KERN_ERR, LOG_INIT,
				"3068 lpfc_enable_bbcr changed from %d to "
				"%d\n", phba->cfg_enable_bbcr, val);
		phba->cfg_enable_bbcr = val;
		return 0;
	}
	lpfc_printf_log(phba, KERN_ERR, LOG_INIT,
			"0451 lpfc_enable_bbcr cannot set to %d, range is 0, "
			"1\n", val);
	return -EINVAL;
}

/*
 * lpfc_param_show - Return a cfg attribute value in decimal
 *
 * Description:
 * Macro that given an attr e.g. hba_queue_depth expands
 * into a function with the name lpfc_hba_queue_depth_show.
 *
 * lpfc_##attr##_show: Return the decimal value of an adapters cfg_xxx field.
 * @dev: class device that is converted into a Scsi_host.
 * @attr: device attribute, not used.
 * @buf: on return contains the attribute value in decimal.
 *
 * Returns: size of formatted string.
 **/
#define lpfc_param_show(attr)	\
static ssize_t \
lpfc_##attr##_show(struct device *dev, struct device_attribute *attr, \
		   char *buf) \
{ \
	struct Scsi_Host  *shost = class_to_shost(dev);\
	struct lpfc_vport *vport = (struct lpfc_vport *) shost->hostdata;\
	struct lpfc_hba   *phba = vport->phba;\
	return scnprintf(buf, PAGE_SIZE, "%d\n",\
			phba->cfg_##attr);\
}

/*
 * lpfc_param_hex_show - Return a cfg attribute value in hex
 *
 * Description:
 * Macro that given an attr e.g. hba_queue_depth expands
 * into a function with the name lpfc_hba_queue_depth_show
 *
 * lpfc_##attr##_show: Return the hex value of an adapters cfg_xxx field.
 * @dev: class device that is converted into a Scsi_host.
 * @attr: device attribute, not used.
 * @buf: on return contains the attribute value in hexadecimal.
 *
 * Returns: size of formatted string.
 **/
#define lpfc_param_hex_show(attr)	\
static ssize_t \
lpfc_##attr##_show(struct device *dev, struct device_attribute *attr, \
		   char *buf) \
{ \
	struct Scsi_Host  *shost = class_to_shost(dev);\
	struct lpfc_vport *vport = (struct lpfc_vport *) shost->hostdata;\
	struct lpfc_hba   *phba = vport->phba;\
	uint val = 0;\
	val = phba->cfg_##attr;\
	return scnprintf(buf, PAGE_SIZE, "%#x\n",\
			phba->cfg_##attr);\
}

/*
 * lpfc_param_init - Initializes a cfg attribute
 *
 * Description:
 * Macro that given an attr e.g. hba_queue_depth expands
 * into a function with the name lpfc_hba_queue_depth_init. The macro also
 * takes a default argument, a minimum and maximum argument.
 *
 * lpfc_##attr##_init: Initializes an attribute.
 * @phba: pointer the the adapter structure.
 * @val: integer attribute value.
 *
 * Validates the min and max values then sets the adapter config field
 * accordingly, or uses the default if out of range and prints an error message.
 *
 * Returns:
 * zero on success
 * -EINVAL if default used
 **/
#define lpfc_param_init(attr, default, minval, maxval)	\
static int \
lpfc_##attr##_init(struct lpfc_hba *phba, uint val) \
{ \
	if (lpfc_rangecheck(val, minval, maxval)) {\
		phba->cfg_##attr = val;\
		return 0;\
	}\
	lpfc_printf_log(phba, KERN_ERR, LOG_INIT, \
			"0449 lpfc_"#attr" attribute cannot be set to %d, "\
			"allowed range is ["#minval", "#maxval"]\n", val); \
	phba->cfg_##attr = default;\
	return -EINVAL;\
}

/*
 * lpfc_param_set - Set a cfg attribute value
 *
 * Description:
 * Macro that given an attr e.g. hba_queue_depth expands
 * into a function with the name lpfc_hba_queue_depth_set
 *
 * lpfc_##attr##_set: Sets an attribute value.
 * @phba: pointer the the adapter structure.
 * @val: integer attribute value.
 *
 * Description:
 * Validates the min and max values then sets the
 * adapter config field if in the valid range. prints error message
 * and does not set the parameter if invalid.
 *
 * Returns:
 * zero on success
 * -EINVAL if val is invalid
 **/
#define lpfc_param_set(attr, default, minval, maxval)	\
static int \
lpfc_##attr##_set(struct lpfc_hba *phba, uint val) \
{ \
	if (lpfc_rangecheck(val, minval, maxval)) {\
		lpfc_printf_log(phba, KERN_ERR, LOG_INIT, \
			"3052 lpfc_" #attr " changed from %d to %d\n", \
			phba->cfg_##attr, val); \
		phba->cfg_##attr = val;\
		return 0;\
	}\
	lpfc_printf_log(phba, KERN_ERR, LOG_INIT, \
			"0450 lpfc_"#attr" attribute cannot be set to %d, "\
			"allowed range is ["#minval", "#maxval"]\n", val); \
	return -EINVAL;\
}

/*
 * lpfc_param_store - Set a vport attribute value
 *
 * Description:
 * Macro that given an attr e.g. hba_queue_depth expands
 * into a function with the name lpfc_hba_queue_depth_store.
 *
 * lpfc_##attr##_store: Set an sttribute value.
 * @dev: class device that is converted into a Scsi_host.
 * @attr: device attribute, not used.
 * @buf: contains the attribute value in ascii.
 * @count: not used.
 *
 * Description:
 * Convert the ascii text number to an integer, then
 * use the lpfc_##attr##_set function to set the value.
 *
 * Returns:
 * -EINVAL if val is invalid or lpfc_##attr##_set() fails
 * length of buffer upon success.
 **/
#define lpfc_param_store(attr)	\
static ssize_t \
lpfc_##attr##_store(struct device *dev, struct device_attribute *attr, \
		    const char *buf, size_t count) \
{ \
	struct Scsi_Host  *shost = class_to_shost(dev);\
	struct lpfc_vport *vport = (struct lpfc_vport *) shost->hostdata;\
	struct lpfc_hba   *phba = vport->phba;\
	uint val = 0;\
	if (!isdigit(buf[0]))\
		return -EINVAL;\
	if (sscanf(buf, "%i", &val) != 1)\
		return -EINVAL;\
	if (lpfc_##attr##_set(phba, val) == 0) \
		return strlen(buf);\
	else \
		return -EINVAL;\
}

/*
 * lpfc_vport_param_show - Return decimal formatted cfg attribute value
 *
 * Description:
 * Macro that given an attr e.g. hba_queue_depth expands
 * into a function with the name lpfc_hba_queue_depth_show
 *
 * lpfc_##attr##_show: prints the attribute value in decimal.
 * @dev: class device that is converted into a Scsi_host.
 * @attr: device attribute, not used.
 * @buf: on return contains the attribute value in decimal.
 *
 * Returns: length of formatted string.
 **/
#define lpfc_vport_param_show(attr)	\
static ssize_t \
lpfc_##attr##_show(struct device *dev, struct device_attribute *attr, \
		   char *buf) \
{ \
	struct Scsi_Host  *shost = class_to_shost(dev);\
	struct lpfc_vport *vport = (struct lpfc_vport *) shost->hostdata;\
	return scnprintf(buf, PAGE_SIZE, "%d\n", vport->cfg_##attr);\
}

/*
 * lpfc_vport_param_hex_show - Return hex formatted attribute value
 *
 * Description:
 * Macro that given an attr e.g.
 * hba_queue_depth expands into a function with the name
 * lpfc_hba_queue_depth_show
 *
 * lpfc_##attr##_show: prints the attribute value in hexadecimal.
 * @dev: class device that is converted into a Scsi_host.
 * @attr: device attribute, not used.
 * @buf: on return contains the attribute value in hexadecimal.
 *
 * Returns: length of formatted string.
 **/
#define lpfc_vport_param_hex_show(attr)	\
static ssize_t \
lpfc_##attr##_show(struct device *dev, struct device_attribute *attr, \
		   char *buf) \
{ \
	struct Scsi_Host  *shost = class_to_shost(dev);\
	struct lpfc_vport *vport = (struct lpfc_vport *) shost->hostdata;\
	return scnprintf(buf, PAGE_SIZE, "%#x\n", vport->cfg_##attr);\
}

/*
 * lpfc_vport_param_init - Initialize a vport cfg attribute
 *
 * Description:
 * Macro that given an attr e.g. hba_queue_depth expands
 * into a function with the name lpfc_hba_queue_depth_init. The macro also
 * takes a default argument, a minimum and maximum argument.
 *
 * lpfc_##attr##_init: validates the min and max values then sets the
 * adapter config field accordingly, or uses the default if out of range
 * and prints an error message.
 * @phba: pointer the the adapter structure.
 * @val: integer attribute value.
 *
 * Returns:
 * zero on success
 * -EINVAL if default used
 **/
#define lpfc_vport_param_init(attr, default, minval, maxval)	\
static int \
lpfc_##attr##_init(struct lpfc_vport *vport, uint val) \
{ \
	if (lpfc_rangecheck(val, minval, maxval)) {\
		vport->cfg_##attr = val;\
		return 0;\
	}\
	lpfc_printf_vlog(vport, KERN_ERR, LOG_INIT, \
			 "0423 lpfc_"#attr" attribute cannot be set to %d, "\
			 "allowed range is ["#minval", "#maxval"]\n", val); \
	vport->cfg_##attr = default;\
	return -EINVAL;\
}

/*
 * lpfc_vport_param_set - Set a vport cfg attribute
 *
 * Description:
 * Macro that given an attr e.g. hba_queue_depth expands
 * into a function with the name lpfc_hba_queue_depth_set
 *
 * lpfc_##attr##_set: validates the min and max values then sets the
 * adapter config field if in the valid range. prints error message
 * and does not set the parameter if invalid.
 * @phba: pointer the the adapter structure.
 * @val:	integer attribute value.
 *
 * Returns:
 * zero on success
 * -EINVAL if val is invalid
 **/
#define lpfc_vport_param_set(attr, default, minval, maxval)	\
static int \
lpfc_##attr##_set(struct lpfc_vport *vport, uint val) \
{ \
	if (lpfc_rangecheck(val, minval, maxval)) {\
		lpfc_printf_vlog(vport, KERN_ERR, LOG_INIT, \
			"3053 lpfc_" #attr \
			" changed from %d (x%x) to %d (x%x)\n", \
			vport->cfg_##attr, vport->cfg_##attr, \
			val, val); \
		vport->cfg_##attr = val;\
		return 0;\
	}\
	lpfc_printf_vlog(vport, KERN_ERR, LOG_INIT, \
			 "0424 lpfc_"#attr" attribute cannot be set to %d, "\
			 "allowed range is ["#minval", "#maxval"]\n", val); \
	return -EINVAL;\
}

/*
 * lpfc_vport_param_store - Set a vport attribute
 *
 * Description:
 * Macro that given an attr e.g. hba_queue_depth
 * expands into a function with the name lpfc_hba_queue_depth_store
 *
 * lpfc_##attr##_store: convert the ascii text number to an integer, then
 * use the lpfc_##attr##_set function to set the value.
 * @cdev: class device that is converted into a Scsi_host.
 * @buf:	contains the attribute value in decimal.
 * @count: not used.
 *
 * Returns:
 * -EINVAL if val is invalid or lpfc_##attr##_set() fails
 * length of buffer upon success.
 **/
#define lpfc_vport_param_store(attr)	\
static ssize_t \
lpfc_##attr##_store(struct device *dev, struct device_attribute *attr, \
		    const char *buf, size_t count) \
{ \
	struct Scsi_Host  *shost = class_to_shost(dev);\
	struct lpfc_vport *vport = (struct lpfc_vport *) shost->hostdata;\
	uint val = 0;\
	if (!isdigit(buf[0]))\
		return -EINVAL;\
	if (sscanf(buf, "%i", &val) != 1)\
		return -EINVAL;\
	if (lpfc_##attr##_set(vport, val) == 0) \
		return strlen(buf);\
	else \
		return -EINVAL;\
}


static DEVICE_ATTR(nvme_info, 0444, lpfc_nvme_info_show, NULL);
static DEVICE_ATTR(scsi_stat, 0444, lpfc_scsi_stat_show, NULL);
static DEVICE_ATTR(bg_info, S_IRUGO, lpfc_bg_info_show, NULL);
static DEVICE_ATTR(bg_guard_err, S_IRUGO, lpfc_bg_guard_err_show, NULL);
static DEVICE_ATTR(bg_apptag_err, S_IRUGO, lpfc_bg_apptag_err_show, NULL);
static DEVICE_ATTR(bg_reftag_err, S_IRUGO, lpfc_bg_reftag_err_show, NULL);
static DEVICE_ATTR(info, S_IRUGO, lpfc_info_show, NULL);
static DEVICE_ATTR(serialnum, S_IRUGO, lpfc_serialnum_show, NULL);
static DEVICE_ATTR(modeldesc, S_IRUGO, lpfc_modeldesc_show, NULL);
static DEVICE_ATTR(modelname, S_IRUGO, lpfc_modelname_show, NULL);
static DEVICE_ATTR(programtype, S_IRUGO, lpfc_programtype_show, NULL);
static DEVICE_ATTR(portnum, S_IRUGO, lpfc_vportnum_show, NULL);
static DEVICE_ATTR(fwrev, S_IRUGO, lpfc_fwrev_show, NULL);
static DEVICE_ATTR(hdw, S_IRUGO, lpfc_hdw_show, NULL);
static DEVICE_ATTR(link_state, S_IRUGO | S_IWUSR, lpfc_link_state_show,
		lpfc_link_state_store);
static DEVICE_ATTR(option_rom_version, S_IRUGO,
		   lpfc_option_rom_version_show, NULL);
static DEVICE_ATTR(num_discovered_ports, S_IRUGO,
		   lpfc_num_discovered_ports_show, NULL);
static DEVICE_ATTR(menlo_mgmt_mode, S_IRUGO, lpfc_mlomgmt_show, NULL);
static DEVICE_ATTR(nport_evt_cnt, S_IRUGO, lpfc_nport_evt_cnt_show, NULL);
static DEVICE_ATTR_RO(lpfc_drvr_version);
static DEVICE_ATTR_RO(lpfc_enable_fip);
static DEVICE_ATTR(board_mode, S_IRUGO | S_IWUSR,
		   lpfc_board_mode_show, lpfc_board_mode_store);
static DEVICE_ATTR(issue_reset, S_IWUSR, NULL, lpfc_issue_reset);
static DEVICE_ATTR(max_vpi, S_IRUGO, lpfc_max_vpi_show, NULL);
static DEVICE_ATTR(used_vpi, S_IRUGO, lpfc_used_vpi_show, NULL);
static DEVICE_ATTR(max_rpi, S_IRUGO, lpfc_max_rpi_show, NULL);
static DEVICE_ATTR(used_rpi, S_IRUGO, lpfc_used_rpi_show, NULL);
static DEVICE_ATTR(max_xri, S_IRUGO, lpfc_max_xri_show, NULL);
static DEVICE_ATTR(used_xri, S_IRUGO, lpfc_used_xri_show, NULL);
static DEVICE_ATTR(npiv_info, S_IRUGO, lpfc_npiv_info_show, NULL);
static DEVICE_ATTR_RO(lpfc_temp_sensor);
static DEVICE_ATTR_RO(lpfc_sriov_hw_max_virtfn);
static DEVICE_ATTR(protocol, S_IRUGO, lpfc_sli4_protocol_show, NULL);
static DEVICE_ATTR(lpfc_xlane_supported, S_IRUGO, lpfc_oas_supported_show,
		   NULL);
static DEVICE_ATTR(cmf_info, 0444, lpfc_cmf_info_show, NULL);

static char *lpfc_soft_wwn_key = "C99G71SL8032A";
#define WWN_SZ 8
/**
 * lpfc_wwn_set - Convert string to the 8 byte WWN value.
 * @buf: WWN string.
 * @cnt: Length of string.
 * @wwn: Array to receive converted wwn value.
 *
 * Returns:
 * -EINVAL if the buffer does not contain a valid wwn
 * 0 success
 **/
static size_t
lpfc_wwn_set(const char *buf, size_t cnt, char wwn[])
{
	unsigned int i, j;

	/* Count may include a LF at end of string */
	if (buf[cnt-1] == '\n')
		cnt--;

	if ((cnt < 16) || (cnt > 18) || ((cnt == 17) && (*buf++ != 'x')) ||
	    ((cnt == 18) && ((*buf++ != '0') || (*buf++ != 'x'))))
		return -EINVAL;

	memset(wwn, 0, WWN_SZ);

	/* Validate and store the new name */
	for (i = 0, j = 0; i < 16; i++) {
		if ((*buf >= 'a') && (*buf <= 'f'))
			j = ((j << 4) | ((*buf++ - 'a') + 10));
		else if ((*buf >= 'A') && (*buf <= 'F'))
			j = ((j << 4) | ((*buf++ - 'A') + 10));
		else if ((*buf >= '0') && (*buf <= '9'))
			j = ((j << 4) | (*buf++ - '0'));
		else
			return -EINVAL;
		if (i % 2) {
			wwn[i/2] = j & 0xff;
			j = 0;
		}
	}
	return 0;
}
/**
 * lpfc_soft_wwn_enable_store - Allows setting of the wwn if the key is valid
 * @dev: class device that is converted into a Scsi_host.
 * @attr: device attribute, not used.
 * @buf: containing the string lpfc_soft_wwn_key.
 * @count: must be size of lpfc_soft_wwn_key.
 *
 * Returns:
 * -EINVAL if the buffer does not contain lpfc_soft_wwn_key
 * length of buf indicates success
 **/
static ssize_t
lpfc_soft_wwn_enable_store(struct device *dev, struct device_attribute *attr,
			   const char *buf, size_t count)
{
	struct Scsi_Host  *shost = class_to_shost(dev);
	struct lpfc_vport *vport = (struct lpfc_vport *) shost->hostdata;
	struct lpfc_hba   *phba = vport->phba;
	unsigned int cnt = count;
	uint8_t vvvl = vport->fc_sparam.cmn.valid_vendor_ver_level;
	u32 *fawwpn_key = (uint32_t *)&vport->fc_sparam.un.vendorVersion[0];

	/*
	 * We're doing a simple sanity check for soft_wwpn setting.
	 * We require that the user write a specific key to enable
	 * the soft_wwpn attribute to be settable. Once the attribute
	 * is written, the enable key resets. If further updates are
	 * desired, the key must be written again to re-enable the
	 * attribute.
	 *
	 * The "key" is not secret - it is a hardcoded string shown
	 * here. The intent is to protect against the random user or
	 * application that is just writing attributes.
	 */
	if (vvvl == 1 && cpu_to_be32(*fawwpn_key) == FAPWWN_KEY_VENDOR) {
		lpfc_printf_log(phba, KERN_ERR, LOG_INIT,
				"0051 lpfc soft wwpn can not be enabled: "
				"fawwpn is enabled\n");
		return -EINVAL;
	}

	/* count may include a LF at end of string */
	if (buf[cnt-1] == '\n')
		cnt--;

	if ((cnt != strlen(lpfc_soft_wwn_key)) ||
	    (strncmp(buf, lpfc_soft_wwn_key, strlen(lpfc_soft_wwn_key)) != 0))
		return -EINVAL;

	phba->soft_wwn_enable = 1;

	dev_printk(KERN_WARNING, &phba->pcidev->dev,
		   "lpfc%d: soft_wwpn assignment has been enabled.\n",
		   phba->brd_no);
	dev_printk(KERN_WARNING, &phba->pcidev->dev,
		   "  The soft_wwpn feature is not supported by Broadcom.");

	return count;
}
static DEVICE_ATTR_WO(lpfc_soft_wwn_enable);

/**
 * lpfc_soft_wwpn_show - Return the cfg soft ww port name of the adapter
 * @dev: class device that is converted into a Scsi_host.
 * @attr: device attribute, not used.
 * @buf: on return contains the wwpn in hexadecimal.
 *
 * Returns: size of formatted string.
 **/
static ssize_t
lpfc_soft_wwpn_show(struct device *dev, struct device_attribute *attr,
		    char *buf)
{
	struct Scsi_Host  *shost = class_to_shost(dev);
	struct lpfc_vport *vport = (struct lpfc_vport *) shost->hostdata;
	struct lpfc_hba   *phba = vport->phba;

	return scnprintf(buf, PAGE_SIZE, "0x%llx\n",
			(unsigned long long)phba->cfg_soft_wwpn);
}

/**
 * lpfc_soft_wwpn_store - Set the ww port name of the adapter
 * @dev: class device that is converted into a Scsi_host.
 * @attr: device attribute, not used.
 * @buf: contains the wwpn in hexadecimal.
 * @count: number of wwpn bytes in buf
 *
 * Returns:
 * -EACCES hba reset not enabled, adapter over temp
 * -EINVAL soft wwn not enabled, count is invalid, invalid wwpn byte invalid
 * -EIO error taking adapter offline or online
 * value of count on success
 **/
static ssize_t
lpfc_soft_wwpn_store(struct device *dev, struct device_attribute *attr,
		     const char *buf, size_t count)
{
	struct Scsi_Host  *shost = class_to_shost(dev);
	struct lpfc_vport *vport = (struct lpfc_vport *) shost->hostdata;
	struct lpfc_hba   *phba = vport->phba;
	struct completion online_compl;
	int stat1 = 0, stat2 = 0;
	unsigned int cnt = count;
	u8 wwpn[WWN_SZ];
	int rc;

	if (!phba->cfg_enable_hba_reset)
		return -EACCES;
	spin_lock_irq(&phba->hbalock);
	if (phba->over_temp_state == HBA_OVER_TEMP) {
		spin_unlock_irq(&phba->hbalock);
		return -EACCES;
	}
	spin_unlock_irq(&phba->hbalock);
	/* count may include a LF at end of string */
	if (buf[cnt-1] == '\n')
		cnt--;

	if (!phba->soft_wwn_enable)
		return -EINVAL;

	/* lock setting wwpn, wwnn down */
	phba->soft_wwn_enable = 0;

	rc = lpfc_wwn_set(buf, cnt, wwpn);
	if (rc) {
		/* not able to set wwpn, unlock it */
		phba->soft_wwn_enable = 1;
		return rc;
	}

	phba->cfg_soft_wwpn = wwn_to_u64(wwpn);
	fc_host_port_name(shost) = phba->cfg_soft_wwpn;
	if (phba->cfg_soft_wwnn)
		fc_host_node_name(shost) = phba->cfg_soft_wwnn;

	dev_printk(KERN_NOTICE, &phba->pcidev->dev,
		   "lpfc%d: Reinitializing to use soft_wwpn\n", phba->brd_no);

	stat1 = lpfc_do_offline(phba, LPFC_EVT_OFFLINE);
	if (stat1)
		lpfc_printf_log(phba, KERN_ERR, LOG_INIT,
				"0463 lpfc_soft_wwpn attribute set failed to "
				"reinit adapter - %d\n", stat1);
	init_completion(&online_compl);
	rc = lpfc_workq_post_event(phba, &stat2, &online_compl,
				   LPFC_EVT_ONLINE);
	if (rc == 0)
		return -ENOMEM;

	wait_for_completion(&online_compl);
	if (stat2)
		lpfc_printf_log(phba, KERN_ERR, LOG_INIT,
				"0464 lpfc_soft_wwpn attribute set failed to "
				"reinit adapter - %d\n", stat2);
	return (stat1 || stat2) ? -EIO : count;
}
static DEVICE_ATTR_RW(lpfc_soft_wwpn);

/**
 * lpfc_soft_wwnn_show - Return the cfg soft ww node name for the adapter
 * @dev: class device that is converted into a Scsi_host.
 * @attr: device attribute, not used.
 * @buf: on return contains the wwnn in hexadecimal.
 *
 * Returns: size of formatted string.
 **/
static ssize_t
lpfc_soft_wwnn_show(struct device *dev, struct device_attribute *attr,
		    char *buf)
{
	struct Scsi_Host *shost = class_to_shost(dev);
	struct lpfc_hba *phba = ((struct lpfc_vport *)shost->hostdata)->phba;
	return scnprintf(buf, PAGE_SIZE, "0x%llx\n",
			(unsigned long long)phba->cfg_soft_wwnn);
}

/**
 * lpfc_soft_wwnn_store - sets the ww node name of the adapter
 * @dev: class device that is converted into a Scsi_host.
 * @attr: device attribute, not used.
 * @buf: contains the ww node name in hexadecimal.
 * @count: number of wwnn bytes in buf.
 *
 * Returns:
 * -EINVAL soft wwn not enabled, count is invalid, invalid wwnn byte invalid
 * value of count on success
 **/
static ssize_t
lpfc_soft_wwnn_store(struct device *dev, struct device_attribute *attr,
		     const char *buf, size_t count)
{
	struct Scsi_Host *shost = class_to_shost(dev);
	struct lpfc_hba *phba = ((struct lpfc_vport *)shost->hostdata)->phba;
	unsigned int cnt = count;
	u8 wwnn[WWN_SZ];
	int rc;

	/* count may include a LF at end of string */
	if (buf[cnt-1] == '\n')
		cnt--;

	if (!phba->soft_wwn_enable)
		return -EINVAL;

	rc = lpfc_wwn_set(buf, cnt, wwnn);
	if (rc) {
		/* Allow wwnn to be set many times, as long as the enable
		 * is set. However, once the wwpn is set, everything locks.
		 */
		return rc;
	}

	phba->cfg_soft_wwnn = wwn_to_u64(wwnn);

	dev_printk(KERN_NOTICE, &phba->pcidev->dev,
		   "lpfc%d: soft_wwnn set. Value will take effect upon "
		   "setting of the soft_wwpn\n", phba->brd_no);

	return count;
}
static DEVICE_ATTR_RW(lpfc_soft_wwnn);

/**
 * lpfc_oas_tgt_show - Return wwpn of target whose luns maybe enabled for
 *		      Optimized Access Storage (OAS) operations.
 * @dev: class device that is converted into a Scsi_host.
 * @attr: device attribute, not used.
 * @buf: buffer for passing information.
 *
 * Returns:
 * value of count
 **/
static ssize_t
lpfc_oas_tgt_show(struct device *dev, struct device_attribute *attr,
		  char *buf)
{
	struct Scsi_Host *shost = class_to_shost(dev);
	struct lpfc_hba *phba = ((struct lpfc_vport *)shost->hostdata)->phba;

	return scnprintf(buf, PAGE_SIZE, "0x%llx\n",
			wwn_to_u64(phba->cfg_oas_tgt_wwpn));
}

/**
 * lpfc_oas_tgt_store - Store wwpn of target whose luns maybe enabled for
 *		      Optimized Access Storage (OAS) operations.
 * @dev: class device that is converted into a Scsi_host.
 * @attr: device attribute, not used.
 * @buf: buffer for passing information.
 * @count: Size of the data buffer.
 *
 * Returns:
 * -EINVAL count is invalid, invalid wwpn byte invalid
 * -EPERM oas is not supported by hba
 * value of count on success
 **/
static ssize_t
lpfc_oas_tgt_store(struct device *dev, struct device_attribute *attr,
		   const char *buf, size_t count)
{
	struct Scsi_Host *shost = class_to_shost(dev);
	struct lpfc_hba *phba = ((struct lpfc_vport *)shost->hostdata)->phba;
	unsigned int cnt = count;
	uint8_t wwpn[WWN_SZ];
	int rc;

	if (!phba->cfg_fof)
		return -EPERM;

	/* count may include a LF at end of string */
	if (buf[cnt-1] == '\n')
		cnt--;

	rc = lpfc_wwn_set(buf, cnt, wwpn);
	if (rc)
		return rc;

	memcpy(phba->cfg_oas_tgt_wwpn, wwpn, (8 * sizeof(uint8_t)));
	memcpy(phba->sli4_hba.oas_next_tgt_wwpn, wwpn, (8 * sizeof(uint8_t)));
	if (wwn_to_u64(wwpn) == 0)
		phba->cfg_oas_flags |= OAS_FIND_ANY_TARGET;
	else
		phba->cfg_oas_flags &= ~OAS_FIND_ANY_TARGET;
	phba->cfg_oas_flags &= ~OAS_LUN_VALID;
	phba->sli4_hba.oas_next_lun = FIND_FIRST_OAS_LUN;
	return count;
}
static DEVICE_ATTR(lpfc_xlane_tgt, S_IRUGO | S_IWUSR,
		   lpfc_oas_tgt_show, lpfc_oas_tgt_store);

/**
 * lpfc_oas_priority_show - Return wwpn of target whose luns maybe enabled for
 *		      Optimized Access Storage (OAS) operations.
 * @dev: class device that is converted into a Scsi_host.
 * @attr: device attribute, not used.
 * @buf: buffer for passing information.
 *
 * Returns:
 * value of count
 **/
static ssize_t
lpfc_oas_priority_show(struct device *dev, struct device_attribute *attr,
		       char *buf)
{
	struct Scsi_Host *shost = class_to_shost(dev);
	struct lpfc_hba *phba = ((struct lpfc_vport *)shost->hostdata)->phba;

	return scnprintf(buf, PAGE_SIZE, "%d\n", phba->cfg_oas_priority);
}

/**
 * lpfc_oas_priority_store - Store wwpn of target whose luns maybe enabled for
 *		      Optimized Access Storage (OAS) operations.
 * @dev: class device that is converted into a Scsi_host.
 * @attr: device attribute, not used.
 * @buf: buffer for passing information.
 * @count: Size of the data buffer.
 *
 * Returns:
 * -EINVAL count is invalid, invalid wwpn byte invalid
 * -EPERM oas is not supported by hba
 * value of count on success
 **/
static ssize_t
lpfc_oas_priority_store(struct device *dev, struct device_attribute *attr,
			const char *buf, size_t count)
{
	struct Scsi_Host *shost = class_to_shost(dev);
	struct lpfc_hba *phba = ((struct lpfc_vport *)shost->hostdata)->phba;
	unsigned int cnt = count;
	unsigned long val;
	int ret;

	if (!phba->cfg_fof)
		return -EPERM;

	/* count may include a LF at end of string */
	if (buf[cnt-1] == '\n')
		cnt--;

	ret = kstrtoul(buf, 0, &val);
	if (ret || (val > 0x7f))
		return -EINVAL;

	if (val)
		phba->cfg_oas_priority = (uint8_t)val;
	else
		phba->cfg_oas_priority = phba->cfg_XLanePriority;
	return count;
}
static DEVICE_ATTR(lpfc_xlane_priority, S_IRUGO | S_IWUSR,
		   lpfc_oas_priority_show, lpfc_oas_priority_store);

/**
 * lpfc_oas_vpt_show - Return wwpn of vport whose targets maybe enabled
 *		      for Optimized Access Storage (OAS) operations.
 * @dev: class device that is converted into a Scsi_host.
 * @attr: device attribute, not used.
 * @buf: buffer for passing information.
 *
 * Returns:
 * value of count on success
 **/
static ssize_t
lpfc_oas_vpt_show(struct device *dev, struct device_attribute *attr,
		  char *buf)
{
	struct Scsi_Host *shost = class_to_shost(dev);
	struct lpfc_hba *phba = ((struct lpfc_vport *)shost->hostdata)->phba;

	return scnprintf(buf, PAGE_SIZE, "0x%llx\n",
			wwn_to_u64(phba->cfg_oas_vpt_wwpn));
}

/**
 * lpfc_oas_vpt_store - Store wwpn of vport whose targets maybe enabled
 *		      for Optimized Access Storage (OAS) operations.
 * @dev: class device that is converted into a Scsi_host.
 * @attr: device attribute, not used.
 * @buf: buffer for passing information.
 * @count: Size of the data buffer.
 *
 * Returns:
 * -EINVAL count is invalid, invalid wwpn byte invalid
 * -EPERM oas is not supported by hba
 * value of count on success
 **/
static ssize_t
lpfc_oas_vpt_store(struct device *dev, struct device_attribute *attr,
		   const char *buf, size_t count)
{
	struct Scsi_Host *shost = class_to_shost(dev);
	struct lpfc_hba *phba = ((struct lpfc_vport *)shost->hostdata)->phba;
	unsigned int cnt = count;
	uint8_t wwpn[WWN_SZ];
	int rc;

	if (!phba->cfg_fof)
		return -EPERM;

	/* count may include a LF at end of string */
	if (buf[cnt-1] == '\n')
		cnt--;

	rc = lpfc_wwn_set(buf, cnt, wwpn);
	if (rc)
		return rc;

	memcpy(phba->cfg_oas_vpt_wwpn, wwpn, (8 * sizeof(uint8_t)));
	memcpy(phba->sli4_hba.oas_next_vpt_wwpn, wwpn, (8 * sizeof(uint8_t)));
	if (wwn_to_u64(wwpn) == 0)
		phba->cfg_oas_flags |= OAS_FIND_ANY_VPORT;
	else
		phba->cfg_oas_flags &= ~OAS_FIND_ANY_VPORT;
	phba->cfg_oas_flags &= ~OAS_LUN_VALID;
	if (phba->cfg_oas_priority == 0)
		phba->cfg_oas_priority = phba->cfg_XLanePriority;
	phba->sli4_hba.oas_next_lun = FIND_FIRST_OAS_LUN;
	return count;
}
static DEVICE_ATTR(lpfc_xlane_vpt, S_IRUGO | S_IWUSR,
		   lpfc_oas_vpt_show, lpfc_oas_vpt_store);

/**
 * lpfc_oas_lun_state_show - Return the current state (enabled or disabled)
 *			    of whether luns will be enabled or disabled
 *			    for Optimized Access Storage (OAS) operations.
 * @dev: class device that is converted into a Scsi_host.
 * @attr: device attribute, not used.
 * @buf: buffer for passing information.
 *
 * Returns:
 * size of formatted string.
 **/
static ssize_t
lpfc_oas_lun_state_show(struct device *dev, struct device_attribute *attr,
			char *buf)
{
	struct Scsi_Host *shost = class_to_shost(dev);
	struct lpfc_hba *phba = ((struct lpfc_vport *)shost->hostdata)->phba;

	return scnprintf(buf, PAGE_SIZE, "%d\n", phba->cfg_oas_lun_state);
}

/**
 * lpfc_oas_lun_state_store - Store the state (enabled or disabled)
 *			    of whether luns will be enabled or disabled
 *			    for Optimized Access Storage (OAS) operations.
 * @dev: class device that is converted into a Scsi_host.
 * @attr: device attribute, not used.
 * @buf: buffer for passing information.
 * @count: Size of the data buffer.
 *
 * Returns:
 * -EINVAL count is invalid, invalid wwpn byte invalid
 * -EPERM oas is not supported by hba
 * value of count on success
 **/
static ssize_t
lpfc_oas_lun_state_store(struct device *dev, struct device_attribute *attr,
			 const char *buf, size_t count)
{
	struct Scsi_Host *shost = class_to_shost(dev);
	struct lpfc_hba *phba = ((struct lpfc_vport *)shost->hostdata)->phba;
	int val = 0;

	if (!phba->cfg_fof)
		return -EPERM;

	if (!isdigit(buf[0]))
		return -EINVAL;

	if (sscanf(buf, "%i", &val) != 1)
		return -EINVAL;

	if ((val != 0) && (val != 1))
		return -EINVAL;

	phba->cfg_oas_lun_state = val;
	return strlen(buf);
}
static DEVICE_ATTR(lpfc_xlane_lun_state, S_IRUGO | S_IWUSR,
		   lpfc_oas_lun_state_show, lpfc_oas_lun_state_store);

/**
 * lpfc_oas_lun_status_show - Return the status of the Optimized Access
 *                          Storage (OAS) lun returned by the
 *                          lpfc_oas_lun_show function.
 * @dev: class device that is converted into a Scsi_host.
 * @attr: device attribute, not used.
 * @buf: buffer for passing information.
 *
 * Returns:
 * size of formatted string.
 **/
static ssize_t
lpfc_oas_lun_status_show(struct device *dev, struct device_attribute *attr,
			 char *buf)
{
	struct Scsi_Host *shost = class_to_shost(dev);
	struct lpfc_hba *phba = ((struct lpfc_vport *)shost->hostdata)->phba;

	if (!(phba->cfg_oas_flags & OAS_LUN_VALID))
		return -EFAULT;

	return scnprintf(buf, PAGE_SIZE, "%d\n", phba->cfg_oas_lun_status);
}
static DEVICE_ATTR(lpfc_xlane_lun_status, S_IRUGO,
		   lpfc_oas_lun_status_show, NULL);


/**
 * lpfc_oas_lun_state_set - enable or disable a lun for Optimized Access Storage
 *			   (OAS) operations.
 * @phba: lpfc_hba pointer.
 * @vpt_wwpn: wwpn of the vport associated with the returned lun
 * @tgt_wwpn: wwpn of the target associated with the returned lun
 * @lun: the fc lun for setting oas state.
 * @oas_state: the oas state to be set to the lun.
 * @pri: priority
 *
 * Returns:
 * SUCCESS : 0
 * -EPERM OAS is not enabled or not supported by this port.
 *
 */
static size_t
lpfc_oas_lun_state_set(struct lpfc_hba *phba, uint8_t vpt_wwpn[],
		       uint8_t tgt_wwpn[], uint64_t lun,
		       uint32_t oas_state, uint8_t pri)
{

	int rc = 0;

	if (!phba->cfg_fof)
		return -EPERM;

	if (oas_state) {
		if (!lpfc_enable_oas_lun(phba, (struct lpfc_name *)vpt_wwpn,
					 (struct lpfc_name *)tgt_wwpn,
					 lun, pri))
			rc = -ENOMEM;
	} else {
		lpfc_disable_oas_lun(phba, (struct lpfc_name *)vpt_wwpn,
				     (struct lpfc_name *)tgt_wwpn, lun, pri);
	}
	return rc;

}

/**
 * lpfc_oas_lun_get_next - get the next lun that has been enabled for Optimized
 *			  Access Storage (OAS) operations.
 * @phba: lpfc_hba pointer.
 * @vpt_wwpn: wwpn of the vport associated with the returned lun
 * @tgt_wwpn: wwpn of the target associated with the returned lun
 * @lun_status: status of the lun returned lun
 * @lun_pri: priority of the lun returned lun
 *
 * Returns the first or next lun enabled for OAS operations for the vport/target
 * specified.  If a lun is found, its vport wwpn, target wwpn and status is
 * returned.  If the lun is not found, NOT_OAS_ENABLED_LUN is returned.
 *
 * Return:
 * lun that is OAS enabled for the vport/target
 * NOT_OAS_ENABLED_LUN when no oas enabled lun found.
 */
static uint64_t
lpfc_oas_lun_get_next(struct lpfc_hba *phba, uint8_t vpt_wwpn[],
		      uint8_t tgt_wwpn[], uint32_t *lun_status,
		      uint32_t *lun_pri)
{
	uint64_t found_lun;

	if (unlikely(!phba) || !vpt_wwpn || !tgt_wwpn)
		return NOT_OAS_ENABLED_LUN;
	if (lpfc_find_next_oas_lun(phba, (struct lpfc_name *)
				   phba->sli4_hba.oas_next_vpt_wwpn,
				   (struct lpfc_name *)
				   phba->sli4_hba.oas_next_tgt_wwpn,
				   &phba->sli4_hba.oas_next_lun,
				   (struct lpfc_name *)vpt_wwpn,
				   (struct lpfc_name *)tgt_wwpn,
				   &found_lun, lun_status, lun_pri))
		return found_lun;
	else
		return NOT_OAS_ENABLED_LUN;
}

/**
 * lpfc_oas_lun_state_change - enable/disable a lun for OAS operations
 * @phba: lpfc_hba pointer.
 * @vpt_wwpn: vport wwpn by reference.
 * @tgt_wwpn: target wwpn by reference.
 * @lun: the fc lun for setting oas state.
 * @oas_state: the oas state to be set to the oas_lun.
 * @pri: priority
 *
 * This routine enables (OAS_LUN_ENABLE) or disables (OAS_LUN_DISABLE)
 * a lun for OAS operations.
 *
 * Return:
 * SUCCESS: 0
 * -ENOMEM: failed to enable an lun for OAS operations
 * -EPERM: OAS is not enabled
 */
static ssize_t
lpfc_oas_lun_state_change(struct lpfc_hba *phba, uint8_t vpt_wwpn[],
			  uint8_t tgt_wwpn[], uint64_t lun,
			  uint32_t oas_state, uint8_t pri)
{

	int rc;

	rc = lpfc_oas_lun_state_set(phba, vpt_wwpn, tgt_wwpn, lun,
				    oas_state, pri);
	return rc;
}

/**
 * lpfc_oas_lun_show - Return oas enabled luns from a chosen target
 * @dev: class device that is converted into a Scsi_host.
 * @attr: device attribute, not used.
 * @buf: buffer for passing information.
 *
 * This routine returns a lun enabled for OAS each time the function
 * is called.
 *
 * Returns:
 * SUCCESS: size of formatted string.
 * -EFAULT: target or vport wwpn was not set properly.
 * -EPERM: oas is not enabled.
 **/
static ssize_t
lpfc_oas_lun_show(struct device *dev, struct device_attribute *attr,
		  char *buf)
{
	struct Scsi_Host *shost = class_to_shost(dev);
	struct lpfc_hba *phba = ((struct lpfc_vport *)shost->hostdata)->phba;

	uint64_t oas_lun;
	int len = 0;

	if (!phba->cfg_fof)
		return -EPERM;

	if (wwn_to_u64(phba->cfg_oas_vpt_wwpn) == 0)
		if (!(phba->cfg_oas_flags & OAS_FIND_ANY_VPORT))
			return -EFAULT;

	if (wwn_to_u64(phba->cfg_oas_tgt_wwpn) == 0)
		if (!(phba->cfg_oas_flags & OAS_FIND_ANY_TARGET))
			return -EFAULT;

	oas_lun = lpfc_oas_lun_get_next(phba, phba->cfg_oas_vpt_wwpn,
					phba->cfg_oas_tgt_wwpn,
					&phba->cfg_oas_lun_status,
					&phba->cfg_oas_priority);
	if (oas_lun != NOT_OAS_ENABLED_LUN)
		phba->cfg_oas_flags |= OAS_LUN_VALID;

	len += scnprintf(buf + len, PAGE_SIZE-len, "0x%llx", oas_lun);

	return len;
}

/**
 * lpfc_oas_lun_store - Sets the OAS state for lun
 * @dev: class device that is converted into a Scsi_host.
 * @attr: device attribute, not used.
 * @buf: buffer for passing information.
 * @count: size of the formatting string
 *
 * This function sets the OAS state for lun.  Before this function is called,
 * the vport wwpn, target wwpn, and oas state need to be set.
 *
 * Returns:
 * SUCCESS: size of formatted string.
 * -EFAULT: target or vport wwpn was not set properly.
 * -EPERM: oas is not enabled.
 * size of formatted string.
 **/
static ssize_t
lpfc_oas_lun_store(struct device *dev, struct device_attribute *attr,
		   const char *buf, size_t count)
{
	struct Scsi_Host *shost = class_to_shost(dev);
	struct lpfc_hba *phba = ((struct lpfc_vport *)shost->hostdata)->phba;
	uint64_t scsi_lun;
	uint32_t pri;
	ssize_t rc;

	if (!phba->cfg_fof)
		return -EPERM;

	if (wwn_to_u64(phba->cfg_oas_vpt_wwpn) == 0)
		return -EFAULT;

	if (wwn_to_u64(phba->cfg_oas_tgt_wwpn) == 0)
		return -EFAULT;

	if (!isdigit(buf[0]))
		return -EINVAL;

	if (sscanf(buf, "0x%llx", &scsi_lun) != 1)
		return -EINVAL;

	pri = phba->cfg_oas_priority;
	if (pri == 0)
		pri = phba->cfg_XLanePriority;

	lpfc_printf_log(phba, KERN_INFO, LOG_INIT,
			"3372 Try to set vport 0x%llx target 0x%llx lun:0x%llx "
			"priority 0x%x with oas state %d\n",
			wwn_to_u64(phba->cfg_oas_vpt_wwpn),
			wwn_to_u64(phba->cfg_oas_tgt_wwpn), scsi_lun,
			pri, phba->cfg_oas_lun_state);

	rc = lpfc_oas_lun_state_change(phba, phba->cfg_oas_vpt_wwpn,
				       phba->cfg_oas_tgt_wwpn, scsi_lun,
				       phba->cfg_oas_lun_state, pri);
	if (rc)
		return rc;

	return count;
}
static DEVICE_ATTR(lpfc_xlane_lun, S_IRUGO | S_IWUSR,
		   lpfc_oas_lun_show, lpfc_oas_lun_store);

int lpfc_enable_nvmet_cnt;
unsigned long long lpfc_enable_nvmet[LPFC_NVMET_MAX_PORTS] = {
	0, 0, 0, 0, 0, 0, 0, 0, 0, 0, 0, 0, 0, 0, 0, 0, 0, 0,
	0, 0, 0, 0, 0, 0, 0, 0, 0, 0, 0, 0, 0, 0};
module_param_array(lpfc_enable_nvmet, ullong, &lpfc_enable_nvmet_cnt, 0444);
MODULE_PARM_DESC(lpfc_enable_nvmet, "Enable HBA port(s) WWPN as a NVME Target");

static int lpfc_poll = 0;
module_param(lpfc_poll, int, S_IRUGO);
MODULE_PARM_DESC(lpfc_poll, "FCP ring polling mode control:"
		 " 0 - none,"
		 " 1 - poll with interrupts enabled"
		 " 3 - poll and disable FCP ring interrupts");

static DEVICE_ATTR_RW(lpfc_poll);

int lpfc_no_hba_reset_cnt;
unsigned long lpfc_no_hba_reset[MAX_HBAS_NO_RESET] = {
	0, 0, 0, 0, 0, 0, 0, 0, 0, 0, 0, 0, 0, 0, 0, 0};
module_param_array(lpfc_no_hba_reset, ulong, &lpfc_no_hba_reset_cnt, 0444);
MODULE_PARM_DESC(lpfc_no_hba_reset, "WWPN of HBAs that should not be reset");

LPFC_ATTR(sli_mode, 3, 3, 3,
	"SLI mode selector: 3 - select SLI-3");

LPFC_ATTR_R(enable_npiv, 1, 0, 1,
	"Enable NPIV functionality");

LPFC_ATTR_R(fcf_failover_policy, 1, 1, 2,
	"FCF Fast failover=1 Priority failover=2");

/*
 * lpfc_fcp_wait_abts_rsp: Modifies criteria for reporting completion of
 * aborted IO.
 * The range is [0,1]. Default value is 0
 *      0, IO completes after ABTS issued (default).
 *      1, IO completes after receipt of ABTS response or timeout.
 */
LPFC_ATTR_R(fcp_wait_abts_rsp, 0, 0, 1, "Wait for FCP ABTS completion");

/*
# lpfc_enable_rrq: Track XRI/OXID reuse after IO failures
#	0x0 = disabled, XRI/OXID use not tracked.
#	0x1 = XRI/OXID reuse is timed with ratov, RRQ sent.
#	0x2 = XRI/OXID reuse is timed with ratov, No RRQ sent.
*/
LPFC_ATTR_R(enable_rrq, 2, 0, 2,
	"Enable RRQ functionality");

/*
# lpfc_suppress_link_up:  Bring link up at initialization
#            0x0  = bring link up (issue MBX_INIT_LINK)
#            0x1  = do NOT bring link up at initialization(MBX_INIT_LINK)
#            0x2  = never bring up link
# Default value is 0.
*/
LPFC_ATTR_R(suppress_link_up, LPFC_INITIALIZE_LINK, LPFC_INITIALIZE_LINK,
		LPFC_DELAY_INIT_LINK_INDEFINITELY,
		"Suppress Link Up at initialization");

static ssize_t
lpfc_pls_show(struct device *dev, struct device_attribute *attr, char *buf)
{
	struct Scsi_Host  *shost = class_to_shost(dev);
	struct lpfc_hba   *phba = ((struct lpfc_vport *)shost->hostdata)->phba;

	return scnprintf(buf, PAGE_SIZE, "%d\n",
			 phba->sli4_hba.pc_sli4_params.pls);
}
static DEVICE_ATTR(pls, 0444,
			 lpfc_pls_show, NULL);

static ssize_t
lpfc_pt_show(struct device *dev, struct device_attribute *attr, char *buf)
{
	struct Scsi_Host  *shost = class_to_shost(dev);
	struct lpfc_hba   *phba = ((struct lpfc_vport *)shost->hostdata)->phba;

	return scnprintf(buf, PAGE_SIZE, "%d\n",
			 (phba->hba_flag & HBA_PERSISTENT_TOPO) ? 1 : 0);
}
static DEVICE_ATTR(pt, 0444,
			 lpfc_pt_show, NULL);

/*
# lpfc_cnt: Number of IOCBs allocated for ELS, CT, and ABTS
#       1 - (1024)
#       2 - (2048)
#       3 - (3072)
#       4 - (4096)
#       5 - (5120)
*/
static ssize_t
lpfc_iocb_hw_show(struct device *dev, struct device_attribute *attr, char *buf)
{
	struct Scsi_Host  *shost = class_to_shost(dev);
	struct lpfc_hba   *phba = ((struct lpfc_vport *) shost->hostdata)->phba;

	return scnprintf(buf, PAGE_SIZE, "%d\n", phba->iocb_max);
}

static DEVICE_ATTR(iocb_hw, S_IRUGO,
			 lpfc_iocb_hw_show, NULL);
static ssize_t
lpfc_txq_hw_show(struct device *dev, struct device_attribute *attr, char *buf)
{
	struct Scsi_Host  *shost = class_to_shost(dev);
	struct lpfc_hba   *phba = ((struct lpfc_vport *) shost->hostdata)->phba;
	struct lpfc_sli_ring *pring = lpfc_phba_elsring(phba);

	return scnprintf(buf, PAGE_SIZE, "%d\n",
			pring ? pring->txq_max : 0);
}

static DEVICE_ATTR(txq_hw, S_IRUGO,
			 lpfc_txq_hw_show, NULL);
static ssize_t
lpfc_txcmplq_hw_show(struct device *dev, struct device_attribute *attr,
 char *buf)
{
	struct Scsi_Host  *shost = class_to_shost(dev);
	struct lpfc_hba   *phba = ((struct lpfc_vport *) shost->hostdata)->phba;
	struct lpfc_sli_ring *pring = lpfc_phba_elsring(phba);

	return scnprintf(buf, PAGE_SIZE, "%d\n",
			pring ? pring->txcmplq_max : 0);
}

static DEVICE_ATTR(txcmplq_hw, S_IRUGO,
			 lpfc_txcmplq_hw_show, NULL);

/*
# lpfc_nodev_tmo: If set, it will hold all I/O errors on devices that disappear
# until the timer expires. Value range is [0,255]. Default value is 30.
*/
static int lpfc_nodev_tmo = LPFC_DEF_DEVLOSS_TMO;
static int lpfc_devloss_tmo = LPFC_DEF_DEVLOSS_TMO;
module_param(lpfc_nodev_tmo, int, 0);
MODULE_PARM_DESC(lpfc_nodev_tmo,
		 "Seconds driver will hold I/O waiting "
		 "for a device to come back");

/**
 * lpfc_nodev_tmo_show - Return the hba dev loss timeout value
 * @dev: class converted to a Scsi_host structure.
 * @attr: device attribute, not used.
 * @buf: on return contains the dev loss timeout in decimal.
 *
 * Returns: size of formatted string.
 **/
static ssize_t
lpfc_nodev_tmo_show(struct device *dev, struct device_attribute *attr,
		    char *buf)
{
	struct Scsi_Host  *shost = class_to_shost(dev);
	struct lpfc_vport *vport = (struct lpfc_vport *) shost->hostdata;

	return scnprintf(buf, PAGE_SIZE, "%d\n",	vport->cfg_devloss_tmo);
}

/**
 * lpfc_nodev_tmo_init - Set the hba nodev timeout value
 * @vport: lpfc vport structure pointer.
 * @val: contains the nodev timeout value.
 *
 * Description:
 * If the devloss tmo is already set then nodev tmo is set to devloss tmo,
 * a kernel error message is printed and zero is returned.
 * Else if val is in range then nodev tmo and devloss tmo are set to val.
 * Otherwise nodev tmo is set to the default value.
 *
 * Returns:
 * zero if already set or if val is in range
 * -EINVAL val out of range
 **/
static int
lpfc_nodev_tmo_init(struct lpfc_vport *vport, int val)
{
	if (vport->cfg_devloss_tmo != LPFC_DEF_DEVLOSS_TMO) {
		vport->cfg_nodev_tmo = vport->cfg_devloss_tmo;
		if (val != LPFC_DEF_DEVLOSS_TMO)
			lpfc_printf_vlog(vport, KERN_ERR, LOG_INIT,
					 "0407 Ignoring lpfc_nodev_tmo module "
					 "parameter because lpfc_devloss_tmo "
					 "is set.\n");
		return 0;
	}

	if (val >= LPFC_MIN_DEVLOSS_TMO && val <= LPFC_MAX_DEVLOSS_TMO) {
		vport->cfg_nodev_tmo = val;
		vport->cfg_devloss_tmo = val;
		return 0;
	}
	lpfc_printf_vlog(vport, KERN_ERR, LOG_INIT,
			 "0400 lpfc_nodev_tmo attribute cannot be set to"
			 " %d, allowed range is [%d, %d]\n",
			 val, LPFC_MIN_DEVLOSS_TMO, LPFC_MAX_DEVLOSS_TMO);
	vport->cfg_nodev_tmo = LPFC_DEF_DEVLOSS_TMO;
	return -EINVAL;
}

/**
 * lpfc_update_rport_devloss_tmo - Update dev loss tmo value
 * @vport: lpfc vport structure pointer.
 *
 * Description:
 * Update all the ndlp's dev loss tmo with the vport devloss tmo value.
 **/
static void
lpfc_update_rport_devloss_tmo(struct lpfc_vport *vport)
{
	struct Scsi_Host  *shost;
	struct lpfc_nodelist  *ndlp;
#if (IS_ENABLED(CONFIG_NVME_FC))
	struct lpfc_nvme_rport *rport;
	struct nvme_fc_remote_port *remoteport = NULL;
#endif

	shost = lpfc_shost_from_vport(vport);
	spin_lock_irq(shost->host_lock);
	list_for_each_entry(ndlp, &vport->fc_nodes, nlp_listp) {
		if (ndlp->rport)
			ndlp->rport->dev_loss_tmo = vport->cfg_devloss_tmo;
#if (IS_ENABLED(CONFIG_NVME_FC))
		spin_lock(&ndlp->lock);
		rport = lpfc_ndlp_get_nrport(ndlp);
		if (rport)
			remoteport = rport->remoteport;
		spin_unlock(&ndlp->lock);
		if (rport && remoteport)
			nvme_fc_set_remoteport_devloss(remoteport,
						       vport->cfg_devloss_tmo);
#endif
	}
	spin_unlock_irq(shost->host_lock);
}

/**
 * lpfc_nodev_tmo_set - Set the vport nodev tmo and devloss tmo values
 * @vport: lpfc vport structure pointer.
 * @val: contains the tmo value.
 *
 * Description:
 * If the devloss tmo is already set or the vport dev loss tmo has changed
 * then a kernel error message is printed and zero is returned.
 * Else if val is in range then nodev tmo and devloss tmo are set to val.
 * Otherwise nodev tmo is set to the default value.
 *
 * Returns:
 * zero if already set or if val is in range
 * -EINVAL val out of range
 **/
static int
lpfc_nodev_tmo_set(struct lpfc_vport *vport, int val)
{
	if (vport->dev_loss_tmo_changed ||
	    (lpfc_devloss_tmo != LPFC_DEF_DEVLOSS_TMO)) {
		lpfc_printf_vlog(vport, KERN_ERR, LOG_INIT,
				 "0401 Ignoring change to lpfc_nodev_tmo "
				 "because lpfc_devloss_tmo is set.\n");
		return 0;
	}
	if (val >= LPFC_MIN_DEVLOSS_TMO && val <= LPFC_MAX_DEVLOSS_TMO) {
		vport->cfg_nodev_tmo = val;
		vport->cfg_devloss_tmo = val;
		/*
		 * For compat: set the fc_host dev loss so new rports
		 * will get the value.
		 */
		fc_host_dev_loss_tmo(lpfc_shost_from_vport(vport)) = val;
		lpfc_update_rport_devloss_tmo(vport);
		return 0;
	}
	lpfc_printf_vlog(vport, KERN_ERR, LOG_INIT,
			 "0403 lpfc_nodev_tmo attribute cannot be set to "
			 "%d, allowed range is [%d, %d]\n",
			 val, LPFC_MIN_DEVLOSS_TMO, LPFC_MAX_DEVLOSS_TMO);
	return -EINVAL;
}

lpfc_vport_param_store(nodev_tmo)

static DEVICE_ATTR_RW(lpfc_nodev_tmo);

/*
# lpfc_devloss_tmo: If set, it will hold all I/O errors on devices that
# disappear until the timer expires. Value range is [0,255]. Default
# value is 30.
*/
module_param(lpfc_devloss_tmo, int, S_IRUGO);
MODULE_PARM_DESC(lpfc_devloss_tmo,
		 "Seconds driver will hold I/O waiting "
		 "for a device to come back");
lpfc_vport_param_init(devloss_tmo, LPFC_DEF_DEVLOSS_TMO,
		      LPFC_MIN_DEVLOSS_TMO, LPFC_MAX_DEVLOSS_TMO)
lpfc_vport_param_show(devloss_tmo)

/**
 * lpfc_devloss_tmo_set - Sets vport nodev tmo, devloss tmo values, changed bit
 * @vport: lpfc vport structure pointer.
 * @val: contains the tmo value.
 *
 * Description:
 * If val is in a valid range then set the vport nodev tmo,
 * devloss tmo, also set the vport dev loss tmo changed flag.
 * Else a kernel error message is printed.
 *
 * Returns:
 * zero if val is in range
 * -EINVAL val out of range
 **/
static int
lpfc_devloss_tmo_set(struct lpfc_vport *vport, int val)
{
	if (val >= LPFC_MIN_DEVLOSS_TMO && val <= LPFC_MAX_DEVLOSS_TMO) {
		vport->cfg_nodev_tmo = val;
		vport->cfg_devloss_tmo = val;
		vport->dev_loss_tmo_changed = 1;
		fc_host_dev_loss_tmo(lpfc_shost_from_vport(vport)) = val;
		lpfc_update_rport_devloss_tmo(vport);
		return 0;
	}

	lpfc_printf_vlog(vport, KERN_ERR, LOG_INIT,
			 "0404 lpfc_devloss_tmo attribute cannot be set to "
			 "%d, allowed range is [%d, %d]\n",
			 val, LPFC_MIN_DEVLOSS_TMO, LPFC_MAX_DEVLOSS_TMO);
	return -EINVAL;
}

lpfc_vport_param_store(devloss_tmo)
static DEVICE_ATTR_RW(lpfc_devloss_tmo);

/*
 * lpfc_suppress_rsp: Enable suppress rsp feature is firmware supports it
 * lpfc_suppress_rsp = 0  Disable
 * lpfc_suppress_rsp = 1  Enable (default)
 *
 */
LPFC_ATTR_R(suppress_rsp, 1, 0, 1,
	    "Enable suppress rsp feature is firmware supports it");

/*
 * lpfc_nvmet_mrq: Specify number of RQ pairs for processing NVMET cmds
 * lpfc_nvmet_mrq = 0  driver will calcualte optimal number of RQ pairs
 * lpfc_nvmet_mrq = 1  use a single RQ pair
 * lpfc_nvmet_mrq >= 2  use specified RQ pairs for MRQ
 *
 */
LPFC_ATTR_R(nvmet_mrq,
	    LPFC_NVMET_MRQ_AUTO, LPFC_NVMET_MRQ_AUTO, LPFC_NVMET_MRQ_MAX,
	    "Specify number of RQ pairs for processing NVMET cmds");

/*
 * lpfc_nvmet_mrq_post: Specify number of RQ buffer to initially post
 * to each NVMET RQ. Range 64 to 2048, default is 512.
 */
LPFC_ATTR_R(nvmet_mrq_post,
	    LPFC_NVMET_RQE_DEF_POST, LPFC_NVMET_RQE_MIN_POST,
	    LPFC_NVMET_RQE_DEF_COUNT,
	    "Specify number of RQ buffers to initially post");

/*
 * lpfc_enable_fc4_type: Defines what FC4 types are supported.
 * Supported Values:  1 - register just FCP
 *                    3 - register both FCP and NVME
 * Supported values are [1,3]. Default value is 3
 */
LPFC_ATTR_R(enable_fc4_type, LPFC_ENABLE_BOTH,
	    LPFC_ENABLE_FCP, LPFC_ENABLE_BOTH,
	    "Enable FC4 Protocol support - FCP / NVME");

/*
# lpfc_log_verbose: Only turn this flag on if you are willing to risk being
# deluged with LOTS of information.
# You can set a bit mask to record specific types of verbose messages:
# See lpfc_logmsh.h for definitions.
*/
LPFC_VPORT_ATTR_HEX_RW(log_verbose, 0x0, 0x0, 0xffffffff,
		       "Verbose logging bit-mask");

/*
# lpfc_enable_da_id: This turns on the DA_ID CT command that deregisters
# objects that have been registered with the nameserver after login.
*/
LPFC_VPORT_ATTR_R(enable_da_id, 1, 0, 1,
		  "Deregister nameserver objects before LOGO");

/*
# lun_queue_depth:  This parameter is used to limit the number of outstanding
# commands per FCP LUN.
*/
LPFC_VPORT_ATTR_R(lun_queue_depth, 64, 1, 512,
		  "Max number of FCP commands we can queue to a specific LUN");

/*
# tgt_queue_depth:  This parameter is used to limit the number of outstanding
# commands per target port. Value range is [10,65535]. Default value is 65535.
*/
static uint lpfc_tgt_queue_depth = LPFC_MAX_TGT_QDEPTH;
module_param(lpfc_tgt_queue_depth, uint, 0444);
MODULE_PARM_DESC(lpfc_tgt_queue_depth, "Set max Target queue depth");
lpfc_vport_param_show(tgt_queue_depth);
lpfc_vport_param_init(tgt_queue_depth, LPFC_MAX_TGT_QDEPTH,
		      LPFC_MIN_TGT_QDEPTH, LPFC_MAX_TGT_QDEPTH);

/**
 * lpfc_tgt_queue_depth_set: Sets an attribute value.
 * @vport: lpfc vport structure pointer.
 * @val: integer attribute value.
 *
 * Description: Sets the parameter to the new value.
 *
 * Returns:
 * zero on success
 * -EINVAL if val is invalid
 */
static int
lpfc_tgt_queue_depth_set(struct lpfc_vport *vport, uint val)
{
	struct Scsi_Host *shost = lpfc_shost_from_vport(vport);
	struct lpfc_nodelist *ndlp;

	if (!lpfc_rangecheck(val, LPFC_MIN_TGT_QDEPTH, LPFC_MAX_TGT_QDEPTH))
		return -EINVAL;

	if (val == vport->cfg_tgt_queue_depth)
		return 0;

	spin_lock_irq(shost->host_lock);
	vport->cfg_tgt_queue_depth = val;

	/* Next loop thru nodelist and change cmd_qdepth */
	list_for_each_entry(ndlp, &vport->fc_nodes, nlp_listp)
		ndlp->cmd_qdepth = vport->cfg_tgt_queue_depth;

	spin_unlock_irq(shost->host_lock);
	return 0;
}

lpfc_vport_param_store(tgt_queue_depth);
static DEVICE_ATTR_RW(lpfc_tgt_queue_depth);

/*
# hba_queue_depth:  This parameter is used to limit the number of outstanding
# commands per lpfc HBA. Value range is [32,8192]. If this parameter
# value is greater than the maximum number of exchanges supported by the HBA,
# then maximum number of exchanges supported by the HBA is used to determine
# the hba_queue_depth.
*/
LPFC_ATTR_R(hba_queue_depth, 8192, 32, 8192,
	    "Max number of FCP commands we can queue to a lpfc HBA");

/*
# peer_port_login:  This parameter allows/prevents logins
# between peer ports hosted on the same physical port.
# When this parameter is set 0 peer ports of same physical port
# are not allowed to login to each other.
# When this parameter is set 1 peer ports of same physical port
# are allowed to login to each other.
# Default value of this parameter is 0.
*/
LPFC_VPORT_ATTR_R(peer_port_login, 0, 0, 1,
		  "Allow peer ports on the same physical port to login to each "
		  "other.");

/*
# restrict_login:  This parameter allows/prevents logins
# between Virtual Ports and remote initiators.
# When this parameter is not set (0) Virtual Ports will accept PLOGIs from
# other initiators and will attempt to PLOGI all remote ports.
# When this parameter is set (1) Virtual Ports will reject PLOGIs from
# remote ports and will not attempt to PLOGI to other initiators.
# This parameter does not restrict to the physical port.
# This parameter does not restrict logins to Fabric resident remote ports.
# Default value of this parameter is 1.
*/
static int lpfc_restrict_login = 1;
module_param(lpfc_restrict_login, int, S_IRUGO);
MODULE_PARM_DESC(lpfc_restrict_login,
		 "Restrict virtual ports login to remote initiators.");
lpfc_vport_param_show(restrict_login);

/**
 * lpfc_restrict_login_init - Set the vport restrict login flag
 * @vport: lpfc vport structure pointer.
 * @val: contains the restrict login value.
 *
 * Description:
 * If val is not in a valid range then log a kernel error message and set
 * the vport restrict login to one.
 * If the port type is physical clear the restrict login flag and return.
 * Else set the restrict login flag to val.
 *
 * Returns:
 * zero if val is in range
 * -EINVAL val out of range
 **/
static int
lpfc_restrict_login_init(struct lpfc_vport *vport, int val)
{
	if (val < 0 || val > 1) {
		lpfc_printf_vlog(vport, KERN_ERR, LOG_INIT,
				 "0422 lpfc_restrict_login attribute cannot "
				 "be set to %d, allowed range is [0, 1]\n",
				 val);
		vport->cfg_restrict_login = 1;
		return -EINVAL;
	}
	if (vport->port_type == LPFC_PHYSICAL_PORT) {
		vport->cfg_restrict_login = 0;
		return 0;
	}
	vport->cfg_restrict_login = val;
	return 0;
}

/**
 * lpfc_restrict_login_set - Set the vport restrict login flag
 * @vport: lpfc vport structure pointer.
 * @val: contains the restrict login value.
 *
 * Description:
 * If val is not in a valid range then log a kernel error message and set
 * the vport restrict login to one.
 * If the port type is physical and the val is not zero log a kernel
 * error message, clear the restrict login flag and return zero.
 * Else set the restrict login flag to val.
 *
 * Returns:
 * zero if val is in range
 * -EINVAL val out of range
 **/
static int
lpfc_restrict_login_set(struct lpfc_vport *vport, int val)
{
	if (val < 0 || val > 1) {
		lpfc_printf_vlog(vport, KERN_ERR, LOG_INIT,
				 "0425 lpfc_restrict_login attribute cannot "
				 "be set to %d, allowed range is [0, 1]\n",
				 val);
		vport->cfg_restrict_login = 1;
		return -EINVAL;
	}
	if (vport->port_type == LPFC_PHYSICAL_PORT && val != 0) {
		lpfc_printf_vlog(vport, KERN_ERR, LOG_INIT,
				 "0468 lpfc_restrict_login must be 0 for "
				 "Physical ports.\n");
		vport->cfg_restrict_login = 0;
		return 0;
	}
	vport->cfg_restrict_login = val;
	return 0;
}
lpfc_vport_param_store(restrict_login);
static DEVICE_ATTR_RW(lpfc_restrict_login);

/*
# Some disk devices have a "select ID" or "select Target" capability.
# From a protocol standpoint "select ID" usually means select the
# Fibre channel "ALPA".  In the FC-AL Profile there is an "informative
# annex" which contains a table that maps a "select ID" (a number
# between 0 and 7F) to an ALPA.  By default, for compatibility with
# older drivers, the lpfc driver scans this table from low ALPA to high
# ALPA.
#
# Turning on the scan-down variable (on  = 1, off = 0) will
# cause the lpfc driver to use an inverted table, effectively
# scanning ALPAs from high to low. Value range is [0,1]. Default value is 1.
#
# (Note: This "select ID" functionality is a LOOP ONLY characteristic
# and will not work across a fabric. Also this parameter will take
# effect only in the case when ALPA map is not available.)
*/
LPFC_VPORT_ATTR_R(scan_down, 1, 0, 1,
		  "Start scanning for devices from highest ALPA to lowest");

/*
# lpfc_topology:  link topology for init link
#            0x0  = attempt loop mode then point-to-point
#            0x01 = internal loopback mode
#            0x02 = attempt point-to-point mode only
#            0x04 = attempt loop mode only
#            0x06 = attempt point-to-point mode then loop
# Set point-to-point mode if you want to run as an N_Port.
# Set loop mode if you want to run as an NL_Port. Value range is [0,0x6].
# Default value is 0.
*/
LPFC_ATTR(topology, 0, 0, 6,
	"Select Fibre Channel topology");

/**
 * lpfc_topology_store - Set the adapters topology field
 * @dev: class device that is converted into a scsi_host.
 * @attr:device attribute, not used.
 * @buf: buffer for passing information.
 * @count: size of the data buffer.
 *
 * Description:
 * If val is in a valid range then set the adapter's topology field and
 * issue a lip; if the lip fails reset the topology to the old value.
 *
 * If the value is not in range log a kernel error message and return an error.
 *
 * Returns:
 * zero if val is in range and lip okay
 * non-zero return value from lpfc_issue_lip()
 * -EINVAL val out of range
 **/
static ssize_t
lpfc_topology_store(struct device *dev, struct device_attribute *attr,
			const char *buf, size_t count)
{
	struct Scsi_Host  *shost = class_to_shost(dev);
	struct lpfc_vport *vport = (struct lpfc_vport *) shost->hostdata;
	struct lpfc_hba   *phba = vport->phba;
	int val = 0;
	int nolip = 0;
	const char *val_buf = buf;
	int err;
	uint32_t prev_val;
	u8 sli_family, if_type;

	if (!strncmp(buf, "nolip ", strlen("nolip "))) {
		nolip = 1;
		val_buf = &buf[strlen("nolip ")];
	}

	if (!isdigit(val_buf[0]))
		return -EINVAL;
	if (sscanf(val_buf, "%i", &val) != 1)
		return -EINVAL;

	if (val >= 0 && val <= 6) {
		prev_val = phba->cfg_topology;
		if (phba->cfg_link_speed == LPFC_USER_LINK_SPEED_16G &&
			val == 4) {
			lpfc_printf_vlog(vport, KERN_ERR, LOG_INIT,
				"3113 Loop mode not supported at speed %d\n",
				val);
			return -EINVAL;
		}
		/*
		 * The 'topology' is not a configurable parameter if :
		 *   - persistent topology enabled
		 *   - ASIC_GEN_NUM >= 0xC, with no private loop support
		 */
		sli_family = bf_get(lpfc_sli_intf_sli_family,
				    &phba->sli4_hba.sli_intf);
		if_type = bf_get(lpfc_sli_intf_if_type,
				 &phba->sli4_hba.sli_intf);
		if ((phba->hba_flag & HBA_PERSISTENT_TOPO ||
		    (!phba->sli4_hba.pc_sli4_params.pls &&
		     (sli_family == LPFC_SLI_INTF_FAMILY_G6 ||
		      if_type == LPFC_SLI_INTF_IF_TYPE_6))) &&
		    val == 4) {
			lpfc_printf_vlog(vport, KERN_ERR, LOG_INIT,
				"3114 Loop mode not supported\n");
			return -EINVAL;
		}
		phba->cfg_topology = val;
		if (nolip)
			return strlen(buf);

		lpfc_printf_vlog(vport, KERN_ERR, LOG_INIT,
			"3054 lpfc_topology changed from %d to %d\n",
			prev_val, val);
		if (prev_val != val && phba->sli_rev == LPFC_SLI_REV4)
			phba->fc_topology_changed = 1;
		err = lpfc_issue_lip(lpfc_shost_from_vport(phba->pport));
		if (err) {
			phba->cfg_topology = prev_val;
			return -EINVAL;
		} else
			return strlen(buf);
	}
	lpfc_printf_log(phba, KERN_ERR, LOG_INIT,
		"%d:0467 lpfc_topology attribute cannot be set to %d, "
		"allowed range is [0, 6]\n",
		phba->brd_no, val);
	return -EINVAL;
}

lpfc_param_show(topology)
static DEVICE_ATTR_RW(lpfc_topology);

/**
 * lpfc_static_vport_show: Read callback function for
 *   lpfc_static_vport sysfs file.
 * @dev: Pointer to class device object.
 * @attr: device attribute structure.
 * @buf: Data buffer.
 *
 * This function is the read call back function for
 * lpfc_static_vport sysfs file. The lpfc_static_vport
 * sysfs file report the mageability of the vport.
 **/
static ssize_t
lpfc_static_vport_show(struct device *dev, struct device_attribute *attr,
			 char *buf)
{
	struct Scsi_Host  *shost = class_to_shost(dev);
	struct lpfc_vport *vport = (struct lpfc_vport *) shost->hostdata;
	if (vport->vport_flag & STATIC_VPORT)
		sprintf(buf, "1\n");
	else
		sprintf(buf, "0\n");

	return strlen(buf);
}

/*
 * Sysfs attribute to control the statistical data collection.
 */
static DEVICE_ATTR_RO(lpfc_static_vport);

/**
 * lpfc_stat_data_ctrl_store - write call back for lpfc_stat_data_ctrl sysfs file
 * @dev: Pointer to class device.
 * @attr: Unused.
 * @buf: Data buffer.
 * @count: Size of the data buffer.
 *
 * This function get called when a user write to the lpfc_stat_data_ctrl
 * sysfs file. This function parse the command written to the sysfs file
 * and take appropriate action. These commands are used for controlling
 * driver statistical data collection.
 * Following are the command this function handles.
 *
 *    setbucket <bucket_type> <base> <step>
 *			       = Set the latency buckets.
 *    destroybucket            = destroy all the buckets.
 *    start                    = start data collection
 *    stop                     = stop data collection
 *    reset                    = reset the collected data
 **/
static ssize_t
lpfc_stat_data_ctrl_store(struct device *dev, struct device_attribute *attr,
			  const char *buf, size_t count)
{
	struct Scsi_Host  *shost = class_to_shost(dev);
	struct lpfc_vport *vport = (struct lpfc_vport *) shost->hostdata;
	struct lpfc_hba   *phba = vport->phba;
#define LPFC_MAX_DATA_CTRL_LEN 1024
	static char bucket_data[LPFC_MAX_DATA_CTRL_LEN];
	unsigned long i;
	char *str_ptr, *token;
	struct lpfc_vport **vports;
	struct Scsi_Host *v_shost;
	char *bucket_type_str, *base_str, *step_str;
	unsigned long base, step, bucket_type;

	if (!strncmp(buf, "setbucket", strlen("setbucket"))) {
		if (strlen(buf) > (LPFC_MAX_DATA_CTRL_LEN - 1))
			return -EINVAL;

		strncpy(bucket_data, buf, LPFC_MAX_DATA_CTRL_LEN);
		str_ptr = &bucket_data[0];
		/* Ignore this token - this is command token */
		token = strsep(&str_ptr, "\t ");
		if (!token)
			return -EINVAL;

		bucket_type_str = strsep(&str_ptr, "\t ");
		if (!bucket_type_str)
			return -EINVAL;

		if (!strncmp(bucket_type_str, "linear", strlen("linear")))
			bucket_type = LPFC_LINEAR_BUCKET;
		else if (!strncmp(bucket_type_str, "power2", strlen("power2")))
			bucket_type = LPFC_POWER2_BUCKET;
		else
			return -EINVAL;

		base_str = strsep(&str_ptr, "\t ");
		if (!base_str)
			return -EINVAL;
		base = simple_strtoul(base_str, NULL, 0);

		step_str = strsep(&str_ptr, "\t ");
		if (!step_str)
			return -EINVAL;
		step = simple_strtoul(step_str, NULL, 0);
		if (!step)
			return -EINVAL;

		/* Block the data collection for every vport */
		vports = lpfc_create_vport_work_array(phba);
		if (vports == NULL)
			return -ENOMEM;

		for (i = 0; i <= phba->max_vports && vports[i] != NULL; i++) {
			v_shost = lpfc_shost_from_vport(vports[i]);
			spin_lock_irq(v_shost->host_lock);
			/* Block and reset data collection */
			vports[i]->stat_data_blocked = 1;
			if (vports[i]->stat_data_enabled)
				lpfc_vport_reset_stat_data(vports[i]);
			spin_unlock_irq(v_shost->host_lock);
		}

		/* Set the bucket attributes */
		phba->bucket_type = bucket_type;
		phba->bucket_base = base;
		phba->bucket_step = step;

		for (i = 0; i <= phba->max_vports && vports[i] != NULL; i++) {
			v_shost = lpfc_shost_from_vport(vports[i]);

			/* Unblock data collection */
			spin_lock_irq(v_shost->host_lock);
			vports[i]->stat_data_blocked = 0;
			spin_unlock_irq(v_shost->host_lock);
		}
		lpfc_destroy_vport_work_array(phba, vports);
		return strlen(buf);
	}

	if (!strncmp(buf, "destroybucket", strlen("destroybucket"))) {
		vports = lpfc_create_vport_work_array(phba);
		if (vports == NULL)
			return -ENOMEM;

		for (i = 0; i <= phba->max_vports && vports[i] != NULL; i++) {
			v_shost = lpfc_shost_from_vport(vports[i]);
			spin_lock_irq(shost->host_lock);
			vports[i]->stat_data_blocked = 1;
			lpfc_free_bucket(vport);
			vport->stat_data_enabled = 0;
			vports[i]->stat_data_blocked = 0;
			spin_unlock_irq(shost->host_lock);
		}
		lpfc_destroy_vport_work_array(phba, vports);
		phba->bucket_type = LPFC_NO_BUCKET;
		phba->bucket_base = 0;
		phba->bucket_step = 0;
		return strlen(buf);
	}

	if (!strncmp(buf, "start", strlen("start"))) {
		/* If no buckets configured return error */
		if (phba->bucket_type == LPFC_NO_BUCKET)
			return -EINVAL;
		spin_lock_irq(shost->host_lock);
		if (vport->stat_data_enabled) {
			spin_unlock_irq(shost->host_lock);
			return strlen(buf);
		}
		lpfc_alloc_bucket(vport);
		vport->stat_data_enabled = 1;
		spin_unlock_irq(shost->host_lock);
		return strlen(buf);
	}

	if (!strncmp(buf, "stop", strlen("stop"))) {
		spin_lock_irq(shost->host_lock);
		if (vport->stat_data_enabled == 0) {
			spin_unlock_irq(shost->host_lock);
			return strlen(buf);
		}
		lpfc_free_bucket(vport);
		vport->stat_data_enabled = 0;
		spin_unlock_irq(shost->host_lock);
		return strlen(buf);
	}

	if (!strncmp(buf, "reset", strlen("reset"))) {
		if ((phba->bucket_type == LPFC_NO_BUCKET)
			|| !vport->stat_data_enabled)
			return strlen(buf);
		spin_lock_irq(shost->host_lock);
		vport->stat_data_blocked = 1;
		lpfc_vport_reset_stat_data(vport);
		vport->stat_data_blocked = 0;
		spin_unlock_irq(shost->host_lock);
		return strlen(buf);
	}
	return -EINVAL;
}


/**
 * lpfc_stat_data_ctrl_show - Read function for lpfc_stat_data_ctrl sysfs file
 * @dev: Pointer to class device.
 * @attr: Unused.
 * @buf: Data buffer.
 *
 * This function is the read call back function for
 * lpfc_stat_data_ctrl sysfs file. This function report the
 * current statistical data collection state.
 **/
static ssize_t
lpfc_stat_data_ctrl_show(struct device *dev, struct device_attribute *attr,
			 char *buf)
{
	struct Scsi_Host  *shost = class_to_shost(dev);
	struct lpfc_vport *vport = (struct lpfc_vport *) shost->hostdata;
	struct lpfc_hba   *phba = vport->phba;
	int index = 0;
	int i;
	char *bucket_type;
	unsigned long bucket_value;

	switch (phba->bucket_type) {
	case LPFC_LINEAR_BUCKET:
		bucket_type = "linear";
		break;
	case LPFC_POWER2_BUCKET:
		bucket_type = "power2";
		break;
	default:
		bucket_type = "No Bucket";
		break;
	}

	sprintf(&buf[index], "Statistical Data enabled :%d, "
		"blocked :%d, Bucket type :%s, Bucket base :%d,"
		" Bucket step :%d\nLatency Ranges :",
		vport->stat_data_enabled, vport->stat_data_blocked,
		bucket_type, phba->bucket_base, phba->bucket_step);
	index = strlen(buf);
	if (phba->bucket_type != LPFC_NO_BUCKET) {
		for (i = 0; i < LPFC_MAX_BUCKET_COUNT; i++) {
			if (phba->bucket_type == LPFC_LINEAR_BUCKET)
				bucket_value = phba->bucket_base +
					phba->bucket_step * i;
			else
				bucket_value = phba->bucket_base +
				(1 << i) * phba->bucket_step;

			if (index + 10 > PAGE_SIZE)
				break;
			sprintf(&buf[index], "%08ld ", bucket_value);
			index = strlen(buf);
		}
	}
	sprintf(&buf[index], "\n");
	return strlen(buf);
}

/*
 * Sysfs attribute to control the statistical data collection.
 */
static DEVICE_ATTR_RW(lpfc_stat_data_ctrl);

/*
 * lpfc_drvr_stat_data: sysfs attr to get driver statistical data.
 */

/*
 * Each Bucket takes 11 characters and 1 new line + 17 bytes WWN
 * for each target.
 */
#define STAT_DATA_SIZE_PER_TARGET(NUM_BUCKETS) ((NUM_BUCKETS) * 11 + 18)
#define MAX_STAT_DATA_SIZE_PER_TARGET \
	STAT_DATA_SIZE_PER_TARGET(LPFC_MAX_BUCKET_COUNT)


/**
 * sysfs_drvr_stat_data_read - Read function for lpfc_drvr_stat_data attribute
 * @filp: sysfs file
 * @kobj: Pointer to the kernel object
 * @bin_attr: Attribute object
 * @buf: Buffer pointer
 * @off: File offset
 * @count: Buffer size
 *
 * This function is the read call back function for lpfc_drvr_stat_data
 * sysfs file. This function export the statistical data to user
 * applications.
 **/
static ssize_t
sysfs_drvr_stat_data_read(struct file *filp, struct kobject *kobj,
		struct bin_attribute *bin_attr,
		char *buf, loff_t off, size_t count)
{
	struct device *dev = container_of(kobj, struct device,
		kobj);
	struct Scsi_Host  *shost = class_to_shost(dev);
	struct lpfc_vport *vport = (struct lpfc_vport *) shost->hostdata;
	struct lpfc_hba   *phba = vport->phba;
	int i = 0, index = 0;
	unsigned long nport_index;
	struct lpfc_nodelist *ndlp = NULL;
	nport_index = (unsigned long)off /
		MAX_STAT_DATA_SIZE_PER_TARGET;

	if (!vport->stat_data_enabled || vport->stat_data_blocked
		|| (phba->bucket_type == LPFC_NO_BUCKET))
		return 0;

	spin_lock_irq(shost->host_lock);
	list_for_each_entry(ndlp, &vport->fc_nodes, nlp_listp) {
		if (!ndlp->lat_data)
			continue;

		if (nport_index > 0) {
			nport_index--;
			continue;
		}

		if ((index + MAX_STAT_DATA_SIZE_PER_TARGET)
			> count)
			break;

		if (!ndlp->lat_data)
			continue;

		/* Print the WWN */
		sprintf(&buf[index], "%02x%02x%02x%02x%02x%02x%02x%02x:",
			ndlp->nlp_portname.u.wwn[0],
			ndlp->nlp_portname.u.wwn[1],
			ndlp->nlp_portname.u.wwn[2],
			ndlp->nlp_portname.u.wwn[3],
			ndlp->nlp_portname.u.wwn[4],
			ndlp->nlp_portname.u.wwn[5],
			ndlp->nlp_portname.u.wwn[6],
			ndlp->nlp_portname.u.wwn[7]);

		index = strlen(buf);

		for (i = 0; i < LPFC_MAX_BUCKET_COUNT; i++) {
			sprintf(&buf[index], "%010u,",
				ndlp->lat_data[i].cmd_count);
			index = strlen(buf);
		}
		sprintf(&buf[index], "\n");
		index = strlen(buf);
	}
	spin_unlock_irq(shost->host_lock);
	return index;
}

static struct bin_attribute sysfs_drvr_stat_data_attr = {
	.attr = {
		.name = "lpfc_drvr_stat_data",
		.mode = S_IRUSR,
	},
	.size = LPFC_MAX_TARGET * MAX_STAT_DATA_SIZE_PER_TARGET,
	.read = sysfs_drvr_stat_data_read,
	.write = NULL,
};

/*
# lpfc_link_speed: Link speed selection for initializing the Fibre Channel
# connection.
# Value range is [0,16]. Default value is 0.
*/
/**
 * lpfc_link_speed_store - Set the adapters link speed
 * @dev: Pointer to class device.
 * @attr: Unused.
 * @buf: Data buffer.
 * @count: Size of the data buffer.
 *
 * Description:
 * If val is in a valid range then set the adapter's link speed field and
 * issue a lip; if the lip fails reset the link speed to the old value.
 *
 * Notes:
 * If the value is not in range log a kernel error message and return an error.
 *
 * Returns:
 * zero if val is in range and lip okay.
 * non-zero return value from lpfc_issue_lip()
 * -EINVAL val out of range
 **/
static ssize_t
lpfc_link_speed_store(struct device *dev, struct device_attribute *attr,
		const char *buf, size_t count)
{
	struct Scsi_Host  *shost = class_to_shost(dev);
	struct lpfc_vport *vport = (struct lpfc_vport *) shost->hostdata;
	struct lpfc_hba   *phba = vport->phba;
	int val = LPFC_USER_LINK_SPEED_AUTO;
	int nolip = 0;
	const char *val_buf = buf;
	int err;
	uint32_t prev_val, if_type;

	if_type = bf_get(lpfc_sli_intf_if_type, &phba->sli4_hba.sli_intf);
	if (if_type >= LPFC_SLI_INTF_IF_TYPE_2 &&
	    phba->hba_flag & HBA_FORCED_LINK_SPEED)
		return -EPERM;

	if (!strncmp(buf, "nolip ", strlen("nolip "))) {
		nolip = 1;
		val_buf = &buf[strlen("nolip ")];
	}

	if (!isdigit(val_buf[0]))
		return -EINVAL;
	if (sscanf(val_buf, "%i", &val) != 1)
		return -EINVAL;

	lpfc_printf_vlog(vport, KERN_ERR, LOG_INIT,
		"3055 lpfc_link_speed changed from %d to %d %s\n",
		phba->cfg_link_speed, val, nolip ? "(nolip)" : "(lip)");

	if (((val == LPFC_USER_LINK_SPEED_1G) && !(phba->lmt & LMT_1Gb)) ||
	    ((val == LPFC_USER_LINK_SPEED_2G) && !(phba->lmt & LMT_2Gb)) ||
	    ((val == LPFC_USER_LINK_SPEED_4G) && !(phba->lmt & LMT_4Gb)) ||
	    ((val == LPFC_USER_LINK_SPEED_8G) && !(phba->lmt & LMT_8Gb)) ||
	    ((val == LPFC_USER_LINK_SPEED_10G) && !(phba->lmt & LMT_10Gb)) ||
	    ((val == LPFC_USER_LINK_SPEED_16G) && !(phba->lmt & LMT_16Gb)) ||
	    ((val == LPFC_USER_LINK_SPEED_32G) && !(phba->lmt & LMT_32Gb)) ||
	    ((val == LPFC_USER_LINK_SPEED_64G) && !(phba->lmt & LMT_64Gb))) {
		lpfc_printf_log(phba, KERN_ERR, LOG_INIT,
				"2879 lpfc_link_speed attribute cannot be set "
				"to %d. Speed is not supported by this port.\n",
				val);
		return -EINVAL;
	}
	if (val >= LPFC_USER_LINK_SPEED_16G &&
	    phba->fc_topology == LPFC_TOPOLOGY_LOOP) {
		lpfc_printf_log(phba, KERN_ERR, LOG_INIT,
				"3112 lpfc_link_speed attribute cannot be set "
				"to %d. Speed is not supported in loop mode.\n",
				val);
		return -EINVAL;
	}

	switch (val) {
	case LPFC_USER_LINK_SPEED_AUTO:
	case LPFC_USER_LINK_SPEED_1G:
	case LPFC_USER_LINK_SPEED_2G:
	case LPFC_USER_LINK_SPEED_4G:
	case LPFC_USER_LINK_SPEED_8G:
	case LPFC_USER_LINK_SPEED_16G:
	case LPFC_USER_LINK_SPEED_32G:
	case LPFC_USER_LINK_SPEED_64G:
		prev_val = phba->cfg_link_speed;
		phba->cfg_link_speed = val;
		if (nolip)
			return strlen(buf);

		err = lpfc_issue_lip(lpfc_shost_from_vport(phba->pport));
		if (err) {
			phba->cfg_link_speed = prev_val;
			return -EINVAL;
		}
		return strlen(buf);
	default:
		break;
	}

	lpfc_printf_log(phba, KERN_ERR, LOG_INIT,
			"0469 lpfc_link_speed attribute cannot be set to %d, "
			"allowed values are [%s]\n",
			val, LPFC_LINK_SPEED_STRING);
	return -EINVAL;

}

static int lpfc_link_speed = 0;
module_param(lpfc_link_speed, int, S_IRUGO);
MODULE_PARM_DESC(lpfc_link_speed, "Select link speed");
lpfc_param_show(link_speed)

/**
 * lpfc_link_speed_init - Set the adapters link speed
 * @phba: lpfc_hba pointer.
 * @val: link speed value.
 *
 * Description:
 * If val is in a valid range then set the adapter's link speed field.
 *
 * Notes:
 * If the value is not in range log a kernel error message, clear the link
 * speed and return an error.
 *
 * Returns:
 * zero if val saved.
 * -EINVAL val out of range
 **/
static int
lpfc_link_speed_init(struct lpfc_hba *phba, int val)
{
	if (val >= LPFC_USER_LINK_SPEED_16G && phba->cfg_topology == 4) {
		lpfc_printf_log(phba, KERN_ERR, LOG_INIT,
			"3111 lpfc_link_speed of %d cannot "
			"support loop mode, setting topology to default.\n",
			 val);
		phba->cfg_topology = 0;
	}

	switch (val) {
	case LPFC_USER_LINK_SPEED_AUTO:
	case LPFC_USER_LINK_SPEED_1G:
	case LPFC_USER_LINK_SPEED_2G:
	case LPFC_USER_LINK_SPEED_4G:
	case LPFC_USER_LINK_SPEED_8G:
	case LPFC_USER_LINK_SPEED_16G:
	case LPFC_USER_LINK_SPEED_32G:
	case LPFC_USER_LINK_SPEED_64G:
		phba->cfg_link_speed = val;
		return 0;
	default:
		lpfc_printf_log(phba, KERN_ERR, LOG_INIT,
				"0405 lpfc_link_speed attribute cannot "
				"be set to %d, allowed values are "
				"["LPFC_LINK_SPEED_STRING"]\n", val);
		phba->cfg_link_speed = LPFC_USER_LINK_SPEED_AUTO;
		return -EINVAL;
	}
}

static DEVICE_ATTR_RW(lpfc_link_speed);

/*
# lpfc_aer_support: Support PCIe device Advanced Error Reporting (AER)
#       0  = aer disabled or not supported
#       1  = aer supported and enabled (default)
# Value range is [0,1]. Default value is 1.
*/
LPFC_ATTR(aer_support, 1, 0, 1,
	"Enable PCIe device AER support");
lpfc_param_show(aer_support)

/**
 * lpfc_aer_support_store - Set the adapter for aer support
 *
 * @dev: class device that is converted into a Scsi_host.
 * @attr: device attribute, not used.
 * @buf: containing enable or disable aer flag.
 * @count: unused variable.
 *
 * Description:
 * If the val is 1 and currently the device's AER capability was not
 * enabled, invoke the kernel's enable AER helper routine, trying to
 * enable the device's AER capability. If the helper routine enabling
 * AER returns success, update the device's cfg_aer_support flag to
 * indicate AER is supported by the device; otherwise, if the device
 * AER capability is already enabled to support AER, then do nothing.
 *
 * If the val is 0 and currently the device's AER support was enabled,
 * invoke the kernel's disable AER helper routine. After that, update
 * the device's cfg_aer_support flag to indicate AER is not supported
 * by the device; otherwise, if the device AER capability is already
 * disabled from supporting AER, then do nothing.
 *
 * Returns:
 * length of the buf on success if val is in range the intended mode
 * is supported.
 * -EINVAL if val out of range or intended mode is not supported.
 **/
static ssize_t
lpfc_aer_support_store(struct device *dev, struct device_attribute *attr,
		       const char *buf, size_t count)
{
	struct Scsi_Host *shost = class_to_shost(dev);
	struct lpfc_vport *vport = (struct lpfc_vport *)shost->hostdata;
	struct lpfc_hba *phba = vport->phba;
	int val = 0, rc = -EINVAL;

	if (!isdigit(buf[0]))
		return -EINVAL;
	if (sscanf(buf, "%i", &val) != 1)
		return -EINVAL;

	switch (val) {
	case 0:
		if (phba->hba_flag & HBA_AER_ENABLED) {
			rc = pci_disable_pcie_error_reporting(phba->pcidev);
			if (!rc) {
				spin_lock_irq(&phba->hbalock);
				phba->hba_flag &= ~HBA_AER_ENABLED;
				spin_unlock_irq(&phba->hbalock);
				phba->cfg_aer_support = 0;
				rc = strlen(buf);
			} else
				rc = -EPERM;
		} else {
			phba->cfg_aer_support = 0;
			rc = strlen(buf);
		}
		break;
	case 1:
		if (!(phba->hba_flag & HBA_AER_ENABLED)) {
			rc = pci_enable_pcie_error_reporting(phba->pcidev);
			if (!rc) {
				spin_lock_irq(&phba->hbalock);
				phba->hba_flag |= HBA_AER_ENABLED;
				spin_unlock_irq(&phba->hbalock);
				phba->cfg_aer_support = 1;
				rc = strlen(buf);
			} else
				 rc = -EPERM;
		} else {
			phba->cfg_aer_support = 1;
			rc = strlen(buf);
		}
		break;
	default:
		rc = -EINVAL;
		break;
	}
	return rc;
}

static DEVICE_ATTR_RW(lpfc_aer_support);

/**
 * lpfc_aer_cleanup_state - Clean up aer state to the aer enabled device
 * @dev: class device that is converted into a Scsi_host.
 * @attr: device attribute, not used.
 * @buf: containing flag 1 for aer cleanup state.
 * @count: unused variable.
 *
 * Description:
 * If the @buf contains 1 and the device currently has the AER support
 * enabled, then invokes the kernel AER helper routine
 * pci_aer_clear_nonfatal_status() to clean up the uncorrectable
 * error status register.
 *
 * Notes:
 *
 * Returns:
 * -EINVAL if the buf does not contain the 1 or the device is not currently
 * enabled with the AER support.
 **/
static ssize_t
lpfc_aer_cleanup_state(struct device *dev, struct device_attribute *attr,
		       const char *buf, size_t count)
{
	struct Scsi_Host  *shost = class_to_shost(dev);
	struct lpfc_vport *vport = (struct lpfc_vport *) shost->hostdata;
	struct lpfc_hba   *phba = vport->phba;
	int val, rc = -1;

	if (!isdigit(buf[0]))
		return -EINVAL;
	if (sscanf(buf, "%i", &val) != 1)
		return -EINVAL;
	if (val != 1)
		return -EINVAL;

	if (phba->hba_flag & HBA_AER_ENABLED)
		rc = pci_aer_clear_nonfatal_status(phba->pcidev);

	if (rc == 0)
		return strlen(buf);
	else
		return -EPERM;
}

static DEVICE_ATTR(lpfc_aer_state_cleanup, S_IWUSR, NULL,
		   lpfc_aer_cleanup_state);

/**
 * lpfc_sriov_nr_virtfn_store - Enable the adapter for sr-iov virtual functions
 *
 * @dev: class device that is converted into a Scsi_host.
 * @attr: device attribute, not used.
 * @buf: containing the string the number of vfs to be enabled.
 * @count: unused variable.
 *
 * Description:
 * When this api is called either through user sysfs, the driver shall
 * try to enable or disable SR-IOV virtual functions according to the
 * following:
 *
 * If zero virtual function has been enabled to the physical function,
 * the driver shall invoke the pci enable virtual function api trying
 * to enable the virtual functions. If the nr_vfn provided is greater
 * than the maximum supported, the maximum virtual function number will
 * be used for invoking the api; otherwise, the nr_vfn provided shall
 * be used for invoking the api. If the api call returned success, the
 * actual number of virtual functions enabled will be set to the driver
 * cfg_sriov_nr_virtfn; otherwise, -EINVAL shall be returned and driver
 * cfg_sriov_nr_virtfn remains zero.
 *
 * If none-zero virtual functions have already been enabled to the
 * physical function, as reflected by the driver's cfg_sriov_nr_virtfn,
 * -EINVAL will be returned and the driver does nothing;
 *
 * If the nr_vfn provided is zero and none-zero virtual functions have
 * been enabled, as indicated by the driver's cfg_sriov_nr_virtfn, the
 * disabling virtual function api shall be invoded to disable all the
 * virtual functions and driver's cfg_sriov_nr_virtfn shall be set to
 * zero. Otherwise, if zero virtual function has been enabled, do
 * nothing.
 *
 * Returns:
 * length of the buf on success if val is in range the intended mode
 * is supported.
 * -EINVAL if val out of range or intended mode is not supported.
 **/
static ssize_t
lpfc_sriov_nr_virtfn_store(struct device *dev, struct device_attribute *attr,
			 const char *buf, size_t count)
{
	struct Scsi_Host *shost = class_to_shost(dev);
	struct lpfc_vport *vport = (struct lpfc_vport *)shost->hostdata;
	struct lpfc_hba *phba = vport->phba;
	struct pci_dev *pdev = phba->pcidev;
	int val = 0, rc = -EINVAL;

	/* Sanity check on user data */
	if (!isdigit(buf[0]))
		return -EINVAL;
	if (sscanf(buf, "%i", &val) != 1)
		return -EINVAL;
	if (val < 0)
		return -EINVAL;

	/* Request disabling virtual functions */
	if (val == 0) {
		if (phba->cfg_sriov_nr_virtfn > 0) {
			pci_disable_sriov(pdev);
			phba->cfg_sriov_nr_virtfn = 0;
		}
		return strlen(buf);
	}

	/* Request enabling virtual functions */
	if (phba->cfg_sriov_nr_virtfn > 0) {
		lpfc_printf_log(phba, KERN_ERR, LOG_INIT,
				"3018 There are %d virtual functions "
				"enabled on physical function.\n",
				phba->cfg_sriov_nr_virtfn);
		return -EEXIST;
	}

	if (val <= LPFC_MAX_VFN_PER_PFN)
		phba->cfg_sriov_nr_virtfn = val;
	else {
		lpfc_printf_log(phba, KERN_ERR, LOG_INIT,
				"3019 Enabling %d virtual functions is not "
				"allowed.\n", val);
		return -EINVAL;
	}

	rc = lpfc_sli_probe_sriov_nr_virtfn(phba, phba->cfg_sriov_nr_virtfn);
	if (rc) {
		phba->cfg_sriov_nr_virtfn = 0;
		rc = -EPERM;
	} else
		rc = strlen(buf);

	return rc;
}

LPFC_ATTR(sriov_nr_virtfn, LPFC_DEF_VFN_PER_PFN, 0, LPFC_MAX_VFN_PER_PFN,
	"Enable PCIe device SR-IOV virtual fn");

lpfc_param_show(sriov_nr_virtfn)
static DEVICE_ATTR_RW(lpfc_sriov_nr_virtfn);

/**
 * lpfc_request_firmware_upgrade_store - Request for Linux generic firmware upgrade
 *
 * @dev: class device that is converted into a Scsi_host.
 * @attr: device attribute, not used.
 * @buf: containing the string the number of vfs to be enabled.
 * @count: unused variable.
 *
 * Description:
 *
 * Returns:
 * length of the buf on success if val is in range the intended mode
 * is supported.
 * -EINVAL if val out of range or intended mode is not supported.
 **/
static ssize_t
lpfc_request_firmware_upgrade_store(struct device *dev,
				    struct device_attribute *attr,
				    const char *buf, size_t count)
{
	struct Scsi_Host *shost = class_to_shost(dev);
	struct lpfc_vport *vport = (struct lpfc_vport *)shost->hostdata;
	struct lpfc_hba *phba = vport->phba;
	int val = 0, rc;

	/* Sanity check on user data */
	if (!isdigit(buf[0]))
		return -EINVAL;
	if (sscanf(buf, "%i", &val) != 1)
		return -EINVAL;
	if (val != 1)
		return -EINVAL;

	rc = lpfc_sli4_request_firmware_update(phba, RUN_FW_UPGRADE);
	if (rc)
		rc = -EPERM;
	else
		rc = strlen(buf);
	return rc;
}

static int lpfc_req_fw_upgrade;
module_param(lpfc_req_fw_upgrade, int, S_IRUGO|S_IWUSR);
MODULE_PARM_DESC(lpfc_req_fw_upgrade, "Enable Linux generic firmware upgrade");
lpfc_param_show(request_firmware_upgrade)

/**
 * lpfc_request_firmware_upgrade_init - Enable initial linux generic fw upgrade
 * @phba: lpfc_hba pointer.
 * @val: 0 or 1.
 *
 * Description:
 * Set the initial Linux generic firmware upgrade enable or disable flag.
 *
 * Returns:
 * zero if val saved.
 * -EINVAL val out of range
 **/
static int
lpfc_request_firmware_upgrade_init(struct lpfc_hba *phba, int val)
{
	if (val >= 0 && val <= 1) {
		phba->cfg_request_firmware_upgrade = val;
		return 0;
	}
	return -EINVAL;
}
static DEVICE_ATTR(lpfc_req_fw_upgrade, S_IRUGO | S_IWUSR,
		   lpfc_request_firmware_upgrade_show,
		   lpfc_request_firmware_upgrade_store);

/**
 * lpfc_force_rscn_store
 *
 * @dev: class device that is converted into a Scsi_host.
 * @attr: device attribute, not used.
 * @buf: unused string
 * @count: unused variable.
 *
 * Description:
 * Force the switch to send a RSCN to all other NPorts in our zone
 * If we are direct connect pt2pt, build the RSCN command ourself
 * and send to the other NPort. Not supported for private loop.
 *
 * Returns:
 * 0      - on success
 * -EIO   - if command is not sent
 **/
static ssize_t
lpfc_force_rscn_store(struct device *dev, struct device_attribute *attr,
		      const char *buf, size_t count)
{
	struct Scsi_Host *shost = class_to_shost(dev);
	struct lpfc_vport *vport = (struct lpfc_vport *)shost->hostdata;
	int i;

	i = lpfc_issue_els_rscn(vport, 0);
	if (i)
		return -EIO;
	return strlen(buf);
}

/*
 * lpfc_force_rscn: Force an RSCN to be sent to all remote NPorts
 * connected to  the HBA.
 *
 * Value range is any ascii value
 */
static int lpfc_force_rscn;
module_param(lpfc_force_rscn, int, 0644);
MODULE_PARM_DESC(lpfc_force_rscn,
		 "Force an RSCN to be sent to all remote NPorts");
lpfc_param_show(force_rscn)

/**
 * lpfc_force_rscn_init - Force an RSCN to be sent to all remote NPorts
 * @phba: lpfc_hba pointer.
 * @val: unused value.
 *
 * Returns:
 * zero if val saved.
 **/
static int
lpfc_force_rscn_init(struct lpfc_hba *phba, int val)
{
	return 0;
}
static DEVICE_ATTR_RW(lpfc_force_rscn);

/**
 * lpfc_fcp_imax_store
 *
 * @dev: class device that is converted into a Scsi_host.
 * @attr: device attribute, not used.
 * @buf: string with the number of fast-path FCP interrupts per second.
 * @count: unused variable.
 *
 * Description:
 * If val is in a valid range [636,651042], then set the adapter's
 * maximum number of fast-path FCP interrupts per second.
 *
 * Returns:
 * length of the buf on success if val is in range the intended mode
 * is supported.
 * -EINVAL if val out of range or intended mode is not supported.
 **/
static ssize_t
lpfc_fcp_imax_store(struct device *dev, struct device_attribute *attr,
			 const char *buf, size_t count)
{
	struct Scsi_Host *shost = class_to_shost(dev);
	struct lpfc_vport *vport = (struct lpfc_vport *)shost->hostdata;
	struct lpfc_hba *phba = vport->phba;
	struct lpfc_eq_intr_info *eqi;
	uint32_t usdelay;
	int val = 0, i;

	/* fcp_imax is only valid for SLI4 */
	if (phba->sli_rev != LPFC_SLI_REV4)
		return -EINVAL;

	/* Sanity check on user data */
	if (!isdigit(buf[0]))
		return -EINVAL;
	if (sscanf(buf, "%i", &val) != 1)
		return -EINVAL;

	/*
	 * Value range for the HBA is [5000,5000000]
	 * The value for each EQ depends on how many EQs are configured.
	 * Allow value == 0
	 */
	if (val && (val < LPFC_MIN_IMAX || val > LPFC_MAX_IMAX))
		return -EINVAL;

	phba->cfg_auto_imax = (val) ? 0 : 1;
	if (phba->cfg_fcp_imax && !val) {
		queue_delayed_work(phba->wq, &phba->eq_delay_work,
				   msecs_to_jiffies(LPFC_EQ_DELAY_MSECS));

		for_each_present_cpu(i) {
			eqi = per_cpu_ptr(phba->sli4_hba.eq_info, i);
			eqi->icnt = 0;
		}
	}

	phba->cfg_fcp_imax = (uint32_t)val;

	if (phba->cfg_fcp_imax)
		usdelay = LPFC_SEC_TO_USEC / phba->cfg_fcp_imax;
	else
		usdelay = 0;

	for (i = 0; i < phba->cfg_irq_chann; i += LPFC_MAX_EQ_DELAY_EQID_CNT)
		lpfc_modify_hba_eq_delay(phba, i, LPFC_MAX_EQ_DELAY_EQID_CNT,
					 usdelay);

	return strlen(buf);
}

/*
# lpfc_fcp_imax: The maximum number of fast-path FCP interrupts per second
# for the HBA.
#
# Value range is [5,000 to 5,000,000]. Default value is 50,000.
*/
static int lpfc_fcp_imax = LPFC_DEF_IMAX;
module_param(lpfc_fcp_imax, int, S_IRUGO|S_IWUSR);
MODULE_PARM_DESC(lpfc_fcp_imax,
	    "Set the maximum number of FCP interrupts per second per HBA");
lpfc_param_show(fcp_imax)

/**
 * lpfc_fcp_imax_init - Set the initial sr-iov virtual function enable
 * @phba: lpfc_hba pointer.
 * @val: link speed value.
 *
 * Description:
 * If val is in a valid range [636,651042], then initialize the adapter's
 * maximum number of fast-path FCP interrupts per second.
 *
 * Returns:
 * zero if val saved.
 * -EINVAL val out of range
 **/
static int
lpfc_fcp_imax_init(struct lpfc_hba *phba, int val)
{
	if (phba->sli_rev != LPFC_SLI_REV4) {
		phba->cfg_fcp_imax = 0;
		return 0;
	}

	if ((val >= LPFC_MIN_IMAX && val <= LPFC_MAX_IMAX) ||
	    (val == 0)) {
		phba->cfg_fcp_imax = val;
		return 0;
	}

	lpfc_printf_log(phba, KERN_ERR, LOG_INIT,
			"3016 lpfc_fcp_imax: %d out of range, using default\n",
			val);
	phba->cfg_fcp_imax = LPFC_DEF_IMAX;

	return 0;
}

static DEVICE_ATTR_RW(lpfc_fcp_imax);

/**
 * lpfc_cq_max_proc_limit_store
 *
 * @dev: class device that is converted into a Scsi_host.
 * @attr: device attribute, not used.
 * @buf: string with the cq max processing limit of cqes
 * @count: unused variable.
 *
 * Description:
 * If val is in a valid range, then set value on each cq
 *
 * Returns:
 * The length of the buf: if successful
 * -ERANGE: if val is not in the valid range
 * -EINVAL: if bad value format or intended mode is not supported.
 **/
static ssize_t
lpfc_cq_max_proc_limit_store(struct device *dev, struct device_attribute *attr,
			 const char *buf, size_t count)
{
	struct Scsi_Host *shost = class_to_shost(dev);
	struct lpfc_vport *vport = (struct lpfc_vport *)shost->hostdata;
	struct lpfc_hba *phba = vport->phba;
	struct lpfc_queue *eq, *cq;
	unsigned long val;
	int i;

	/* cq_max_proc_limit is only valid for SLI4 */
	if (phba->sli_rev != LPFC_SLI_REV4)
		return -EINVAL;

	/* Sanity check on user data */
	if (!isdigit(buf[0]))
		return -EINVAL;
	if (kstrtoul(buf, 0, &val))
		return -EINVAL;

	if (val < LPFC_CQ_MIN_PROC_LIMIT || val > LPFC_CQ_MAX_PROC_LIMIT)
		return -ERANGE;

	phba->cfg_cq_max_proc_limit = (uint32_t)val;

	/* set the values on the cq's */
	for (i = 0; i < phba->cfg_irq_chann; i++) {
		/* Get the EQ corresponding to the IRQ vector */
		eq = phba->sli4_hba.hba_eq_hdl[i].eq;
		if (!eq)
			continue;

		list_for_each_entry(cq, &eq->child_list, list)
			cq->max_proc_limit = min(phba->cfg_cq_max_proc_limit,
						 cq->entry_count);
	}

	return strlen(buf);
}

/*
 * lpfc_cq_max_proc_limit: The maximum number CQE entries processed in an
 *   itteration of CQ processing.
 */
static int lpfc_cq_max_proc_limit = LPFC_CQ_DEF_MAX_PROC_LIMIT;
module_param(lpfc_cq_max_proc_limit, int, 0644);
MODULE_PARM_DESC(lpfc_cq_max_proc_limit,
	    "Set the maximum number CQEs processed in an iteration of "
	    "CQ processing");
lpfc_param_show(cq_max_proc_limit)

/*
 * lpfc_cq_poll_threshold: Set the threshold of CQE completions in a
 *   single handler call which should request a polled completion rather
 *   than re-enabling interrupts.
 */
LPFC_ATTR_RW(cq_poll_threshold, LPFC_CQ_DEF_THRESHOLD_TO_POLL,
	     LPFC_CQ_MIN_THRESHOLD_TO_POLL,
	     LPFC_CQ_MAX_THRESHOLD_TO_POLL,
	     "CQE Processing Threshold to enable Polling");

/**
 * lpfc_cq_max_proc_limit_init - Set the initial cq max_proc_limit
 * @phba: lpfc_hba pointer.
 * @val: entry limit
 *
 * Description:
 * If val is in a valid range, then initialize the adapter's maximum
 * value.
 *
 * Returns:
 *  Always returns 0 for success, even if value not always set to
 *  requested value. If value out of range or not supported, will fall
 *  back to default.
 **/
static int
lpfc_cq_max_proc_limit_init(struct lpfc_hba *phba, int val)
{
	phba->cfg_cq_max_proc_limit = LPFC_CQ_DEF_MAX_PROC_LIMIT;

	if (phba->sli_rev != LPFC_SLI_REV4)
		return 0;

	if (val >= LPFC_CQ_MIN_PROC_LIMIT && val <= LPFC_CQ_MAX_PROC_LIMIT) {
		phba->cfg_cq_max_proc_limit = val;
		return 0;
	}

	lpfc_printf_log(phba, KERN_ERR, LOG_INIT,
			"0371 lpfc_cq_max_proc_limit: %d out of range, using "
			"default\n",
			phba->cfg_cq_max_proc_limit);

	return 0;
}

static DEVICE_ATTR_RW(lpfc_cq_max_proc_limit);

/**
 * lpfc_fcp_cpu_map_show - Display current driver CPU affinity
 * @dev: class converted to a Scsi_host structure.
 * @attr: device attribute, not used.
 * @buf: on return contains text describing the state of the link.
 *
 * Returns: size of formatted string.
 **/
static ssize_t
lpfc_fcp_cpu_map_show(struct device *dev, struct device_attribute *attr,
		      char *buf)
{
	struct Scsi_Host  *shost = class_to_shost(dev);
	struct lpfc_vport *vport = (struct lpfc_vport *)shost->hostdata;
	struct lpfc_hba   *phba = vport->phba;
	struct lpfc_vector_map_info *cpup;
	int  len = 0;

	if ((phba->sli_rev != LPFC_SLI_REV4) ||
	    (phba->intr_type != MSIX))
		return len;

	switch (phba->cfg_fcp_cpu_map) {
	case 0:
		len += scnprintf(buf + len, PAGE_SIZE-len,
				"fcp_cpu_map: No mapping (%d)\n",
				phba->cfg_fcp_cpu_map);
		return len;
	case 1:
		len += scnprintf(buf + len, PAGE_SIZE-len,
				"fcp_cpu_map: HBA centric mapping (%d): "
				"%d of %d CPUs online from %d possible CPUs\n",
				phba->cfg_fcp_cpu_map, num_online_cpus(),
				num_present_cpus(),
				phba->sli4_hba.num_possible_cpu);
		break;
	}

	while (phba->sli4_hba.curr_disp_cpu <
	       phba->sli4_hba.num_possible_cpu) {
		cpup = &phba->sli4_hba.cpu_map[phba->sli4_hba.curr_disp_cpu];

		if (!cpu_present(phba->sli4_hba.curr_disp_cpu))
			len += scnprintf(buf + len, PAGE_SIZE - len,
					"CPU %02d not present\n",
					phba->sli4_hba.curr_disp_cpu);
		else if (cpup->eq == LPFC_VECTOR_MAP_EMPTY) {
			if (cpup->hdwq == LPFC_VECTOR_MAP_EMPTY)
				len += scnprintf(
					buf + len, PAGE_SIZE - len,
					"CPU %02d hdwq None "
					"physid %d coreid %d ht %d ua %d\n",
					phba->sli4_hba.curr_disp_cpu,
					cpup->phys_id, cpup->core_id,
					(cpup->flag & LPFC_CPU_MAP_HYPER),
					(cpup->flag & LPFC_CPU_MAP_UNASSIGN));
			else
				len += scnprintf(
					buf + len, PAGE_SIZE - len,
					"CPU %02d EQ None hdwq %04d "
					"physid %d coreid %d ht %d ua %d\n",
					phba->sli4_hba.curr_disp_cpu,
					cpup->hdwq, cpup->phys_id,
					cpup->core_id,
					(cpup->flag & LPFC_CPU_MAP_HYPER),
					(cpup->flag & LPFC_CPU_MAP_UNASSIGN));
		} else {
			if (cpup->hdwq == LPFC_VECTOR_MAP_EMPTY)
				len += scnprintf(
					buf + len, PAGE_SIZE - len,
					"CPU %02d hdwq None "
					"physid %d coreid %d ht %d ua %d IRQ %d\n",
					phba->sli4_hba.curr_disp_cpu,
					cpup->phys_id,
					cpup->core_id,
					(cpup->flag & LPFC_CPU_MAP_HYPER),
					(cpup->flag & LPFC_CPU_MAP_UNASSIGN),
					lpfc_get_irq(cpup->eq));
			else
				len += scnprintf(
					buf + len, PAGE_SIZE - len,
					"CPU %02d EQ %04d hdwq %04d "
					"physid %d coreid %d ht %d ua %d IRQ %d\n",
					phba->sli4_hba.curr_disp_cpu,
					cpup->eq, cpup->hdwq, cpup->phys_id,
					cpup->core_id,
					(cpup->flag & LPFC_CPU_MAP_HYPER),
					(cpup->flag & LPFC_CPU_MAP_UNASSIGN),
					lpfc_get_irq(cpup->eq));
		}

		phba->sli4_hba.curr_disp_cpu++;

		/* display max number of CPUs keeping some margin */
		if (phba->sli4_hba.curr_disp_cpu <
				phba->sli4_hba.num_possible_cpu &&
				(len >= (PAGE_SIZE - 64))) {
			len += scnprintf(buf + len,
					PAGE_SIZE - len, "more...\n");
			break;
		}
	}

	if (phba->sli4_hba.curr_disp_cpu == phba->sli4_hba.num_possible_cpu)
		phba->sli4_hba.curr_disp_cpu = 0;

	return len;
}

/**
 * lpfc_fcp_cpu_map_store - Change CPU affinity of driver vectors
 * @dev: class device that is converted into a Scsi_host.
 * @attr: device attribute, not used.
 * @buf: one or more lpfc_polling_flags values.
 * @count: not used.
 *
 * Returns:
 * -EINVAL  - Not implemented yet.
 **/
static ssize_t
lpfc_fcp_cpu_map_store(struct device *dev, struct device_attribute *attr,
		       const char *buf, size_t count)
{
	return -EINVAL;
}

/*
# lpfc_fcp_cpu_map: Defines how to map CPUs to IRQ vectors
# for the HBA.
#
# Value range is [0 to 1]. Default value is LPFC_HBA_CPU_MAP (1).
#	0 - Do not affinitze IRQ vectors
#	1 - Affintize HBA vectors with respect to each HBA
#	    (start with CPU0 for each HBA)
# This also defines how Hardware Queues are mapped to specific CPUs.
*/
static int lpfc_fcp_cpu_map = LPFC_HBA_CPU_MAP;
module_param(lpfc_fcp_cpu_map, int, S_IRUGO|S_IWUSR);
MODULE_PARM_DESC(lpfc_fcp_cpu_map,
		 "Defines how to map CPUs to IRQ vectors per HBA");

/**
 * lpfc_fcp_cpu_map_init - Set the initial sr-iov virtual function enable
 * @phba: lpfc_hba pointer.
 * @val: link speed value.
 *
 * Description:
 * If val is in a valid range [0-2], then affinitze the adapter's
 * MSIX vectors.
 *
 * Returns:
 * zero if val saved.
 * -EINVAL val out of range
 **/
static int
lpfc_fcp_cpu_map_init(struct lpfc_hba *phba, int val)
{
	if (phba->sli_rev != LPFC_SLI_REV4) {
		phba->cfg_fcp_cpu_map = 0;
		return 0;
	}

	if (val >= LPFC_MIN_CPU_MAP && val <= LPFC_MAX_CPU_MAP) {
		phba->cfg_fcp_cpu_map = val;
		return 0;
	}

	lpfc_printf_log(phba, KERN_ERR, LOG_INIT,
			"3326 lpfc_fcp_cpu_map: %d out of range, using "
			"default\n", val);
	phba->cfg_fcp_cpu_map = LPFC_HBA_CPU_MAP;

	return 0;
}

static DEVICE_ATTR_RW(lpfc_fcp_cpu_map);

/*
# lpfc_fcp_class:  Determines FC class to use for the FCP protocol.
# Value range is [2,3]. Default value is 3.
*/
LPFC_VPORT_ATTR_R(fcp_class, 3, 2, 3,
		  "Select Fibre Channel class of service for FCP sequences");

/*
# lpfc_use_adisc: Use ADISC for FCP rediscovery instead of PLOGI. Value range
# is [0,1]. Default value is 1.
*/
LPFC_VPORT_ATTR_RW(use_adisc, 1, 0, 1,
		   "Use ADISC on rediscovery to authenticate FCP devices");

/*
# lpfc_first_burst_size: First burst size to use on the NPorts
# that support first burst.
# Value range is [0,65536]. Default value is 0.
*/
LPFC_VPORT_ATTR_RW(first_burst_size, 0, 0, 65536,
		   "First burst size for Targets that support first burst");

/*
* lpfc_nvmet_fb_size: NVME Target mode supported first burst size.
* When the driver is configured as an NVME target, this value is
* communicated to the NVME initiator in the PRLI response.  It is
* used only when the lpfc_nvme_enable_fb and lpfc_nvmet_support
* parameters are set and the target is sending the PRLI RSP.
* Parameter supported on physical port only - no NPIV support.
* Value range is [0,65536]. Default value is 0.
*/
LPFC_ATTR_RW(nvmet_fb_size, 0, 0, 65536,
	     "NVME Target mode first burst size in 512B increments.");

/*
 * lpfc_nvme_enable_fb: Enable NVME first burst on I and T functions.
 * For the Initiator (I), enabling this parameter means that an NVMET
 * PRLI response with FBA enabled and an FB_SIZE set to a nonzero value will be
 * processed by the initiator for subsequent NVME FCP IO.
 * Currently, this feature is not supported on the NVME target
 * Value range is [0,1]. Default value is 0 (disabled).
 */
LPFC_ATTR_RW(nvme_enable_fb, 0, 0, 1,
	     "Enable First Burst feature for NVME Initiator.");

/*
# lpfc_max_scsicmpl_time: Use scsi command completion time to control I/O queue
# depth. Default value is 0. When the value of this parameter is zero the
# SCSI command completion time is not used for controlling I/O queue depth. When
# the parameter is set to a non-zero value, the I/O queue depth is controlled
# to limit the I/O completion time to the parameter value.
# The value is set in milliseconds.
*/
LPFC_VPORT_ATTR(max_scsicmpl_time, 0, 0, 60000,
	"Use command completion time to control queue depth");

lpfc_vport_param_show(max_scsicmpl_time);
static int
lpfc_max_scsicmpl_time_set(struct lpfc_vport *vport, int val)
{
	struct Scsi_Host *shost = lpfc_shost_from_vport(vport);
	struct lpfc_nodelist *ndlp, *next_ndlp;

	if (val == vport->cfg_max_scsicmpl_time)
		return 0;
	if ((val < 0) || (val > 60000))
		return -EINVAL;
	vport->cfg_max_scsicmpl_time = val;

	spin_lock_irq(shost->host_lock);
	list_for_each_entry_safe(ndlp, next_ndlp, &vport->fc_nodes, nlp_listp) {
		if (ndlp->nlp_state == NLP_STE_UNUSED_NODE)
			continue;
		ndlp->cmd_qdepth = vport->cfg_tgt_queue_depth;
	}
	spin_unlock_irq(shost->host_lock);
	return 0;
}
lpfc_vport_param_store(max_scsicmpl_time);
static DEVICE_ATTR_RW(lpfc_max_scsicmpl_time);

/*
# lpfc_ack0: Use ACK0, instead of ACK1 for class 2 acknowledgement. Value
# range is [0,1]. Default value is 0.
*/
LPFC_ATTR_R(ack0, 0, 0, 1, "Enable ACK0 support");

/*
# lpfc_xri_rebalancing: enable or disable XRI rebalancing feature
# range is [0,1]. Default value is 1.
*/
LPFC_ATTR_R(xri_rebalancing, 1, 0, 1, "Enable/Disable XRI rebalancing");

/*
 * lpfc_io_sched: Determine scheduling algrithmn for issuing FCP cmds
 * range is [0,1]. Default value is 0.
 * For [0], FCP commands are issued to Work Queues based on upper layer
 * hardware queue index.
 * For [1], FCP commands are issued to a Work Queue associated with the
 *          current CPU.
 *
 * LPFC_FCP_SCHED_BY_HDWQ == 0
 * LPFC_FCP_SCHED_BY_CPU == 1
 *
 * The driver dynamically sets this to 1 (BY_CPU) if it's able to set up cpu
 * affinity for FCP/NVME I/Os through Work Queues associated with the current
 * CPU. Otherwise, the default 0 (Round Robin) scheduling of FCP/NVME I/Os
 * through WQs will be used.
 */
LPFC_ATTR_RW(fcp_io_sched, LPFC_FCP_SCHED_BY_CPU,
	     LPFC_FCP_SCHED_BY_HDWQ,
	     LPFC_FCP_SCHED_BY_CPU,
	     "Determine scheduling algorithm for "
	     "issuing commands [0] - Hardware Queue, [1] - Current CPU");

/*
 * lpfc_ns_query: Determine algrithmn for NameServer queries after RSCN
 * range is [0,1]. Default value is 0.
 * For [0], GID_FT is used for NameServer queries after RSCN (default)
 * For [1], GID_PT is used for NameServer queries after RSCN
 *
 */
LPFC_ATTR_RW(ns_query, LPFC_NS_QUERY_GID_FT,
	     LPFC_NS_QUERY_GID_FT, LPFC_NS_QUERY_GID_PT,
	     "Determine algorithm NameServer queries after RSCN "
	     "[0] - GID_FT, [1] - GID_PT");

/*
# lpfc_fcp2_no_tgt_reset: Determine bus reset behavior
# range is [0,1]. Default value is 0.
# For [0], bus reset issues target reset to ALL devices
# For [1], bus reset issues target reset to non-FCP2 devices
*/
LPFC_ATTR_RW(fcp2_no_tgt_reset, 0, 0, 1, "Determine bus reset behavior for "
	     "FCP2 devices [0] - issue tgt reset, [1] - no tgt reset");


/*
# lpfc_cr_delay & lpfc_cr_count: Default values for I/O colaesing
# cr_delay (msec) or cr_count outstanding commands. cr_delay can take
# value [0,63]. cr_count can take value [1,255]. Default value of cr_delay
# is 0. Default value of cr_count is 1. The cr_count feature is disabled if
# cr_delay is set to 0.
*/
LPFC_ATTR_RW(cr_delay, 0, 0, 63, "A count of milliseconds after which an "
		"interrupt response is generated");

LPFC_ATTR_RW(cr_count, 1, 1, 255, "A count of I/O completions after which an "
		"interrupt response is generated");

/*
# lpfc_multi_ring_support:  Determines how many rings to spread available
# cmd/rsp IOCB entries across.
# Value range is [1,2]. Default value is 1.
*/
LPFC_ATTR_R(multi_ring_support, 1, 1, 2, "Determines number of primary "
		"SLI rings to spread IOCB entries across");

/*
# lpfc_multi_ring_rctl:  If lpfc_multi_ring_support is enabled, this
# identifies what rctl value to configure the additional ring for.
# Value range is [1,0xff]. Default value is 4 (Unsolicated Data).
*/
LPFC_ATTR_R(multi_ring_rctl, FC_RCTL_DD_UNSOL_DATA, 1,
	     255, "Identifies RCTL for additional ring configuration");

/*
# lpfc_multi_ring_type:  If lpfc_multi_ring_support is enabled, this
# identifies what type value to configure the additional ring for.
# Value range is [1,0xff]. Default value is 5 (LLC/SNAP).
*/
LPFC_ATTR_R(multi_ring_type, FC_TYPE_IP, 1,
	     255, "Identifies TYPE for additional ring configuration");

/*
# lpfc_enable_SmartSAN: Sets up FDMI support for SmartSAN
#       0  = SmartSAN functionality disabled (default)
#       1  = SmartSAN functionality enabled
# This parameter will override the value of lpfc_fdmi_on module parameter.
# Value range is [0,1]. Default value is 0.
*/
LPFC_ATTR_R(enable_SmartSAN, 0, 0, 1, "Enable SmartSAN functionality");

/*
# lpfc_fdmi_on: Controls FDMI support.
#       0       No FDMI support
#       1       Traditional FDMI support (default)
# Traditional FDMI support means the driver will assume FDMI-2 support;
# however, if that fails, it will fallback to FDMI-1.
# If lpfc_enable_SmartSAN is set to 1, the driver ignores lpfc_fdmi_on.
# If lpfc_enable_SmartSAN is set 0, the driver uses the current value of
# lpfc_fdmi_on.
# Value range [0,1]. Default value is 1.
*/
LPFC_ATTR_R(fdmi_on, 1, 0, 1, "Enable FDMI support");

/*
# Specifies the maximum number of ELS cmds we can have outstanding (for
# discovery). Value range is [1,64]. Default value = 32.
*/
LPFC_VPORT_ATTR(discovery_threads, 32, 1, 64, "Maximum number of ELS commands "
		 "during discovery");

/*
# lpfc_max_luns: maximum allowed LUN ID. This is the highest LUN ID that
#    will be scanned by the SCSI midlayer when sequential scanning is
#    used; and is also the highest LUN ID allowed when the SCSI midlayer
#    parses REPORT_LUN responses. The lpfc driver has no LUN count or
#    LUN ID limit, but the SCSI midlayer requires this field for the uses
#    above. The lpfc driver limits the default value to 255 for two reasons.
#    As it bounds the sequential scan loop, scanning for thousands of luns
#    on a target can take minutes of wall clock time.  Additionally,
#    there are FC targets, such as JBODs, that only recognize 8-bits of
#    LUN ID. When they receive a value greater than 8 bits, they chop off
#    the high order bits. In other words, they see LUN IDs 0, 256, 512,
#    and so on all as LUN ID 0. This causes the linux kernel, which sees
#    valid responses at each of the LUN IDs, to believe there are multiple
#    devices present, when in fact, there is only 1.
#    A customer that is aware of their target behaviors, and the results as
#    indicated above, is welcome to increase the lpfc_max_luns value.
#    As mentioned, this value is not used by the lpfc driver, only the
#    SCSI midlayer.
# Value range is [0,65535]. Default value is 255.
# NOTE: The SCSI layer might probe all allowed LUN on some old targets.
*/
LPFC_VPORT_ULL_ATTR_R(max_luns, 255, 0, 65535, "Maximum allowed LUN ID");

/*
# lpfc_poll_tmo: .Milliseconds driver will wait between polling FCP ring.
# Value range is [1,255], default value is 10.
*/
LPFC_ATTR_RW(poll_tmo, 10, 1, 255,
	     "Milliseconds driver will wait between polling FCP ring");

/*
# lpfc_task_mgmt_tmo: Maximum time to wait for task management commands
# to complete in seconds. Value range is [5,180], default value is 60.
*/
LPFC_ATTR_RW(task_mgmt_tmo, 60, 5, 180,
	     "Maximum time to wait for task management commands to complete");
/*
# lpfc_use_msi: Use MSI (Message Signaled Interrupts) in systems that
#		support this feature
#       0  = MSI disabled
#       1  = MSI enabled
#       2  = MSI-X enabled (default)
# Value range is [0,2]. Default value is 2.
*/
LPFC_ATTR_R(use_msi, 2, 0, 2, "Use Message Signaled Interrupts (1) or "
	    "MSI-X (2), if possible");

/*
 * lpfc_nvme_oas: Use the oas bit when sending NVME/NVMET IOs
 *
 *      0  = NVME OAS disabled
 *      1  = NVME OAS enabled
 *
 * Value range is [0,1]. Default value is 0.
 */
LPFC_ATTR_RW(nvme_oas, 0, 0, 1,
	     "Use OAS bit on NVME IOs");

/*
 * lpfc_nvme_embed_cmd: Use the oas bit when sending NVME/NVMET IOs
 *
 *      0  = Put NVME Command in SGL
 *      1  = Embed NVME Command in WQE (unless G7)
 *      2 =  Embed NVME Command in WQE (force)
 *
 * Value range is [0,2]. Default value is 1.
 */
LPFC_ATTR_RW(nvme_embed_cmd, 1, 0, 2,
	     "Embed NVME Command in WQE");

/*
 * lpfc_fcp_mq_threshold: Set the maximum number of Hardware Queues
 * the driver will advertise it supports to the SCSI layer.
 *
 *      0    = Set nr_hw_queues by the number of CPUs or HW queues.
 *      1,256 = Manually specify nr_hw_queue value to be advertised,
 *
 * Value range is [0,256]. Default value is 8.
 */
LPFC_ATTR_R(fcp_mq_threshold, LPFC_FCP_MQ_THRESHOLD_DEF,
	    LPFC_FCP_MQ_THRESHOLD_MIN, LPFC_FCP_MQ_THRESHOLD_MAX,
	    "Set the number of SCSI Queues advertised");

/*
 * lpfc_hdw_queue: Set the number of Hardware Queues the driver
 * will advertise it supports to the NVME and  SCSI layers. This also
 * will map to the number of CQ/WQ pairs the driver will create.
 *
 * The NVME Layer will try to create this many, plus 1 administrative
 * hardware queue. The administrative queue will always map to WQ 0
 * A hardware IO queue maps (qidx) to a specific driver CQ/WQ.
 *
 *      0    = Configure the number of hdw queues to the number of active CPUs.
 *      1,256 = Manually specify how many hdw queues to use.
 *
 * Value range is [0,256]. Default value is 0.
 */
LPFC_ATTR_R(hdw_queue,
	    LPFC_HBA_HDWQ_DEF,
	    LPFC_HBA_HDWQ_MIN, LPFC_HBA_HDWQ_MAX,
	    "Set the number of I/O Hardware Queues");

#if IS_ENABLED(CONFIG_X86)
/**
 * lpfc_cpumask_irq_mode_init - initalizes cpumask of phba based on
 *				irq_chann_mode
 * @phba: Pointer to HBA context object.
 **/
static void
lpfc_cpumask_irq_mode_init(struct lpfc_hba *phba)
{
	unsigned int cpu, first_cpu, numa_node = NUMA_NO_NODE;
	const struct cpumask *sibling_mask;
	struct cpumask *aff_mask = &phba->sli4_hba.irq_aff_mask;

	cpumask_clear(aff_mask);

	if (phba->irq_chann_mode == NUMA_MODE) {
		/* Check if we're a NUMA architecture */
		numa_node = dev_to_node(&phba->pcidev->dev);
		if (numa_node == NUMA_NO_NODE) {
			phba->irq_chann_mode = NORMAL_MODE;
			return;
		}
	}

	for_each_possible_cpu(cpu) {
		switch (phba->irq_chann_mode) {
		case NUMA_MODE:
			if (cpu_to_node(cpu) == numa_node)
				cpumask_set_cpu(cpu, aff_mask);
			break;
		case NHT_MODE:
			sibling_mask = topology_sibling_cpumask(cpu);
			first_cpu = cpumask_first(sibling_mask);
			if (first_cpu < nr_cpu_ids)
				cpumask_set_cpu(first_cpu, aff_mask);
			break;
		default:
			break;
		}
	}
}
#endif

static void
lpfc_assign_default_irq_chann(struct lpfc_hba *phba)
{
#if IS_ENABLED(CONFIG_X86)
	switch (boot_cpu_data.x86_vendor) {
	case X86_VENDOR_AMD:
		/* If AMD architecture, then default is NUMA_MODE */
		phba->irq_chann_mode = NUMA_MODE;
		break;
	case X86_VENDOR_INTEL:
		/* If Intel architecture, then default is no hyperthread mode */
		phba->irq_chann_mode = NHT_MODE;
		break;
	default:
		phba->irq_chann_mode = NORMAL_MODE;
		break;
	}
	lpfc_cpumask_irq_mode_init(phba);
#else
	phba->irq_chann_mode = NORMAL_MODE;
#endif
}

/*
 * lpfc_irq_chann: Set the number of IRQ vectors that are available
 * for Hardware Queues to utilize.  This also will map to the number
 * of EQ / MSI-X vectors the driver will create. This should never be
 * more than the number of Hardware Queues
 *
 *	0		= Configure number of IRQ Channels to:
 *			  if AMD architecture, number of CPUs on HBA's NUMA node
 *			  if Intel architecture, number of physical CPUs.
 *			  otherwise, number of active CPUs.
 *	[1,256]		= Manually specify how many IRQ Channels to use.
 *
 * Value range is [0,256]. Default value is [0].
 */
static uint lpfc_irq_chann = LPFC_IRQ_CHANN_DEF;
module_param(lpfc_irq_chann, uint, 0444);
MODULE_PARM_DESC(lpfc_irq_chann, "Set number of interrupt vectors to allocate");

/* lpfc_irq_chann_init - Set the hba irq_chann initial value
 * @phba: lpfc_hba pointer.
 * @val: contains the initial value
 *
 * Description:
 * Validates the initial value is within range and assigns it to the
 * adapter. If not in range, an error message is posted and the
 * default value is assigned.
 *
 * Returns:
 * zero if value is in range and is set
 * -EINVAL if value was out of range
 **/
static int
lpfc_irq_chann_init(struct lpfc_hba *phba, uint32_t val)
{
	const struct cpumask *aff_mask;

	if (phba->cfg_use_msi != 2) {
		lpfc_printf_log(phba, KERN_INFO, LOG_INIT,
				"8532 use_msi = %u ignoring cfg_irq_numa\n",
				phba->cfg_use_msi);
		phba->irq_chann_mode = NORMAL_MODE;
		phba->cfg_irq_chann = LPFC_IRQ_CHANN_DEF;
		return 0;
	}

	/* Check if default setting was passed */
	if (val == LPFC_IRQ_CHANN_DEF &&
	    phba->cfg_hdw_queue == LPFC_HBA_HDWQ_DEF &&
	    phba->sli_rev == LPFC_SLI_REV4)
		lpfc_assign_default_irq_chann(phba);

	if (phba->irq_chann_mode != NORMAL_MODE) {
		aff_mask = &phba->sli4_hba.irq_aff_mask;

		if (cpumask_empty(aff_mask)) {
			lpfc_printf_log(phba, KERN_INFO, LOG_INIT,
					"8533 Could not identify CPUS for "
					"mode %d, ignoring\n",
					phba->irq_chann_mode);
			phba->irq_chann_mode = NORMAL_MODE;
			phba->cfg_irq_chann = LPFC_IRQ_CHANN_DEF;
		} else {
			phba->cfg_irq_chann = cpumask_weight(aff_mask);

			/* If no hyperthread mode, then set hdwq count to
			 * aff_mask weight as well
			 */
			if (phba->irq_chann_mode == NHT_MODE)
				phba->cfg_hdw_queue = phba->cfg_irq_chann;

			lpfc_printf_log(phba, KERN_INFO, LOG_INIT,
					"8543 lpfc_irq_chann set to %u "
					"(mode: %d)\n", phba->cfg_irq_chann,
					phba->irq_chann_mode);
		}
	} else {
		if (val > LPFC_IRQ_CHANN_MAX) {
			lpfc_printf_log(phba, KERN_INFO, LOG_INIT,
					"8545 lpfc_irq_chann attribute cannot "
					"be set to %u, allowed range is "
					"[%u,%u]\n",
					val,
					LPFC_IRQ_CHANN_MIN,
					LPFC_IRQ_CHANN_MAX);
			phba->cfg_irq_chann = LPFC_IRQ_CHANN_DEF;
			return -EINVAL;
		}
		if (phba->sli_rev == LPFC_SLI_REV4) {
			phba->cfg_irq_chann = val;
		} else {
			phba->cfg_irq_chann = 2;
			phba->cfg_hdw_queue = 1;
		}
	}

	return 0;
}

/**
 * lpfc_irq_chann_show - Display value of irq_chann
 * @dev: class converted to a Scsi_host structure.
 * @attr: device attribute, not used.
 * @buf: on return contains a string with the list sizes
 *
 * Returns: size of formatted string.
 **/
static ssize_t
lpfc_irq_chann_show(struct device *dev, struct device_attribute *attr,
		    char *buf)
{
	struct Scsi_Host *shost = class_to_shost(dev);
	struct lpfc_vport *vport = (struct lpfc_vport *)shost->hostdata;
	struct lpfc_hba *phba = vport->phba;

	return scnprintf(buf, PAGE_SIZE, "%u\n", phba->cfg_irq_chann);
}

static DEVICE_ATTR_RO(lpfc_irq_chann);

/*
# lpfc_enable_hba_reset: Allow or prevent HBA resets to the hardware.
#       0  = HBA resets disabled
#       1  = HBA resets enabled (default)
#       2  = HBA reset via PCI bus reset enabled
# Value range is [0,2]. Default value is 1.
*/
LPFC_ATTR_RW(enable_hba_reset, 1, 0, 2, "Enable HBA resets from the driver.");

/*
# lpfc_enable_hba_heartbeat: Disable HBA heartbeat timer..
#       0  = HBA Heartbeat disabled
#       1  = HBA Heartbeat enabled (default)
# Value range is [0,1]. Default value is 1.
*/
LPFC_ATTR_R(enable_hba_heartbeat, 0, 0, 1, "Enable HBA Heartbeat.");

/*
# lpfc_EnableXLane: Enable Express Lane Feature
#      0x0   Express Lane Feature disabled
#      0x1   Express Lane Feature enabled
# Value range is [0,1]. Default value is 0.
*/
LPFC_ATTR_R(EnableXLane, 0, 0, 1, "Enable Express Lane Feature.");

/*
# lpfc_XLanePriority:  Define CS_CTL priority for Express Lane Feature
#       0x0 - 0x7f  = CS_CTL field in FC header (high 7 bits)
# Value range is [0x0,0x7f]. Default value is 0
*/
LPFC_ATTR_RW(XLanePriority, 0, 0x0, 0x7f, "CS_CTL for Express Lane Feature.");

/*
# lpfc_enable_bg: Enable BlockGuard (Emulex's Implementation of T10-DIF)
#       0  = BlockGuard disabled (default)
#       1  = BlockGuard enabled
# Value range is [0,1]. Default value is 0.
*/
LPFC_ATTR_R(enable_bg, 0, 0, 1, "Enable BlockGuard Support");

/*
# lpfc_prot_mask:
#	- Bit mask of host protection capabilities used to register with the
#	  SCSI mid-layer
# 	- Only meaningful if BG is turned on (lpfc_enable_bg=1).
#	- Allows you to ultimately specify which profiles to use
#	- Default will result in registering capabilities for all profiles.
#	- SHOST_DIF_TYPE1_PROTECTION	1
#		HBA supports T10 DIF Type 1: HBA to Target Type 1 Protection
#	- SHOST_DIX_TYPE0_PROTECTION	8
#		HBA supports DIX Type 0: Host to HBA protection only
#	- SHOST_DIX_TYPE1_PROTECTION	16
#		HBA supports DIX Type 1: Host to HBA  Type 1 protection
#
*/
LPFC_ATTR(prot_mask,
	(SHOST_DIF_TYPE1_PROTECTION |
	SHOST_DIX_TYPE0_PROTECTION |
	SHOST_DIX_TYPE1_PROTECTION),
	0,
	(SHOST_DIF_TYPE1_PROTECTION |
	SHOST_DIX_TYPE0_PROTECTION |
	SHOST_DIX_TYPE1_PROTECTION),
	"T10-DIF host protection capabilities mask");

/*
# lpfc_prot_guard:
#	- Bit mask of protection guard types to register with the SCSI mid-layer
#	- Guard types are currently either 1) T10-DIF CRC 2) IP checksum
#	- Allows you to ultimately specify which profiles to use
#	- Default will result in registering capabilities for all guard types
#
*/
LPFC_ATTR(prot_guard,
	SHOST_DIX_GUARD_IP, SHOST_DIX_GUARD_CRC, SHOST_DIX_GUARD_IP,
	"T10-DIF host protection guard type");

/*
 * Delay initial NPort discovery when Clean Address bit is cleared in
 * FLOGI/FDISC accept and FCID/Fabric name/Fabric portname is changed.
 * This parameter can have value 0 or 1.
 * When this parameter is set to 0, no delay is added to the initial
 * discovery.
 * When this parameter is set to non-zero value, initial Nport discovery is
 * delayed by ra_tov seconds when Clean Address bit is cleared in FLOGI/FDISC
 * accept and FCID/Fabric name/Fabric portname is changed.
 * Driver always delay Nport discovery for subsequent FLOGI/FDISC completion
 * when Clean Address bit is cleared in FLOGI/FDISC
 * accept and FCID/Fabric name/Fabric portname is changed.
 * Default value is 0.
 */
LPFC_ATTR(delay_discovery, 0, 0, 1,
	"Delay NPort discovery when Clean Address bit is cleared.");

/*
 * lpfc_sg_seg_cnt - Initial Maximum DMA Segment Count
 * This value can be set to values between 64 and 4096. The default value
 * is 64, but may be increased to allow for larger Max I/O sizes. The scsi
 * and nvme layers will allow I/O sizes up to (MAX_SEG_COUNT * SEG_SIZE).
 * Because of the additional overhead involved in setting up T10-DIF,
 * this parameter will be limited to 128 if BlockGuard is enabled under SLI4
 * and will be limited to 512 if BlockGuard is enabled under SLI3.
 */
static uint lpfc_sg_seg_cnt = LPFC_DEFAULT_SG_SEG_CNT;
module_param(lpfc_sg_seg_cnt, uint, 0444);
MODULE_PARM_DESC(lpfc_sg_seg_cnt, "Max Scatter Gather Segment Count");

/**
 * lpfc_sg_seg_cnt_show - Display the scatter/gather list sizes
 *    configured for the adapter
 * @dev: class converted to a Scsi_host structure.
 * @attr: device attribute, not used.
 * @buf: on return contains a string with the list sizes
 *
 * Returns: size of formatted string.
 **/
static ssize_t
lpfc_sg_seg_cnt_show(struct device *dev, struct device_attribute *attr,
		     char *buf)
{
	struct Scsi_Host  *shost = class_to_shost(dev);
	struct lpfc_vport *vport = (struct lpfc_vport *)shost->hostdata;
	struct lpfc_hba   *phba = vport->phba;
	int len;

	len = scnprintf(buf, PAGE_SIZE, "SGL sz: %d  total SGEs: %d\n",
		       phba->cfg_sg_dma_buf_size, phba->cfg_total_seg_cnt);

	len += scnprintf(buf + len, PAGE_SIZE - len,
			"Cfg: %d  SCSI: %d  NVME: %d\n",
			phba->cfg_sg_seg_cnt, phba->cfg_scsi_seg_cnt,
			phba->cfg_nvme_seg_cnt);
	return len;
}

static DEVICE_ATTR_RO(lpfc_sg_seg_cnt);

/**
 * lpfc_sg_seg_cnt_init - Set the hba sg_seg_cnt initial value
 * @phba: lpfc_hba pointer.
 * @val: contains the initial value
 *
 * Description:
 * Validates the initial value is within range and assigns it to the
 * adapter. If not in range, an error message is posted and the
 * default value is assigned.
 *
 * Returns:
 * zero if value is in range and is set
 * -EINVAL if value was out of range
 **/
static int
lpfc_sg_seg_cnt_init(struct lpfc_hba *phba, int val)
{
	if (val >= LPFC_MIN_SG_SEG_CNT && val <= LPFC_MAX_SG_SEG_CNT) {
		phba->cfg_sg_seg_cnt = val;
		return 0;
	}
	lpfc_printf_log(phba, KERN_ERR, LOG_INIT,
			"0409 lpfc_sg_seg_cnt attribute cannot be set to %d, "
			"allowed range is [%d, %d]\n",
			val, LPFC_MIN_SG_SEG_CNT, LPFC_MAX_SG_SEG_CNT);
	phba->cfg_sg_seg_cnt = LPFC_DEFAULT_SG_SEG_CNT;
	return -EINVAL;
}

/*
 * lpfc_enable_mds_diags: Enable MDS Diagnostics
 *       0  = MDS Diagnostics disabled (default)
 *       1  = MDS Diagnostics enabled
 * Value range is [0,1]. Default value is 0.
 */
LPFC_ATTR_RW(enable_mds_diags, 0, 0, 1, "Enable MDS Diagnostics");

/*
 * lpfc_ras_fwlog_buffsize: Firmware logging host buffer size
 *	0 = Disable firmware logging (default)
 *	[1-4] = Multiple of 1/4th Mb of host memory for FW logging
 * Value range [0..4]. Default value is 0
 */
LPFC_ATTR(ras_fwlog_buffsize, 0, 0, 4, "Host memory for FW logging");
lpfc_param_show(ras_fwlog_buffsize);

static ssize_t
lpfc_ras_fwlog_buffsize_set(struct lpfc_hba  *phba, uint val)
{
	int ret = 0;
	enum ras_state state;

	if (!lpfc_rangecheck(val, 0, 4))
		return -EINVAL;

	if (phba->cfg_ras_fwlog_buffsize == val)
		return 0;

	if (phba->cfg_ras_fwlog_func != PCI_FUNC(phba->pcidev->devfn))
		return -EINVAL;

	spin_lock_irq(&phba->hbalock);
	state = phba->ras_fwlog.state;
	spin_unlock_irq(&phba->hbalock);

	if (state == REG_INPROGRESS) {
		lpfc_printf_log(phba, KERN_ERR, LOG_SLI, "6147 RAS Logging "
				"registration is in progress\n");
		return -EBUSY;
	}

	/* For disable logging: stop the logs and free the DMA.
	 * For ras_fwlog_buffsize size change we still need to free and
	 * reallocate the DMA in lpfc_sli4_ras_fwlog_init.
	 */
	phba->cfg_ras_fwlog_buffsize = val;
	if (state == ACTIVE) {
		lpfc_ras_stop_fwlog(phba);
		lpfc_sli4_ras_dma_free(phba);
	}

	lpfc_sli4_ras_init(phba);
	if (phba->ras_fwlog.ras_enabled)
		ret = lpfc_sli4_ras_fwlog_init(phba, phba->cfg_ras_fwlog_level,
					       LPFC_RAS_ENABLE_LOGGING);
	return ret;
}

lpfc_param_store(ras_fwlog_buffsize);
static DEVICE_ATTR_RW(lpfc_ras_fwlog_buffsize);

/*
 * lpfc_ras_fwlog_level: Firmware logging verbosity level
 * Valid only if firmware logging is enabled
 * 0(Least Verbosity) 4 (most verbosity)
 * Value range is [0..4]. Default value is 0
 */
LPFC_ATTR_RW(ras_fwlog_level, 0, 0, 4, "Firmware Logging Level");

/*
 * lpfc_ras_fwlog_func: Firmware logging enabled on function number
 * Default function which has RAS support : 0
 * Value Range is [0..7].
 * FW logging is a global action and enablement is via a specific
 * port.
 */
LPFC_ATTR_RW(ras_fwlog_func, 0, 0, 7, "Firmware Logging Enabled on Function");

/*
 * lpfc_enable_bbcr: Enable BB Credit Recovery
 *       0  = BB Credit Recovery disabled
 *       1  = BB Credit Recovery enabled (default)
 * Value range is [0,1]. Default value is 1.
 */
LPFC_BBCR_ATTR_RW(enable_bbcr, 1, 0, 1, "Enable BBC Recovery");

/* Signaling module parameters */
int lpfc_fabric_cgn_frequency = 100; /* 100 ms default */
module_param(lpfc_fabric_cgn_frequency, int, 0444);
MODULE_PARM_DESC(lpfc_fabric_cgn_frequency, "Congestion signaling fabric freq");

int lpfc_acqe_cgn_frequency = 10; /* 10 sec default */
module_param(lpfc_acqe_cgn_frequency, int, 0444);
MODULE_PARM_DESC(lpfc_acqe_cgn_frequency, "Congestion signaling ACQE freq");

int lpfc_use_cgn_signal = 1; /* 0 - only use FPINs, 1 - Use signals if avail  */
module_param(lpfc_use_cgn_signal, int, 0444);
MODULE_PARM_DESC(lpfc_use_cgn_signal, "Use Congestion signaling if available");

/*
 * lpfc_enable_dpp: Enable DPP on G7
 *       0  = DPP on G7 disabled
 *       1  = DPP on G7 enabled (default)
 * Value range is [0,1]. Default value is 1.
 */
LPFC_ATTR_RW(enable_dpp, 1, 0, 1, "Enable Direct Packet Push");

/*
 * lpfc_enable_mi: Enable FDMI MIB
 *       0  = disabled
 *       1  = enabled (default)
 * Value range is [0,1].
 */
LPFC_ATTR_R(enable_mi, 1, 0, 1, "Enable MI");

/*
 * lpfc_max_vmid: Maximum number of VMs to be tagged. This is valid only if
 * either vmid_app_header or vmid_priority_tagging is enabled.
 *       4 - 255  = vmid support enabled for 4-255 VMs
 *       Value range is [4,255].
 */
LPFC_ATTR_RW(max_vmid, LPFC_MIN_VMID, LPFC_MIN_VMID, LPFC_MAX_VMID,
	     "Maximum number of VMs supported");

/*
 * lpfc_vmid_inactivity_timeout: Inactivity timeout duration in hours
 *       0  = Timeout is disabled
 * Value range is [0,24].
 */
LPFC_ATTR_RW(vmid_inactivity_timeout, 4, 0, 24,
	     "Inactivity timeout in hours");

/*
 * lpfc_vmid_app_header: Enable App Header VMID support
 *       0  = Support is disabled (default)
 *       1  = Support is enabled
 * Value range is [0,1].
 */
LPFC_ATTR_RW(vmid_app_header, LPFC_VMID_APP_HEADER_DISABLE,
	     LPFC_VMID_APP_HEADER_DISABLE, LPFC_VMID_APP_HEADER_ENABLE,
	     "Enable App Header VMID support");

/*
 * lpfc_vmid_priority_tagging: Enable Priority Tagging VMID support
 *       0  = Support is disabled (default)
 *       1  = Allow supported targets only
 *       2  = Allow all targets
 * Value range is [0,2].
 */
LPFC_ATTR_RW(vmid_priority_tagging, LPFC_VMID_PRIO_TAG_DISABLE,
	     LPFC_VMID_PRIO_TAG_DISABLE,
	     LPFC_VMID_PRIO_TAG_ALL_TARGETS,
	     "Enable Priority Tagging VMID support");

struct device_attribute *lpfc_hba_attrs[] = {
	&dev_attr_nvme_info,
	&dev_attr_scsi_stat,
	&dev_attr_bg_info,
	&dev_attr_bg_guard_err,
	&dev_attr_bg_apptag_err,
	&dev_attr_bg_reftag_err,
	&dev_attr_info,
	&dev_attr_serialnum,
	&dev_attr_modeldesc,
	&dev_attr_modelname,
	&dev_attr_programtype,
	&dev_attr_portnum,
	&dev_attr_fwrev,
	&dev_attr_hdw,
	&dev_attr_option_rom_version,
	&dev_attr_link_state,
	&dev_attr_num_discovered_ports,
	&dev_attr_menlo_mgmt_mode,
	&dev_attr_lpfc_drvr_version,
	&dev_attr_lpfc_enable_fip,
	&dev_attr_lpfc_temp_sensor,
	&dev_attr_lpfc_log_verbose,
	&dev_attr_lpfc_lun_queue_depth,
	&dev_attr_lpfc_tgt_queue_depth,
	&dev_attr_lpfc_hba_queue_depth,
	&dev_attr_lpfc_peer_port_login,
	&dev_attr_lpfc_nodev_tmo,
	&dev_attr_lpfc_devloss_tmo,
	&dev_attr_lpfc_enable_fc4_type,
	&dev_attr_lpfc_fcp_class,
	&dev_attr_lpfc_use_adisc,
	&dev_attr_lpfc_first_burst_size,
	&dev_attr_lpfc_ack0,
	&dev_attr_lpfc_xri_rebalancing,
	&dev_attr_lpfc_topology,
	&dev_attr_lpfc_scan_down,
	&dev_attr_lpfc_link_speed,
	&dev_attr_lpfc_fcp_io_sched,
	&dev_attr_lpfc_ns_query,
	&dev_attr_lpfc_fcp2_no_tgt_reset,
	&dev_attr_lpfc_cr_delay,
	&dev_attr_lpfc_cr_count,
	&dev_attr_lpfc_multi_ring_support,
	&dev_attr_lpfc_multi_ring_rctl,
	&dev_attr_lpfc_multi_ring_type,
	&dev_attr_lpfc_fdmi_on,
	&dev_attr_lpfc_enable_SmartSAN,
	&dev_attr_lpfc_max_luns,
	&dev_attr_lpfc_enable_npiv,
	&dev_attr_lpfc_fcf_failover_policy,
	&dev_attr_lpfc_enable_rrq,
	&dev_attr_lpfc_fcp_wait_abts_rsp,
	&dev_attr_nport_evt_cnt,
	&dev_attr_board_mode,
	&dev_attr_max_vpi,
	&dev_attr_used_vpi,
	&dev_attr_max_rpi,
	&dev_attr_used_rpi,
	&dev_attr_max_xri,
	&dev_attr_used_xri,
	&dev_attr_npiv_info,
	&dev_attr_issue_reset,
	&dev_attr_lpfc_poll,
	&dev_attr_lpfc_poll_tmo,
	&dev_attr_lpfc_task_mgmt_tmo,
	&dev_attr_lpfc_use_msi,
	&dev_attr_lpfc_nvme_oas,
	&dev_attr_lpfc_nvme_embed_cmd,
	&dev_attr_lpfc_fcp_imax,
	&dev_attr_lpfc_force_rscn,
	&dev_attr_lpfc_cq_poll_threshold,
	&dev_attr_lpfc_cq_max_proc_limit,
	&dev_attr_lpfc_fcp_cpu_map,
	&dev_attr_lpfc_fcp_mq_threshold,
	&dev_attr_lpfc_hdw_queue,
	&dev_attr_lpfc_irq_chann,
	&dev_attr_lpfc_suppress_rsp,
	&dev_attr_lpfc_nvmet_mrq,
	&dev_attr_lpfc_nvmet_mrq_post,
	&dev_attr_lpfc_nvme_enable_fb,
	&dev_attr_lpfc_nvmet_fb_size,
	&dev_attr_lpfc_enable_bg,
	&dev_attr_lpfc_soft_wwnn,
	&dev_attr_lpfc_soft_wwpn,
	&dev_attr_lpfc_soft_wwn_enable,
	&dev_attr_lpfc_enable_hba_reset,
	&dev_attr_lpfc_enable_hba_heartbeat,
	&dev_attr_lpfc_EnableXLane,
	&dev_attr_lpfc_XLanePriority,
	&dev_attr_lpfc_xlane_lun,
	&dev_attr_lpfc_xlane_tgt,
	&dev_attr_lpfc_xlane_vpt,
	&dev_attr_lpfc_xlane_lun_state,
	&dev_attr_lpfc_xlane_lun_status,
	&dev_attr_lpfc_xlane_priority,
	&dev_attr_lpfc_sg_seg_cnt,
	&dev_attr_lpfc_max_scsicmpl_time,
	&dev_attr_lpfc_stat_data_ctrl,
	&dev_attr_lpfc_aer_support,
	&dev_attr_lpfc_aer_state_cleanup,
	&dev_attr_lpfc_sriov_nr_virtfn,
	&dev_attr_lpfc_req_fw_upgrade,
	&dev_attr_lpfc_suppress_link_up,
	&dev_attr_iocb_hw,
	&dev_attr_pls,
	&dev_attr_pt,
	&dev_attr_txq_hw,
	&dev_attr_txcmplq_hw,
	&dev_attr_lpfc_sriov_hw_max_virtfn,
	&dev_attr_protocol,
	&dev_attr_lpfc_xlane_supported,
	&dev_attr_lpfc_enable_mds_diags,
	&dev_attr_lpfc_ras_fwlog_buffsize,
	&dev_attr_lpfc_ras_fwlog_level,
	&dev_attr_lpfc_ras_fwlog_func,
	&dev_attr_lpfc_enable_bbcr,
	&dev_attr_lpfc_enable_dpp,
	&dev_attr_lpfc_enable_mi,
	&dev_attr_cmf_info,
	&dev_attr_lpfc_max_vmid,
	&dev_attr_lpfc_vmid_inactivity_timeout,
	&dev_attr_lpfc_vmid_app_header,
	&dev_attr_lpfc_vmid_priority_tagging,
	NULL,
};

struct device_attribute *lpfc_vport_attrs[] = {
	&dev_attr_info,
	&dev_attr_link_state,
	&dev_attr_num_discovered_ports,
	&dev_attr_lpfc_drvr_version,
	&dev_attr_lpfc_log_verbose,
	&dev_attr_lpfc_lun_queue_depth,
	&dev_attr_lpfc_tgt_queue_depth,
	&dev_attr_lpfc_nodev_tmo,
	&dev_attr_lpfc_devloss_tmo,
	&dev_attr_lpfc_hba_queue_depth,
	&dev_attr_lpfc_peer_port_login,
	&dev_attr_lpfc_restrict_login,
	&dev_attr_lpfc_fcp_class,
	&dev_attr_lpfc_use_adisc,
	&dev_attr_lpfc_first_burst_size,
	&dev_attr_lpfc_max_luns,
	&dev_attr_nport_evt_cnt,
	&dev_attr_npiv_info,
	&dev_attr_lpfc_enable_da_id,
	&dev_attr_lpfc_max_scsicmpl_time,
	&dev_attr_lpfc_stat_data_ctrl,
	&dev_attr_lpfc_static_vport,
	&dev_attr_cmf_info,
	NULL,
};

/**
 * sysfs_ctlreg_write - Write method for writing to ctlreg
 * @filp: open sysfs file
 * @kobj: kernel kobject that contains the kernel class device.
 * @bin_attr: kernel attributes passed to us.
 * @buf: contains the data to be written to the adapter IOREG space.
 * @off: offset into buffer to beginning of data.
 * @count: bytes to transfer.
 *
 * Description:
 * Accessed via /sys/class/scsi_host/hostxxx/ctlreg.
 * Uses the adapter io control registers to send buf contents to the adapter.
 *
 * Returns:
 * -ERANGE off and count combo out of range
 * -EINVAL off, count or buff address invalid
 * -EPERM adapter is offline
 * value of count, buf contents written
 **/
static ssize_t
sysfs_ctlreg_write(struct file *filp, struct kobject *kobj,
		   struct bin_attribute *bin_attr,
		   char *buf, loff_t off, size_t count)
{
	size_t buf_off;
	struct device *dev = container_of(kobj, struct device, kobj);
	struct Scsi_Host  *shost = class_to_shost(dev);
	struct lpfc_vport *vport = (struct lpfc_vport *) shost->hostdata;
	struct lpfc_hba   *phba = vport->phba;

	if (phba->sli_rev >= LPFC_SLI_REV4)
		return -EPERM;

	if ((off + count) > FF_REG_AREA_SIZE)
		return -ERANGE;

	if (count <= LPFC_REG_WRITE_KEY_SIZE)
		return 0;

	if (off % 4 || count % 4 || (unsigned long)buf % 4)
		return -EINVAL;

	/* This is to protect HBA registers from accidental writes. */
	if (memcmp(buf, LPFC_REG_WRITE_KEY, LPFC_REG_WRITE_KEY_SIZE))
		return -EINVAL;

	if (!(vport->fc_flag & FC_OFFLINE_MODE))
		return -EPERM;

	spin_lock_irq(&phba->hbalock);
	for (buf_off = 0; buf_off < count - LPFC_REG_WRITE_KEY_SIZE;
			buf_off += sizeof(uint32_t))
		writel(*((uint32_t *)(buf + buf_off + LPFC_REG_WRITE_KEY_SIZE)),
		       phba->ctrl_regs_memmap_p + off + buf_off);

	spin_unlock_irq(&phba->hbalock);

	return count;
}

/**
 * sysfs_ctlreg_read - Read method for reading from ctlreg
 * @filp: open sysfs file
 * @kobj: kernel kobject that contains the kernel class device.
 * @bin_attr: kernel attributes passed to us.
 * @buf: if successful contains the data from the adapter IOREG space.
 * @off: offset into buffer to beginning of data.
 * @count: bytes to transfer.
 *
 * Description:
 * Accessed via /sys/class/scsi_host/hostxxx/ctlreg.
 * Uses the adapter io control registers to read data into buf.
 *
 * Returns:
 * -ERANGE off and count combo out of range
 * -EINVAL off, count or buff address invalid
 * value of count, buf contents read
 **/
static ssize_t
sysfs_ctlreg_read(struct file *filp, struct kobject *kobj,
		  struct bin_attribute *bin_attr,
		  char *buf, loff_t off, size_t count)
{
	size_t buf_off;
	uint32_t * tmp_ptr;
	struct device *dev = container_of(kobj, struct device, kobj);
	struct Scsi_Host  *shost = class_to_shost(dev);
	struct lpfc_vport *vport = (struct lpfc_vport *) shost->hostdata;
	struct lpfc_hba   *phba = vport->phba;

	if (phba->sli_rev >= LPFC_SLI_REV4)
		return -EPERM;

	if (off > FF_REG_AREA_SIZE)
		return -ERANGE;

	if ((off + count) > FF_REG_AREA_SIZE)
		count = FF_REG_AREA_SIZE - off;

	if (count == 0) return 0;

	if (off % 4 || count % 4 || (unsigned long)buf % 4)
		return -EINVAL;

	spin_lock_irq(&phba->hbalock);

	for (buf_off = 0; buf_off < count; buf_off += sizeof(uint32_t)) {
		tmp_ptr = (uint32_t *)(buf + buf_off);
		*tmp_ptr = readl(phba->ctrl_regs_memmap_p + off + buf_off);
	}

	spin_unlock_irq(&phba->hbalock);

	return count;
}

static struct bin_attribute sysfs_ctlreg_attr = {
	.attr = {
		.name = "ctlreg",
		.mode = S_IRUSR | S_IWUSR,
	},
	.size = 256,
	.read = sysfs_ctlreg_read,
	.write = sysfs_ctlreg_write,
};

/**
 * sysfs_mbox_write - Write method for writing information via mbox
 * @filp: open sysfs file
 * @kobj: kernel kobject that contains the kernel class device.
 * @bin_attr: kernel attributes passed to us.
 * @buf: contains the data to be written to sysfs mbox.
 * @off: offset into buffer to beginning of data.
 * @count: bytes to transfer.
 *
 * Description:
 * Deprecated function. All mailbox access from user space is performed via the
 * bsg interface.
 *
 * Returns:
 * -EPERM operation not permitted
 **/
static ssize_t
sysfs_mbox_write(struct file *filp, struct kobject *kobj,
		 struct bin_attribute *bin_attr,
		 char *buf, loff_t off, size_t count)
{
	return -EPERM;
}

/**
 * sysfs_mbox_read - Read method for reading information via mbox
 * @filp: open sysfs file
 * @kobj: kernel kobject that contains the kernel class device.
 * @bin_attr: kernel attributes passed to us.
 * @buf: contains the data to be read from sysfs mbox.
 * @off: offset into buffer to beginning of data.
 * @count: bytes to transfer.
 *
 * Description:
 * Deprecated function. All mailbox access from user space is performed via the
 * bsg interface.
 *
 * Returns:
 * -EPERM operation not permitted
 **/
static ssize_t
sysfs_mbox_read(struct file *filp, struct kobject *kobj,
		struct bin_attribute *bin_attr,
		char *buf, loff_t off, size_t count)
{
	return -EPERM;
}

static struct bin_attribute sysfs_mbox_attr = {
	.attr = {
		.name = "mbox",
		.mode = S_IRUSR | S_IWUSR,
	},
	.size = MAILBOX_SYSFS_MAX,
	.read = sysfs_mbox_read,
	.write = sysfs_mbox_write,
};

/**
 * lpfc_alloc_sysfs_attr - Creates the ctlreg and mbox entries
 * @vport: address of lpfc vport structure.
 *
 * Return codes:
 * zero on success
 * error return code from sysfs_create_bin_file()
 **/
int
lpfc_alloc_sysfs_attr(struct lpfc_vport *vport)
{
	struct Scsi_Host *shost = lpfc_shost_from_vport(vport);
	int error;

	error = sysfs_create_bin_file(&shost->shost_dev.kobj,
				      &sysfs_drvr_stat_data_attr);

	/* Virtual ports do not need ctrl_reg and mbox */
	if (error || vport->port_type == LPFC_NPIV_PORT)
		goto out;

	error = sysfs_create_bin_file(&shost->shost_dev.kobj,
				      &sysfs_ctlreg_attr);
	if (error)
		goto out_remove_stat_attr;

	error = sysfs_create_bin_file(&shost->shost_dev.kobj,
				      &sysfs_mbox_attr);
	if (error)
		goto out_remove_ctlreg_attr;

	return 0;
out_remove_ctlreg_attr:
	sysfs_remove_bin_file(&shost->shost_dev.kobj, &sysfs_ctlreg_attr);
out_remove_stat_attr:
	sysfs_remove_bin_file(&shost->shost_dev.kobj,
			&sysfs_drvr_stat_data_attr);
out:
	return error;
}

/**
 * lpfc_free_sysfs_attr - Removes the ctlreg and mbox entries
 * @vport: address of lpfc vport structure.
 **/
void
lpfc_free_sysfs_attr(struct lpfc_vport *vport)
{
	struct Scsi_Host *shost = lpfc_shost_from_vport(vport);
	sysfs_remove_bin_file(&shost->shost_dev.kobj,
		&sysfs_drvr_stat_data_attr);
	/* Virtual ports do not need ctrl_reg and mbox */
	if (vport->port_type == LPFC_NPIV_PORT)
		return;
	sysfs_remove_bin_file(&shost->shost_dev.kobj, &sysfs_mbox_attr);
	sysfs_remove_bin_file(&shost->shost_dev.kobj, &sysfs_ctlreg_attr);
}

/*
 * Dynamic FC Host Attributes Support
 */

/**
 * lpfc_get_host_symbolic_name - Copy symbolic name into the scsi host
 * @shost: kernel scsi host pointer.
 **/
static void
lpfc_get_host_symbolic_name(struct Scsi_Host *shost)
{
	struct lpfc_vport *vport = (struct lpfc_vport *)shost->hostdata;

	lpfc_vport_symbolic_node_name(vport, fc_host_symbolic_name(shost),
				      sizeof fc_host_symbolic_name(shost));
}

/**
 * lpfc_get_host_port_id - Copy the vport DID into the scsi host port id
 * @shost: kernel scsi host pointer.
 **/
static void
lpfc_get_host_port_id(struct Scsi_Host *shost)
{
	struct lpfc_vport *vport = (struct lpfc_vport *) shost->hostdata;

	/* note: fc_myDID already in cpu endianness */
	fc_host_port_id(shost) = vport->fc_myDID;
}

/**
 * lpfc_get_host_port_type - Set the value of the scsi host port type
 * @shost: kernel scsi host pointer.
 **/
static void
lpfc_get_host_port_type(struct Scsi_Host *shost)
{
	struct lpfc_vport *vport = (struct lpfc_vport *) shost->hostdata;
	struct lpfc_hba   *phba = vport->phba;

	spin_lock_irq(shost->host_lock);

	if (vport->port_type == LPFC_NPIV_PORT) {
		fc_host_port_type(shost) = FC_PORTTYPE_NPIV;
	} else if (lpfc_is_link_up(phba)) {
		if (phba->fc_topology == LPFC_TOPOLOGY_LOOP) {
			if (vport->fc_flag & FC_PUBLIC_LOOP)
				fc_host_port_type(shost) = FC_PORTTYPE_NLPORT;
			else
				fc_host_port_type(shost) = FC_PORTTYPE_LPORT;
		} else {
			if (vport->fc_flag & FC_FABRIC)
				fc_host_port_type(shost) = FC_PORTTYPE_NPORT;
			else
				fc_host_port_type(shost) = FC_PORTTYPE_PTP;
		}
	} else
		fc_host_port_type(shost) = FC_PORTTYPE_UNKNOWN;

	spin_unlock_irq(shost->host_lock);
}

/**
 * lpfc_get_host_port_state - Set the value of the scsi host port state
 * @shost: kernel scsi host pointer.
 **/
static void
lpfc_get_host_port_state(struct Scsi_Host *shost)
{
	struct lpfc_vport *vport = (struct lpfc_vport *) shost->hostdata;
	struct lpfc_hba   *phba = vport->phba;

	spin_lock_irq(shost->host_lock);

	if (vport->fc_flag & FC_OFFLINE_MODE)
		fc_host_port_state(shost) = FC_PORTSTATE_OFFLINE;
	else {
		switch (phba->link_state) {
		case LPFC_LINK_UNKNOWN:
		case LPFC_LINK_DOWN:
			fc_host_port_state(shost) = FC_PORTSTATE_LINKDOWN;
			break;
		case LPFC_LINK_UP:
		case LPFC_CLEAR_LA:
		case LPFC_HBA_READY:
			/* Links up, reports port state accordingly */
			if (vport->port_state < LPFC_VPORT_READY)
				fc_host_port_state(shost) =
							FC_PORTSTATE_BYPASSED;
			else
				fc_host_port_state(shost) =
							FC_PORTSTATE_ONLINE;
			break;
		case LPFC_HBA_ERROR:
			fc_host_port_state(shost) = FC_PORTSTATE_ERROR;
			break;
		default:
			fc_host_port_state(shost) = FC_PORTSTATE_UNKNOWN;
			break;
		}
	}

	spin_unlock_irq(shost->host_lock);
}

/**
 * lpfc_get_host_speed - Set the value of the scsi host speed
 * @shost: kernel scsi host pointer.
 **/
static void
lpfc_get_host_speed(struct Scsi_Host *shost)
{
	struct lpfc_vport *vport = (struct lpfc_vport *) shost->hostdata;
	struct lpfc_hba   *phba = vport->phba;

	spin_lock_irq(shost->host_lock);

	if ((lpfc_is_link_up(phba)) && (!(phba->hba_flag & HBA_FCOE_MODE))) {
		switch(phba->fc_linkspeed) {
		case LPFC_LINK_SPEED_1GHZ:
			fc_host_speed(shost) = FC_PORTSPEED_1GBIT;
			break;
		case LPFC_LINK_SPEED_2GHZ:
			fc_host_speed(shost) = FC_PORTSPEED_2GBIT;
			break;
		case LPFC_LINK_SPEED_4GHZ:
			fc_host_speed(shost) = FC_PORTSPEED_4GBIT;
			break;
		case LPFC_LINK_SPEED_8GHZ:
			fc_host_speed(shost) = FC_PORTSPEED_8GBIT;
			break;
		case LPFC_LINK_SPEED_10GHZ:
			fc_host_speed(shost) = FC_PORTSPEED_10GBIT;
			break;
		case LPFC_LINK_SPEED_16GHZ:
			fc_host_speed(shost) = FC_PORTSPEED_16GBIT;
			break;
		case LPFC_LINK_SPEED_32GHZ:
			fc_host_speed(shost) = FC_PORTSPEED_32GBIT;
			break;
		case LPFC_LINK_SPEED_64GHZ:
			fc_host_speed(shost) = FC_PORTSPEED_64GBIT;
			break;
		case LPFC_LINK_SPEED_128GHZ:
			fc_host_speed(shost) = FC_PORTSPEED_128GBIT;
			break;
		case LPFC_LINK_SPEED_256GHZ:
			fc_host_speed(shost) = FC_PORTSPEED_256GBIT;
			break;
		default:
			fc_host_speed(shost) = FC_PORTSPEED_UNKNOWN;
			break;
		}
	} else if (lpfc_is_link_up(phba) && (phba->hba_flag & HBA_FCOE_MODE)) {
		switch (phba->fc_linkspeed) {
		case LPFC_ASYNC_LINK_SPEED_1GBPS:
			fc_host_speed(shost) = FC_PORTSPEED_1GBIT;
			break;
		case LPFC_ASYNC_LINK_SPEED_10GBPS:
			fc_host_speed(shost) = FC_PORTSPEED_10GBIT;
			break;
		case LPFC_ASYNC_LINK_SPEED_20GBPS:
			fc_host_speed(shost) = FC_PORTSPEED_20GBIT;
			break;
		case LPFC_ASYNC_LINK_SPEED_25GBPS:
			fc_host_speed(shost) = FC_PORTSPEED_25GBIT;
			break;
		case LPFC_ASYNC_LINK_SPEED_40GBPS:
			fc_host_speed(shost) = FC_PORTSPEED_40GBIT;
			break;
		case LPFC_ASYNC_LINK_SPEED_100GBPS:
			fc_host_speed(shost) = FC_PORTSPEED_100GBIT;
			break;
		default:
			fc_host_speed(shost) = FC_PORTSPEED_UNKNOWN;
			break;
		}
	} else
		fc_host_speed(shost) = FC_PORTSPEED_UNKNOWN;

	spin_unlock_irq(shost->host_lock);
}

/**
 * lpfc_get_host_fabric_name - Set the value of the scsi host fabric name
 * @shost: kernel scsi host pointer.
 **/
static void
lpfc_get_host_fabric_name (struct Scsi_Host *shost)
{
	struct lpfc_vport *vport = (struct lpfc_vport *) shost->hostdata;
	struct lpfc_hba   *phba = vport->phba;
	u64 node_name;

	spin_lock_irq(shost->host_lock);

	if ((vport->port_state > LPFC_FLOGI) &&
	    ((vport->fc_flag & FC_FABRIC) ||
	     ((phba->fc_topology == LPFC_TOPOLOGY_LOOP) &&
	      (vport->fc_flag & FC_PUBLIC_LOOP))))
		node_name = wwn_to_u64(phba->fc_fabparam.nodeName.u.wwn);
	else
		/* fabric is local port if there is no F/FL_Port */
		node_name = 0;

	spin_unlock_irq(shost->host_lock);

	fc_host_fabric_name(shost) = node_name;
}

/**
 * lpfc_get_stats - Return statistical information about the adapter
 * @shost: kernel scsi host pointer.
 *
 * Notes:
 * NULL on error for link down, no mbox pool, sli2 active,
 * management not allowed, memory allocation error, or mbox error.
 *
 * Returns:
 * NULL for error
 * address of the adapter host statistics
 **/
static struct fc_host_statistics *
lpfc_get_stats(struct Scsi_Host *shost)
{
	struct lpfc_vport *vport = (struct lpfc_vport *) shost->hostdata;
	struct lpfc_hba   *phba = vport->phba;
	struct lpfc_sli   *psli = &phba->sli;
	struct fc_host_statistics *hs = &phba->link_stats;
	struct lpfc_lnk_stat * lso = &psli->lnk_stat_offsets;
	LPFC_MBOXQ_t *pmboxq;
	MAILBOX_t *pmb;
	int rc = 0;

	/*
	 * prevent udev from issuing mailbox commands until the port is
	 * configured.
	 */
	if (phba->link_state < LPFC_LINK_DOWN ||
	    !phba->mbox_mem_pool ||
	    (phba->sli.sli_flag & LPFC_SLI_ACTIVE) == 0)
		return NULL;

	if (phba->sli.sli_flag & LPFC_BLOCK_MGMT_IO)
		return NULL;

	pmboxq = mempool_alloc(phba->mbox_mem_pool, GFP_KERNEL);
	if (!pmboxq)
		return NULL;
	memset(pmboxq, 0, sizeof (LPFC_MBOXQ_t));

	pmb = &pmboxq->u.mb;
	pmb->mbxCommand = MBX_READ_STATUS;
	pmb->mbxOwner = OWN_HOST;
	pmboxq->ctx_buf = NULL;
	pmboxq->vport = vport;

	if (vport->fc_flag & FC_OFFLINE_MODE) {
		rc = lpfc_sli_issue_mbox(phba, pmboxq, MBX_POLL);
		if (rc != MBX_SUCCESS) {
			mempool_free(pmboxq, phba->mbox_mem_pool);
			return NULL;
		}
	} else {
		rc = lpfc_sli_issue_mbox_wait(phba, pmboxq, phba->fc_ratov * 2);
		if (rc != MBX_SUCCESS) {
			if (rc != MBX_TIMEOUT)
				mempool_free(pmboxq, phba->mbox_mem_pool);
			return NULL;
		}
	}

	memset(hs, 0, sizeof (struct fc_host_statistics));

	hs->tx_frames = pmb->un.varRdStatus.xmitFrameCnt;
	/*
	 * The MBX_READ_STATUS returns tx_k_bytes which has to
	 * converted to words
	 */
	hs->tx_words = (uint64_t)
			((uint64_t)pmb->un.varRdStatus.xmitByteCnt
			* (uint64_t)256);
	hs->rx_frames = pmb->un.varRdStatus.rcvFrameCnt;
	hs->rx_words = (uint64_t)
			((uint64_t)pmb->un.varRdStatus.rcvByteCnt
			 * (uint64_t)256);

	memset(pmboxq, 0, sizeof (LPFC_MBOXQ_t));
	pmb->mbxCommand = MBX_READ_LNK_STAT;
	pmb->mbxOwner = OWN_HOST;
	pmboxq->ctx_buf = NULL;
	pmboxq->vport = vport;

	if (vport->fc_flag & FC_OFFLINE_MODE) {
		rc = lpfc_sli_issue_mbox(phba, pmboxq, MBX_POLL);
		if (rc != MBX_SUCCESS) {
			mempool_free(pmboxq, phba->mbox_mem_pool);
			return NULL;
		}
	} else {
		rc = lpfc_sli_issue_mbox_wait(phba, pmboxq, phba->fc_ratov * 2);
		if (rc != MBX_SUCCESS) {
			if (rc != MBX_TIMEOUT)
				mempool_free(pmboxq, phba->mbox_mem_pool);
			return NULL;
		}
	}

	hs->link_failure_count = pmb->un.varRdLnk.linkFailureCnt;
	hs->loss_of_sync_count = pmb->un.varRdLnk.lossSyncCnt;
	hs->loss_of_signal_count = pmb->un.varRdLnk.lossSignalCnt;
	hs->prim_seq_protocol_err_count = pmb->un.varRdLnk.primSeqErrCnt;
	hs->invalid_tx_word_count = pmb->un.varRdLnk.invalidXmitWord;
	hs->invalid_crc_count = pmb->un.varRdLnk.crcCnt;
	hs->error_frames = pmb->un.varRdLnk.crcCnt;

	hs->cn_sig_warn = atomic64_read(&phba->cgn_acqe_stat.warn);
	hs->cn_sig_alarm = atomic64_read(&phba->cgn_acqe_stat.alarm);

	hs->link_failure_count -= lso->link_failure_count;
	hs->loss_of_sync_count -= lso->loss_of_sync_count;
	hs->loss_of_signal_count -= lso->loss_of_signal_count;
	hs->prim_seq_protocol_err_count -= lso->prim_seq_protocol_err_count;
	hs->invalid_tx_word_count -= lso->invalid_tx_word_count;
	hs->invalid_crc_count -= lso->invalid_crc_count;
	hs->error_frames -= lso->error_frames;

	if (phba->hba_flag & HBA_FCOE_MODE) {
		hs->lip_count = -1;
		hs->nos_count = (phba->link_events >> 1);
		hs->nos_count -= lso->link_events;
	} else if (phba->fc_topology == LPFC_TOPOLOGY_LOOP) {
		hs->lip_count = (phba->fc_eventTag >> 1);
		hs->lip_count -= lso->link_events;
		hs->nos_count = -1;
	} else {
		hs->lip_count = -1;
		hs->nos_count = (phba->fc_eventTag >> 1);
		hs->nos_count -= lso->link_events;
	}

	hs->dumped_frames = -1;

	hs->seconds_since_last_reset = ktime_get_seconds() - psli->stats_start;

	mempool_free(pmboxq, phba->mbox_mem_pool);

	return hs;
}

/**
 * lpfc_reset_stats - Copy the adapter link stats information
 * @shost: kernel scsi host pointer.
 **/
static void
lpfc_reset_stats(struct Scsi_Host *shost)
{
	struct lpfc_vport *vport = (struct lpfc_vport *) shost->hostdata;
	struct lpfc_hba   *phba = vport->phba;
	struct lpfc_sli   *psli = &phba->sli;
	struct lpfc_lnk_stat *lso = &psli->lnk_stat_offsets;
	LPFC_MBOXQ_t *pmboxq;
	MAILBOX_t *pmb;
	int rc = 0;

	if (phba->sli.sli_flag & LPFC_BLOCK_MGMT_IO)
		return;

	pmboxq = mempool_alloc(phba->mbox_mem_pool, GFP_KERNEL);
	if (!pmboxq)
		return;
	memset(pmboxq, 0, sizeof(LPFC_MBOXQ_t));

	pmb = &pmboxq->u.mb;
	pmb->mbxCommand = MBX_READ_STATUS;
	pmb->mbxOwner = OWN_HOST;
	pmb->un.varWords[0] = 0x1; /* reset request */
	pmboxq->ctx_buf = NULL;
	pmboxq->vport = vport;

	if ((vport->fc_flag & FC_OFFLINE_MODE) ||
		(!(psli->sli_flag & LPFC_SLI_ACTIVE))) {
		rc = lpfc_sli_issue_mbox(phba, pmboxq, MBX_POLL);
		if (rc != MBX_SUCCESS) {
			mempool_free(pmboxq, phba->mbox_mem_pool);
			return;
		}
	} else {
		rc = lpfc_sli_issue_mbox_wait(phba, pmboxq, phba->fc_ratov * 2);
		if (rc != MBX_SUCCESS) {
			if (rc != MBX_TIMEOUT)
				mempool_free(pmboxq, phba->mbox_mem_pool);
			return;
		}
	}

	memset(pmboxq, 0, sizeof(LPFC_MBOXQ_t));
	pmb->mbxCommand = MBX_READ_LNK_STAT;
	pmb->mbxOwner = OWN_HOST;
	pmboxq->ctx_buf = NULL;
	pmboxq->vport = vport;

	if ((vport->fc_flag & FC_OFFLINE_MODE) ||
	    (!(psli->sli_flag & LPFC_SLI_ACTIVE))) {
		rc = lpfc_sli_issue_mbox(phba, pmboxq, MBX_POLL);
		if (rc != MBX_SUCCESS) {
			mempool_free(pmboxq, phba->mbox_mem_pool);
			return;
		}
	} else {
		rc = lpfc_sli_issue_mbox_wait(phba, pmboxq, phba->fc_ratov * 2);
		if (rc != MBX_SUCCESS) {
			if (rc != MBX_TIMEOUT)
				mempool_free(pmboxq, phba->mbox_mem_pool);
			return;
		}
	}

	lso->link_failure_count = pmb->un.varRdLnk.linkFailureCnt;
	lso->loss_of_sync_count = pmb->un.varRdLnk.lossSyncCnt;
	lso->loss_of_signal_count = pmb->un.varRdLnk.lossSignalCnt;
	lso->prim_seq_protocol_err_count = pmb->un.varRdLnk.primSeqErrCnt;
	lso->invalid_tx_word_count = pmb->un.varRdLnk.invalidXmitWord;
	lso->invalid_crc_count = pmb->un.varRdLnk.crcCnt;
	lso->error_frames = pmb->un.varRdLnk.crcCnt;
	if (phba->hba_flag & HBA_FCOE_MODE)
		lso->link_events = (phba->link_events >> 1);
	else
		lso->link_events = (phba->fc_eventTag >> 1);

	atomic64_set(&phba->cgn_acqe_stat.warn, 0);
	atomic64_set(&phba->cgn_acqe_stat.alarm, 0);

	memset(&shost_to_fc_host(shost)->fpin_stats, 0,
	       sizeof(shost_to_fc_host(shost)->fpin_stats));

	psli->stats_start = ktime_get_seconds();

	mempool_free(pmboxq, phba->mbox_mem_pool);

	return;
}

/*
 * The LPFC driver treats linkdown handling as target loss events so there
 * are no sysfs handlers for link_down_tmo.
 */

/**
 * lpfc_get_node_by_target - Return the nodelist for a target
 * @starget: kernel scsi target pointer.
 *
 * Returns:
 * address of the node list if found
 * NULL target not found
 **/
static struct lpfc_nodelist *
lpfc_get_node_by_target(struct scsi_target *starget)
{
	struct Scsi_Host  *shost = dev_to_shost(starget->dev.parent);
	struct lpfc_vport *vport = (struct lpfc_vport *) shost->hostdata;
	struct lpfc_nodelist *ndlp;

	spin_lock_irq(shost->host_lock);
	/* Search for this, mapped, target ID */
	list_for_each_entry(ndlp, &vport->fc_nodes, nlp_listp) {
		if (ndlp->nlp_state == NLP_STE_MAPPED_NODE &&
		    starget->id == ndlp->nlp_sid) {
			spin_unlock_irq(shost->host_lock);
			return ndlp;
		}
	}
	spin_unlock_irq(shost->host_lock);
	return NULL;
}

/**
 * lpfc_get_starget_port_id - Set the target port id to the ndlp DID or -1
 * @starget: kernel scsi target pointer.
 **/
static void
lpfc_get_starget_port_id(struct scsi_target *starget)
{
	struct lpfc_nodelist *ndlp = lpfc_get_node_by_target(starget);

	fc_starget_port_id(starget) = ndlp ? ndlp->nlp_DID : -1;
}

/**
 * lpfc_get_starget_node_name - Set the target node name
 * @starget: kernel scsi target pointer.
 *
 * Description: Set the target node name to the ndlp node name wwn or zero.
 **/
static void
lpfc_get_starget_node_name(struct scsi_target *starget)
{
	struct lpfc_nodelist *ndlp = lpfc_get_node_by_target(starget);

	fc_starget_node_name(starget) =
		ndlp ? wwn_to_u64(ndlp->nlp_nodename.u.wwn) : 0;
}

/**
 * lpfc_get_starget_port_name - Set the target port name
 * @starget: kernel scsi target pointer.
 *
 * Description:  set the target port name to the ndlp port name wwn or zero.
 **/
static void
lpfc_get_starget_port_name(struct scsi_target *starget)
{
	struct lpfc_nodelist *ndlp = lpfc_get_node_by_target(starget);

	fc_starget_port_name(starget) =
		ndlp ? wwn_to_u64(ndlp->nlp_portname.u.wwn) : 0;
}

/**
 * lpfc_set_rport_loss_tmo - Set the rport dev loss tmo
 * @rport: fc rport address.
 * @timeout: new value for dev loss tmo.
 *
 * Description:
 * If timeout is non zero set the dev_loss_tmo to timeout, else set
 * dev_loss_tmo to one.
 **/
static void
lpfc_set_rport_loss_tmo(struct fc_rport *rport, uint32_t timeout)
{
	struct lpfc_rport_data *rdata = rport->dd_data;
	struct lpfc_nodelist *ndlp = rdata->pnode;
#if (IS_ENABLED(CONFIG_NVME_FC))
	struct lpfc_nvme_rport *nrport = NULL;
#endif

	if (timeout)
		rport->dev_loss_tmo = timeout;
	else
		rport->dev_loss_tmo = 1;

	if (!ndlp) {
		dev_info(&rport->dev, "Cannot find remote node to "
				      "set rport dev loss tmo, port_id x%x\n",
				      rport->port_id);
		return;
	}

#if (IS_ENABLED(CONFIG_NVME_FC))
	nrport = lpfc_ndlp_get_nrport(ndlp);

	if (nrport && nrport->remoteport)
		nvme_fc_set_remoteport_devloss(nrport->remoteport,
					       rport->dev_loss_tmo);
#endif
}

/*
 * lpfc_rport_show_function - Return rport target information
 *
 * Description:
 * Macro that uses field to generate a function with the name lpfc_show_rport_
 *
 * lpfc_show_rport_##field: returns the bytes formatted in buf
 * @cdev: class converted to an fc_rport.
 * @buf: on return contains the target_field or zero.
 *
 * Returns: size of formatted string.
 **/
#define lpfc_rport_show_function(field, format_string, sz, cast)	\
static ssize_t								\
lpfc_show_rport_##field (struct device *dev,				\
			 struct device_attribute *attr,			\
			 char *buf)					\
{									\
	struct fc_rport *rport = transport_class_to_rport(dev);		\
	struct lpfc_rport_data *rdata = rport->hostdata;		\
	return scnprintf(buf, sz, format_string,			\
		(rdata->target) ? cast rdata->target->field : 0);	\
}

#define lpfc_rport_rd_attr(field, format_string, sz)			\
	lpfc_rport_show_function(field, format_string, sz, )		\
static FC_RPORT_ATTR(field, S_IRUGO, lpfc_show_rport_##field, NULL)

/**
 * lpfc_set_vport_symbolic_name - Set the vport's symbolic name
 * @fc_vport: The fc_vport who's symbolic name has been changed.
 *
 * Description:
 * This function is called by the transport after the @fc_vport's symbolic name
 * has been changed. This function re-registers the symbolic name with the
 * switch to propagate the change into the fabric if the vport is active.
 **/
static void
lpfc_set_vport_symbolic_name(struct fc_vport *fc_vport)
{
	struct lpfc_vport *vport = *(struct lpfc_vport **)fc_vport->dd_data;

	if (vport->port_state == LPFC_VPORT_READY)
		lpfc_ns_cmd(vport, SLI_CTNS_RSPN_ID, 0, 0);
}

/**
 * lpfc_hba_log_verbose_init - Set hba's log verbose level
 * @phba: Pointer to lpfc_hba struct.
 * @verbose: Verbose level to set.
 *
 * This function is called by the lpfc_get_cfgparam() routine to set the
 * module lpfc_log_verbose into the @phba cfg_log_verbose for use with
 * log message according to the module's lpfc_log_verbose parameter setting
 * before hba port or vport created.
 **/
static void
lpfc_hba_log_verbose_init(struct lpfc_hba *phba, uint32_t verbose)
{
	phba->cfg_log_verbose = verbose;
}

struct fc_function_template lpfc_transport_functions = {
	/* fixed attributes the driver supports */
	.show_host_node_name = 1,
	.show_host_port_name = 1,
	.show_host_supported_classes = 1,
	.show_host_supported_fc4s = 1,
	.show_host_supported_speeds = 1,
	.show_host_maxframe_size = 1,

	.get_host_symbolic_name = lpfc_get_host_symbolic_name,
	.show_host_symbolic_name = 1,

	/* dynamic attributes the driver supports */
	.get_host_port_id = lpfc_get_host_port_id,
	.show_host_port_id = 1,

	.get_host_port_type = lpfc_get_host_port_type,
	.show_host_port_type = 1,

	.get_host_port_state = lpfc_get_host_port_state,
	.show_host_port_state = 1,

	/* active_fc4s is shown but doesn't change (thus no get function) */
	.show_host_active_fc4s = 1,

	.get_host_speed = lpfc_get_host_speed,
	.show_host_speed = 1,

	.get_host_fabric_name = lpfc_get_host_fabric_name,
	.show_host_fabric_name = 1,

	/*
	 * The LPFC driver treats linkdown handling as target loss events
	 * so there are no sysfs handlers for link_down_tmo.
	 */

	.get_fc_host_stats = lpfc_get_stats,
	.reset_fc_host_stats = lpfc_reset_stats,

	.dd_fcrport_size = sizeof(struct lpfc_rport_data),
	.show_rport_maxframe_size = 1,
	.show_rport_supported_classes = 1,

	.set_rport_dev_loss_tmo = lpfc_set_rport_loss_tmo,
	.show_rport_dev_loss_tmo = 1,

	.get_starget_port_id  = lpfc_get_starget_port_id,
	.show_starget_port_id = 1,

	.get_starget_node_name = lpfc_get_starget_node_name,
	.show_starget_node_name = 1,

	.get_starget_port_name = lpfc_get_starget_port_name,
	.show_starget_port_name = 1,

	.issue_fc_host_lip = lpfc_issue_lip,
	.dev_loss_tmo_callbk = lpfc_dev_loss_tmo_callbk,
	.terminate_rport_io = lpfc_terminate_rport_io,

	.dd_fcvport_size = sizeof(struct lpfc_vport *),

	.vport_disable = lpfc_vport_disable,

	.set_vport_symbolic_name = lpfc_set_vport_symbolic_name,

	.bsg_request = lpfc_bsg_request,
	.bsg_timeout = lpfc_bsg_timeout,
};

struct fc_function_template lpfc_vport_transport_functions = {
	/* fixed attributes the driver supports */
	.show_host_node_name = 1,
	.show_host_port_name = 1,
	.show_host_supported_classes = 1,
	.show_host_supported_fc4s = 1,
	.show_host_supported_speeds = 1,
	.show_host_maxframe_size = 1,

	.get_host_symbolic_name = lpfc_get_host_symbolic_name,
	.show_host_symbolic_name = 1,

	/* dynamic attributes the driver supports */
	.get_host_port_id = lpfc_get_host_port_id,
	.show_host_port_id = 1,

	.get_host_port_type = lpfc_get_host_port_type,
	.show_host_port_type = 1,

	.get_host_port_state = lpfc_get_host_port_state,
	.show_host_port_state = 1,

	/* active_fc4s is shown but doesn't change (thus no get function) */
	.show_host_active_fc4s = 1,

	.get_host_speed = lpfc_get_host_speed,
	.show_host_speed = 1,

	.get_host_fabric_name = lpfc_get_host_fabric_name,
	.show_host_fabric_name = 1,

	/*
	 * The LPFC driver treats linkdown handling as target loss events
	 * so there are no sysfs handlers for link_down_tmo.
	 */

	.get_fc_host_stats = lpfc_get_stats,
	.reset_fc_host_stats = lpfc_reset_stats,

	.dd_fcrport_size = sizeof(struct lpfc_rport_data),
	.show_rport_maxframe_size = 1,
	.show_rport_supported_classes = 1,

	.set_rport_dev_loss_tmo = lpfc_set_rport_loss_tmo,
	.show_rport_dev_loss_tmo = 1,

	.get_starget_port_id  = lpfc_get_starget_port_id,
	.show_starget_port_id = 1,

	.get_starget_node_name = lpfc_get_starget_node_name,
	.show_starget_node_name = 1,

	.get_starget_port_name = lpfc_get_starget_port_name,
	.show_starget_port_name = 1,

	.dev_loss_tmo_callbk = lpfc_dev_loss_tmo_callbk,
	.terminate_rport_io = lpfc_terminate_rport_io,

	.vport_disable = lpfc_vport_disable,

	.set_vport_symbolic_name = lpfc_set_vport_symbolic_name,
};

/**
 * lpfc_get_hba_function_mode - Used to determine the HBA function in FCoE
 * Mode
 * @phba: lpfc_hba pointer.
 **/
static void
lpfc_get_hba_function_mode(struct lpfc_hba *phba)
{
	/* If the adapter supports FCoE mode */
	switch (phba->pcidev->device) {
	case PCI_DEVICE_ID_SKYHAWK:
	case PCI_DEVICE_ID_SKYHAWK_VF:
	case PCI_DEVICE_ID_LANCER_FCOE:
	case PCI_DEVICE_ID_LANCER_FCOE_VF:
	case PCI_DEVICE_ID_ZEPHYR_DCSP:
	case PCI_DEVICE_ID_HORNET:
	case PCI_DEVICE_ID_TIGERSHARK:
	case PCI_DEVICE_ID_TOMCAT:
		phba->hba_flag |= HBA_FCOE_MODE;
		break;
	default:
	/* for others, clear the flag */
		phba->hba_flag &= ~HBA_FCOE_MODE;
	}
}

/**
 * lpfc_get_cfgparam - Used during probe_one to init the adapter structure
 * @phba: lpfc_hba pointer.
 **/
void
lpfc_get_cfgparam(struct lpfc_hba *phba)
{
	lpfc_hba_log_verbose_init(phba, lpfc_log_verbose);
	lpfc_fcp_io_sched_init(phba, lpfc_fcp_io_sched);
	lpfc_ns_query_init(phba, lpfc_ns_query);
	lpfc_fcp2_no_tgt_reset_init(phba, lpfc_fcp2_no_tgt_reset);
	lpfc_cr_delay_init(phba, lpfc_cr_delay);
	lpfc_cr_count_init(phba, lpfc_cr_count);
	lpfc_multi_ring_support_init(phba, lpfc_multi_ring_support);
	lpfc_multi_ring_rctl_init(phba, lpfc_multi_ring_rctl);
	lpfc_multi_ring_type_init(phba, lpfc_multi_ring_type);
	lpfc_ack0_init(phba, lpfc_ack0);
	lpfc_xri_rebalancing_init(phba, lpfc_xri_rebalancing);
	lpfc_topology_init(phba, lpfc_topology);
	lpfc_link_speed_init(phba, lpfc_link_speed);
	lpfc_poll_tmo_init(phba, lpfc_poll_tmo);
	lpfc_task_mgmt_tmo_init(phba, lpfc_task_mgmt_tmo);
	lpfc_enable_npiv_init(phba, lpfc_enable_npiv);
	lpfc_fcf_failover_policy_init(phba, lpfc_fcf_failover_policy);
	lpfc_enable_rrq_init(phba, lpfc_enable_rrq);
	lpfc_fcp_wait_abts_rsp_init(phba, lpfc_fcp_wait_abts_rsp);
	lpfc_fdmi_on_init(phba, lpfc_fdmi_on);
	lpfc_enable_SmartSAN_init(phba, lpfc_enable_SmartSAN);
	lpfc_use_msi_init(phba, lpfc_use_msi);
	lpfc_nvme_oas_init(phba, lpfc_nvme_oas);
	lpfc_nvme_embed_cmd_init(phba, lpfc_nvme_embed_cmd);
	lpfc_fcp_imax_init(phba, lpfc_fcp_imax);
	lpfc_force_rscn_init(phba, lpfc_force_rscn);
	lpfc_cq_poll_threshold_init(phba, lpfc_cq_poll_threshold);
	lpfc_cq_max_proc_limit_init(phba, lpfc_cq_max_proc_limit);
	lpfc_fcp_cpu_map_init(phba, lpfc_fcp_cpu_map);
	lpfc_enable_hba_reset_init(phba, lpfc_enable_hba_reset);
	lpfc_enable_hba_heartbeat_init(phba, lpfc_enable_hba_heartbeat);

	lpfc_EnableXLane_init(phba, lpfc_EnableXLane);
	/* VMID Inits */
	lpfc_max_vmid_init(phba, lpfc_max_vmid);
	lpfc_vmid_inactivity_timeout_init(phba, lpfc_vmid_inactivity_timeout);
	lpfc_vmid_app_header_init(phba, lpfc_vmid_app_header);
	lpfc_vmid_priority_tagging_init(phba, lpfc_vmid_priority_tagging);
	if (phba->sli_rev != LPFC_SLI_REV4)
		phba->cfg_EnableXLane = 0;
	lpfc_XLanePriority_init(phba, lpfc_XLanePriority);

	memset(phba->cfg_oas_tgt_wwpn, 0, (8 * sizeof(uint8_t)));
	memset(phba->cfg_oas_vpt_wwpn, 0, (8 * sizeof(uint8_t)));
	phba->cfg_oas_lun_state = 0;
	phba->cfg_oas_lun_status = 0;
	phba->cfg_oas_flags = 0;
	phba->cfg_oas_priority = 0;
	lpfc_enable_bg_init(phba, lpfc_enable_bg);
	lpfc_prot_mask_init(phba, lpfc_prot_mask);
	lpfc_prot_guard_init(phba, lpfc_prot_guard);
	if (phba->sli_rev == LPFC_SLI_REV4)
		phba->cfg_poll = 0;
	else
		phba->cfg_poll = lpfc_poll;

	/* Get the function mode */
	lpfc_get_hba_function_mode(phba);

	/* BlockGuard allowed for FC only. */
	if (phba->cfg_enable_bg && phba->hba_flag & HBA_FCOE_MODE) {
		lpfc_printf_log(phba, KERN_INFO, LOG_INIT,
				"0581 BlockGuard feature not supported\n");
		/* If set, clear the BlockGuard support param */
		phba->cfg_enable_bg = 0;
	} else if (phba->cfg_enable_bg) {
		phba->sli3_options |= LPFC_SLI3_BG_ENABLED;
	}

	lpfc_suppress_rsp_init(phba, lpfc_suppress_rsp);

	lpfc_enable_fc4_type_init(phba, lpfc_enable_fc4_type);
	lpfc_nvmet_mrq_init(phba, lpfc_nvmet_mrq);
	lpfc_nvmet_mrq_post_init(phba, lpfc_nvmet_mrq_post);

	/* Initialize first burst. Target vs Initiator are different. */
	lpfc_nvme_enable_fb_init(phba, lpfc_nvme_enable_fb);
	lpfc_nvmet_fb_size_init(phba, lpfc_nvmet_fb_size);
	lpfc_fcp_mq_threshold_init(phba, lpfc_fcp_mq_threshold);
	lpfc_hdw_queue_init(phba, lpfc_hdw_queue);
	lpfc_irq_chann_init(phba, lpfc_irq_chann);
	lpfc_enable_bbcr_init(phba, lpfc_enable_bbcr);
	lpfc_enable_dpp_init(phba, lpfc_enable_dpp);
	lpfc_enable_mi_init(phba, lpfc_enable_mi);

	phba->cgn_p.cgn_param_mode = LPFC_CFG_OFF;
	phba->cmf_active_mode = LPFC_CFG_OFF;
	if (lpfc_fabric_cgn_frequency > EDC_CG_SIGFREQ_CNT_MAX ||
	   lpfc_fabric_cgn_frequency < EDC_CG_SIGFREQ_CNT_MIN)
		lpfc_fabric_cgn_frequency = 100; /* 100 ms default */

	if (phba->sli_rev != LPFC_SLI_REV4) {
		/* NVME only supported on SLI4 */
		phba->nvmet_support = 0;
		phba->cfg_nvmet_mrq = 0;
		phba->cfg_enable_fc4_type = LPFC_ENABLE_FCP;
		phba->cfg_enable_bbcr = 0;
		phba->cfg_xri_rebalancing = 0;
	} else {
		/* We MUST have FCP support */
		if (!(phba->cfg_enable_fc4_type & LPFC_ENABLE_FCP))
			phba->cfg_enable_fc4_type |= LPFC_ENABLE_FCP;
	}

	phba->cfg_auto_imax = (phba->cfg_fcp_imax) ? 0 : 1;

	phba->cfg_enable_pbde = 0;

	/* A value of 0 means use the number of CPUs found in the system */
	if (phba->cfg_hdw_queue == 0)
		phba->cfg_hdw_queue = phba->sli4_hba.num_present_cpu;
	if (phba->cfg_irq_chann == 0)
		phba->cfg_irq_chann = phba->sli4_hba.num_present_cpu;
	if (phba->cfg_irq_chann > phba->cfg_hdw_queue &&
	    phba->sli_rev == LPFC_SLI_REV4)
		phba->cfg_irq_chann = phba->cfg_hdw_queue;

	phba->cfg_soft_wwnn = 0L;
	phba->cfg_soft_wwpn = 0L;
	lpfc_sg_seg_cnt_init(phba, lpfc_sg_seg_cnt);
	lpfc_hba_queue_depth_init(phba, lpfc_hba_queue_depth);
	lpfc_aer_support_init(phba, lpfc_aer_support);
	lpfc_sriov_nr_virtfn_init(phba, lpfc_sriov_nr_virtfn);
	lpfc_request_firmware_upgrade_init(phba, lpfc_req_fw_upgrade);
	lpfc_suppress_link_up_init(phba, lpfc_suppress_link_up);
	lpfc_delay_discovery_init(phba, lpfc_delay_discovery);
	lpfc_sli_mode_init(phba, lpfc_sli_mode);
	lpfc_enable_mds_diags_init(phba, lpfc_enable_mds_diags);
	lpfc_ras_fwlog_buffsize_init(phba, lpfc_ras_fwlog_buffsize);
	lpfc_ras_fwlog_level_init(phba, lpfc_ras_fwlog_level);
	lpfc_ras_fwlog_func_init(phba, lpfc_ras_fwlog_func);

	return;
}

/**
 * lpfc_nvme_mod_param_dep - Adjust module parameter value based on
 * dependencies between protocols and roles.
 * @phba: lpfc_hba pointer.
 **/
void
lpfc_nvme_mod_param_dep(struct lpfc_hba *phba)
{
	int  logit = 0;

	if (phba->cfg_hdw_queue > phba->sli4_hba.num_present_cpu) {
		phba->cfg_hdw_queue = phba->sli4_hba.num_present_cpu;
		logit = 1;
	}
	if (phba->cfg_irq_chann > phba->sli4_hba.num_present_cpu) {
		phba->cfg_irq_chann = phba->sli4_hba.num_present_cpu;
		logit = 1;
	}
	if (phba->cfg_irq_chann > phba->cfg_hdw_queue) {
		phba->cfg_irq_chann = phba->cfg_hdw_queue;
		logit = 1;
	}
	if (logit)
		lpfc_printf_log(phba, KERN_ERR, LOG_SLI,
				"2006 Reducing Queues - CPU limitation: "
				"IRQ %d HDWQ %d\n",
				phba->cfg_irq_chann,
				phba->cfg_hdw_queue);

	if (phba->cfg_enable_fc4_type & LPFC_ENABLE_NVME &&
	    phba->nvmet_support) {
		phba->cfg_enable_fc4_type &= ~LPFC_ENABLE_FCP;

		lpfc_printf_log(phba, KERN_INFO, LOG_NVME_DISC,
				"6013 %s x%x fb_size x%x, fb_max x%x\n",
				"NVME Target PRLI ACC enable_fb ",
				phba->cfg_nvme_enable_fb,
				phba->cfg_nvmet_fb_size,
				LPFC_NVMET_FB_SZ_MAX);

		if (phba->cfg_nvme_enable_fb == 0)
			phba->cfg_nvmet_fb_size = 0;
		else {
			if (phba->cfg_nvmet_fb_size > LPFC_NVMET_FB_SZ_MAX)
				phba->cfg_nvmet_fb_size = LPFC_NVMET_FB_SZ_MAX;
		}

		if (!phba->cfg_nvmet_mrq)
			phba->cfg_nvmet_mrq = phba->cfg_hdw_queue;

		/* Adjust lpfc_nvmet_mrq to avoid running out of WQE slots */
		if (phba->cfg_nvmet_mrq > phba->cfg_hdw_queue) {
			phba->cfg_nvmet_mrq = phba->cfg_hdw_queue;
			lpfc_printf_log(phba, KERN_ERR, LOG_NVME_DISC,
					"6018 Adjust lpfc_nvmet_mrq to %d\n",
					phba->cfg_nvmet_mrq);
		}
		if (phba->cfg_nvmet_mrq > LPFC_NVMET_MRQ_MAX)
			phba->cfg_nvmet_mrq = LPFC_NVMET_MRQ_MAX;

	} else {
		/* Not NVME Target mode.  Turn off Target parameters. */
		phba->nvmet_support = 0;
		phba->cfg_nvmet_mrq = 0;
		phba->cfg_nvmet_fb_size = 0;
	}
}

/**
 * lpfc_get_vport_cfgparam - Used during port create, init the vport structure
 * @vport: lpfc_vport pointer.
 **/
void
lpfc_get_vport_cfgparam(struct lpfc_vport *vport)
{
	lpfc_log_verbose_init(vport, lpfc_log_verbose);
	lpfc_lun_queue_depth_init(vport, lpfc_lun_queue_depth);
	lpfc_tgt_queue_depth_init(vport, lpfc_tgt_queue_depth);
	lpfc_devloss_tmo_init(vport, lpfc_devloss_tmo);
	lpfc_nodev_tmo_init(vport, lpfc_nodev_tmo);
	lpfc_peer_port_login_init(vport, lpfc_peer_port_login);
	lpfc_restrict_login_init(vport, lpfc_restrict_login);
	lpfc_fcp_class_init(vport, lpfc_fcp_class);
	lpfc_use_adisc_init(vport, lpfc_use_adisc);
	lpfc_first_burst_size_init(vport, lpfc_first_burst_size);
	lpfc_max_scsicmpl_time_init(vport, lpfc_max_scsicmpl_time);
	lpfc_discovery_threads_init(vport, lpfc_discovery_threads);
	lpfc_max_luns_init(vport, lpfc_max_luns);
	lpfc_scan_down_init(vport, lpfc_scan_down);
	lpfc_enable_da_id_init(vport, lpfc_enable_da_id);
	return;
}<|MERGE_RESOLUTION|>--- conflicted
+++ resolved
@@ -285,16 +285,8 @@
 				"6312 Catching potential buffer "
 				"overflow > PAGE_SIZE = %lu bytes\n",
 				PAGE_SIZE);
-<<<<<<< HEAD
-		strscpy(buf + PAGE_SIZE - 1 -
-			strnlen(LPFC_INFO_MORE_STR, PAGE_SIZE - 1),
-			LPFC_INFO_MORE_STR,
-			strnlen(LPFC_INFO_MORE_STR, PAGE_SIZE - 1)
-			+ 1);
-=======
 		strscpy(buf + PAGE_SIZE - 1 - sizeof(LPFC_INFO_MORE_STR),
 			LPFC_INFO_MORE_STR, sizeof(LPFC_INFO_MORE_STR) + 1);
->>>>>>> 318a54c0
 	}
 	return len;
 }
