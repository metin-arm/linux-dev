--- conflicted
+++ resolved
@@ -3247,21 +3247,11 @@
 
 static bool dcn10_can_pipe_disable_cursor(struct pipe_ctx *pipe_ctx)
 {
-<<<<<<< HEAD
-	struct pipe_ctx *test_pipe;
-	const struct scaler_data *scl_data = &pipe_ctx->plane_res.scl_data;
-	const struct rect *r1 = &scl_data->recout, *r2;
-	int r1_r = r1->x + r1->width, r1_b = r1->y + r1->height, r2_r, r2_b;
-	int cur_layer = pipe_ctx->plane_state->layer_index;
-	bool upper_pipe_exists = false;
-	struct fixed31_32 one = dc_fixpt_from_int(1);
-=======
 	struct pipe_ctx *test_pipe, *split_pipe;
 	const struct scaler_data *scl_data = &pipe_ctx->plane_res.scl_data;
 	struct rect r1 = scl_data->recout, r2, r2_half;
 	int r1_r = r1.x + r1.width, r1_b = r1.y + r1.height, r2_r, r2_b;
 	int cur_layer = pipe_ctx->plane_state->layer_index;
->>>>>>> df0cc57e
 
 	/**
 	 * Disable the cursor if there's another pipe above this with a
@@ -3295,16 +3285,7 @@
 
 		if (r1.x >= r2.x && r1.y >= r2.y && r1_r <= r2_r && r1_b <= r2_b)
 			return true;
-
-		if (test_pipe->plane_state->layer_index < cur_layer)
-			upper_pipe_exists = true;
-	}
-
-	// if plane scaled, assume an upper plane can handle cursor if it exists.
-	if (upper_pipe_exists &&
-			(scl_data->ratios.horz.value != one.value ||
-			scl_data->ratios.vert.value != one.value))
-		return true;
+	}
 
 	return false;
 }
