--- conflicted
+++ resolved
@@ -1036,13 +1036,13 @@
 		else
 			i = 1;
 
-		size += sysfs_emit_at(buf, size, "0: %uMhz %s\n",
+		size += sprintf(buf + size, "0: %uMhz %s\n",
 					data->gfx_min_freq_limit/100,
 					i == 0 ? "*" : "");
-		size += sysfs_emit_at(buf, size, "1: %uMhz %s\n",
+		size += sprintf(buf + size, "1: %uMhz %s\n",
 					i == 1 ? now : SMU10_UMD_PSTATE_GFXCLK,
 					i == 1 ? "*" : "");
-		size += sysfs_emit_at(buf, size, "2: %uMhz %s\n",
+		size += sprintf(buf + size, "2: %uMhz %s\n",
 					data->gfx_max_freq_limit/100,
 					i == 2 ? "*" : "");
 		break;
@@ -1050,7 +1050,7 @@
 		smum_send_msg_to_smc(hwmgr, PPSMC_MSG_GetFclkFrequency, &now);
 
 		for (i = 0; i < mclk_table->count; i++)
-			size += sysfs_emit_at(buf, size, "%d: %uMhz %s\n",
+			size += sprintf(buf + size, "%d: %uMhz %s\n",
 					i,
 					mclk_table->entries[i].clk / 100,
 					((mclk_table->entries[i].clk / 100)
@@ -1065,15 +1065,10 @@
 			if (ret)
 				return ret;
 
-<<<<<<< HEAD
-			size = sysfs_emit(buf, "%s:\n", "OD_SCLK");
-			size += sysfs_emit_at(buf, size, "0: %10uMhz\n",
-=======
 			size += sprintf(buf + size, "%s:\n", "OD_SCLK");
 			size += sprintf(buf + size, "0: %10uMhz\n",
->>>>>>> df0cc57e
 			(data->gfx_actual_soft_min_freq > 0) ? data->gfx_actual_soft_min_freq : min_freq);
-			size += sysfs_emit_at(buf, size, "1: %10uMhz\n",
+			size += sprintf(buf + size, "1: %10uMhz\n",
 			(data->gfx_actual_soft_max_freq > 0) ? data->gfx_actual_soft_max_freq : max_freq);
 		}
 		break;
@@ -1086,13 +1081,8 @@
 			if (ret)
 				return ret;
 
-<<<<<<< HEAD
-			size = sysfs_emit(buf, "%s:\n", "OD_RANGE");
-			size += sysfs_emit_at(buf, size, "SCLK: %7uMHz %10uMHz\n",
-=======
 			size += sprintf(buf + size, "%s:\n", "OD_RANGE");
 			size += sprintf(buf + size, "SCLK: %7uMHz %10uMHz\n",
->>>>>>> df0cc57e
 				min_freq, max_freq);
 		}
 		break;
@@ -1466,11 +1456,8 @@
 	if (!buf)
 		return -EINVAL;
 
-<<<<<<< HEAD
-=======
 	phm_get_sysfs_buf(&buf, &size);
 
->>>>>>> df0cc57e
 	size += sysfs_emit_at(buf, size, "%s %16s %s %s %s %s\n",title[0],
 			title[1], title[2], title[3], title[4], title[5]);
 
