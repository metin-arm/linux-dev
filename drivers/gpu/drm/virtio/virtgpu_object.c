/*
 * Copyright (C) 2015 Red Hat, Inc.
 * All Rights Reserved.
 *
 * Permission is hereby granted, free of charge, to any person obtaining
 * a copy of this software and associated documentation files (the
 * "Software"), to deal in the Software without restriction, including
 * without limitation the rights to use, copy, modify, merge, publish,
 * distribute, sublicense, and/or sell copies of the Software, and to
 * permit persons to whom the Software is furnished to do so, subject to
 * the following conditions:
 *
 * The above copyright notice and this permission notice (including the
 * next paragraph) shall be included in all copies or substantial
 * portions of the Software.
 *
 * THE SOFTWARE IS PROVIDED "AS IS", WITHOUT WARRANTY OF ANY KIND,
 * EXPRESS OR IMPLIED, INCLUDING BUT NOT LIMITED TO THE WARRANTIES OF
 * MERCHANTABILITY, FITNESS FOR A PARTICULAR PURPOSE AND NONINFRINGEMENT.
 * IN NO EVENT SHALL THE COPYRIGHT OWNER(S) AND/OR ITS SUPPLIERS BE
 * LIABLE FOR ANY CLAIM, DAMAGES OR OTHER LIABILITY, WHETHER IN AN ACTION
 * OF CONTRACT, TORT OR OTHERWISE, ARISING FROM, OUT OF OR IN CONNECTION
 * WITH THE SOFTWARE OR THE USE OR OTHER DEALINGS IN THE SOFTWARE.
 */

#include <linux/dma-mapping.h>
#include <linux/moduleparam.h>

#include "virtgpu_drv.h"

static int virtio_gpu_virglrenderer_workaround = 1;
module_param_named(virglhack, virtio_gpu_virglrenderer_workaround, int, 0400);

static int virtio_gpu_resource_id_get(struct virtio_gpu_device *vgdev,
				       uint32_t *resid)
{
	if (virtio_gpu_virglrenderer_workaround) {
		/*
		 * Hack to avoid re-using resource IDs.
		 *
		 * virglrenderer versions up to (and including) 0.7.0
		 * can't deal with that.  virglrenderer commit
		 * "f91a9dd35715 Fix unlinking resources from hash
		 * table." (Feb 2019) fixes the bug.
		 */
		static atomic_t seqno = ATOMIC_INIT(0);
		int handle = atomic_inc_return(&seqno);
		*resid = handle + 1;
	} else {
		int handle = ida_alloc(&vgdev->resource_ida, GFP_KERNEL);
		if (handle < 0)
			return handle;
		*resid = handle + 1;
	}
	return 0;
}

static void virtio_gpu_resource_id_put(struct virtio_gpu_device *vgdev, uint32_t id)
{
	if (!virtio_gpu_virglrenderer_workaround) {
		ida_free(&vgdev->resource_ida, id - 1);
	}
}

void virtio_gpu_cleanup_object(struct virtio_gpu_object *bo)
{
	struct virtio_gpu_device *vgdev = bo->base.base.dev->dev_private;

	virtio_gpu_resource_id_put(vgdev, bo->hw_res_handle);
	if (virtio_gpu_is_shmem(bo)) {
		struct virtio_gpu_object_shmem *shmem = to_virtio_gpu_shmem(bo);

		if (shmem->pages) {
			if (shmem->mapped) {
				dma_unmap_sg(vgdev->vdev->dev.parent,
					     shmem->pages->sgl, shmem->mapped,
					     DMA_TO_DEVICE);
				shmem->mapped = 0;
			}

			sg_free_table(shmem->pages);
			kfree(shmem->pages);
			shmem->pages = NULL;
			drm_gem_shmem_unpin(&bo->base.base);
		}

		drm_gem_shmem_free_object(&bo->base.base);
	}
}

static void virtio_gpu_free_object(struct drm_gem_object *obj)
{
	struct virtio_gpu_object *bo = gem_to_virtio_gpu_obj(obj);
	struct virtio_gpu_device *vgdev = bo->base.base.dev->dev_private;

	if (bo->created) {
		virtio_gpu_cmd_unref_resource(vgdev, bo);
		virtio_gpu_notify(vgdev);
		/* completion handler calls virtio_gpu_cleanup_object() */
		return;
	}
	virtio_gpu_cleanup_object(bo);
}

static const struct drm_gem_object_funcs virtio_gpu_shmem_funcs = {
	.free = virtio_gpu_free_object,
	.open = virtio_gpu_gem_object_open,
	.close = virtio_gpu_gem_object_close,

	.print_info = drm_gem_shmem_print_info,
	.pin = drm_gem_shmem_pin,
	.unpin = drm_gem_shmem_unpin,
	.get_sg_table = drm_gem_shmem_get_sg_table,
	.vmap = drm_gem_shmem_vmap,
	.vunmap = drm_gem_shmem_vunmap,
	.mmap = drm_gem_shmem_mmap,
};

bool virtio_gpu_is_shmem(struct virtio_gpu_object *bo)
{
	return bo->base.base.funcs == &virtio_gpu_shmem_funcs;
}

struct drm_gem_object *virtio_gpu_create_object(struct drm_device *dev,
						size_t size)
{
	struct virtio_gpu_object_shmem *shmem;
	struct drm_gem_shmem_object *dshmem;

	shmem = kzalloc(sizeof(*shmem), GFP_KERNEL);
	if (!shmem)
		return NULL;

	dshmem = &shmem->base.base;
	dshmem->base.funcs = &virtio_gpu_shmem_funcs;
	dshmem->map_cached = true;
	return &dshmem->base;
}

static int virtio_gpu_object_shmem_init(struct virtio_gpu_device *vgdev,
					struct virtio_gpu_object *bo,
					struct virtio_gpu_mem_entry **ents,
					unsigned int *nents)
{
	bool use_dma_api = !virtio_has_dma_quirk(vgdev->vdev);
	struct virtio_gpu_object_shmem *shmem = to_virtio_gpu_shmem(bo);
	struct scatterlist *sg;
	int si, ret;

	ret = drm_gem_shmem_pin(&bo->base.base);
	if (ret < 0)
		return -EINVAL;

<<<<<<< HEAD
=======
	/*
	 * virtio_gpu uses drm_gem_shmem_get_sg_table instead of
	 * drm_gem_shmem_get_pages_sgt because virtio has it's own set of
	 * dma-ops. This is discouraged for other drivers, but should be fine
	 * since virtio_gpu doesn't support dma-buf import from other devices.
	 */
>>>>>>> 856deb86
	shmem->pages = drm_gem_shmem_get_sg_table(&bo->base.base);
	if (!shmem->pages) {
		drm_gem_shmem_unpin(&bo->base.base);
		return -EINVAL;
	}

	if (use_dma_api) {
		shmem->mapped = dma_map_sg(vgdev->vdev->dev.parent,
					   shmem->pages->sgl,
					   shmem->pages->nents,
					   DMA_TO_DEVICE);
		*nents = shmem->mapped;
	} else {
		*nents = shmem->pages->nents;
	}

	*ents = kmalloc_array(*nents, sizeof(struct virtio_gpu_mem_entry),
			      GFP_KERNEL);
	if (!(*ents)) {
		DRM_ERROR("failed to allocate ent list\n");
		return -ENOMEM;
	}

	for_each_sg(shmem->pages->sgl, sg, *nents, si) {
		(*ents)[si].addr = cpu_to_le64(use_dma_api
					       ? sg_dma_address(sg)
					       : sg_phys(sg));
		(*ents)[si].length = cpu_to_le32(sg->length);
		(*ents)[si].padding = 0;
	}
	return 0;
}

int virtio_gpu_object_create(struct virtio_gpu_device *vgdev,
			     struct virtio_gpu_object_params *params,
			     struct virtio_gpu_object **bo_ptr,
			     struct virtio_gpu_fence *fence)
{
	struct virtio_gpu_object_array *objs = NULL;
	struct drm_gem_shmem_object *shmem_obj;
	struct virtio_gpu_object *bo;
	struct virtio_gpu_mem_entry *ents;
	unsigned int nents;
	int ret;

	*bo_ptr = NULL;

	params->size = roundup(params->size, PAGE_SIZE);
	shmem_obj = drm_gem_shmem_create(vgdev->ddev, params->size);
	if (IS_ERR(shmem_obj))
		return PTR_ERR(shmem_obj);
	bo = gem_to_virtio_gpu_obj(&shmem_obj->base);

	ret = virtio_gpu_resource_id_get(vgdev, &bo->hw_res_handle);
	if (ret < 0)
		goto err_free_gem;

	bo->dumb = params->dumb;

	if (fence) {
		ret = -ENOMEM;
		objs = virtio_gpu_array_alloc(1);
		if (!objs)
			goto err_put_id;
		virtio_gpu_array_add_obj(objs, &bo->base.base);

		ret = virtio_gpu_array_lock_resv(objs);
		if (ret != 0)
			goto err_put_objs;
	}

	if (params->virgl) {
		virtio_gpu_cmd_resource_create_3d(vgdev, bo, params,
						  objs, fence);
	} else {
		virtio_gpu_cmd_create_resource(vgdev, bo, params,
					       objs, fence);
	}

	ret = virtio_gpu_object_shmem_init(vgdev, bo, &ents, &nents);
	if (ret != 0) {
		virtio_gpu_free_object(&shmem_obj->base);
		return ret;
	}

	virtio_gpu_object_attach(vgdev, bo, ents, nents);

	*bo_ptr = bo;
	return 0;

err_put_objs:
	virtio_gpu_array_put_free(objs);
err_put_id:
	virtio_gpu_resource_id_put(vgdev, bo->hw_res_handle);
err_free_gem:
	drm_gem_shmem_free_object(&shmem_obj->base);
	return ret;
}<|MERGE_RESOLUTION|>--- conflicted
+++ resolved
@@ -151,15 +151,12 @@
 	if (ret < 0)
 		return -EINVAL;
 
-<<<<<<< HEAD
-=======
 	/*
 	 * virtio_gpu uses drm_gem_shmem_get_sg_table instead of
 	 * drm_gem_shmem_get_pages_sgt because virtio has it's own set of
 	 * dma-ops. This is discouraged for other drivers, but should be fine
 	 * since virtio_gpu doesn't support dma-buf import from other devices.
 	 */
->>>>>>> 856deb86
 	shmem->pages = drm_gem_shmem_get_sg_table(&bo->base.base);
 	if (!shmem->pages) {
 		drm_gem_shmem_unpin(&bo->base.base);
