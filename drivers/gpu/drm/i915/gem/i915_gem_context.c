--- conflicted
+++ resolved
@@ -1224,12 +1224,9 @@
 	if (vm)
 		i915_vm_put(vm);
 
-<<<<<<< HEAD
-=======
 	if (ctx->pxp_wakeref)
 		intel_runtime_pm_put(&ctx->i915->runtime_pm, ctx->pxp_wakeref);
 
->>>>>>> 56d33754
 	mutex_destroy(&ctx->engines_mutex);
 	mutex_destroy(&ctx->lut_mutex);
 
@@ -2007,8 +2004,6 @@
 			intel_context_clear_use_semaphores(ce);
 	}
 	i915_gem_context_unlock_engines(ctx);
-<<<<<<< HEAD
-=======
 
 	return 0;
 }
@@ -2018,7 +2013,6 @@
 {
 	args->size = 0;
 	args->value = i915_gem_context_uses_protected_content(ctx);
->>>>>>> 56d33754
 
 	return 0;
 }
