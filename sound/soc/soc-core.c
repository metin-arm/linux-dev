// SPDX-License-Identifier: GPL-2.0+
//
// soc-core.c  --  ALSA SoC Audio Layer
//
// Copyright 2005 Wolfson Microelectronics PLC.
// Copyright 2005 Openedhand Ltd.
// Copyright (C) 2010 Slimlogic Ltd.
// Copyright (C) 2010 Texas Instruments Inc.
//
// Author: Liam Girdwood <lrg@slimlogic.co.uk>
//         with code, comments and ideas from :-
//         Richard Purdie <richard@openedhand.com>
//
//  TODO:
//   o Add hw rules to enforce rates, etc.
//   o More testing with other codecs/machines.
//   o Add more codecs and platforms to ensure good API coverage.
//   o Support TDM on PCM and I2S

#include <linux/module.h>
#include <linux/moduleparam.h>
#include <linux/init.h>
#include <linux/delay.h>
#include <linux/pm.h>
#include <linux/bitops.h>
#include <linux/debugfs.h>
#include <linux/platform_device.h>
#include <linux/pinctrl/consumer.h>
#include <linux/ctype.h>
#include <linux/slab.h>
#include <linux/of.h>
#include <linux/of_graph.h>
#include <linux/dmi.h>
#include <linux/acpi.h>
#include <sound/core.h>
#include <sound/pcm.h>
#include <sound/pcm_params.h>
#include <sound/soc.h>
#include <sound/soc-dpcm.h>
#include <sound/soc-topology.h>
#include <sound/soc-link.h>
#include <sound/initval.h>

#define CREATE_TRACE_POINTS
#include <trace/events/asoc.h>

static DEFINE_MUTEX(client_mutex);
static LIST_HEAD(component_list);
static LIST_HEAD(unbind_card_list);

#define for_each_component(component)			\
	list_for_each_entry(component, &component_list, list)

/*
 * This is used if driver don't need to have CPU/Codec/Platform
 * dai_link. see soc.h
 */
struct snd_soc_dai_link_component null_dailink_component[0];
EXPORT_SYMBOL_GPL(null_dailink_component);

/*
 * This is a timeout to do a DAPM powerdown after a stream is closed().
 * It can be used to eliminate pops between different playback streams, e.g.
 * between two audio tracks.
 */
static int pmdown_time = 5000;
module_param(pmdown_time, int, 0);
MODULE_PARM_DESC(pmdown_time, "DAPM stream powerdown time (msecs)");

static ssize_t pmdown_time_show(struct device *dev,
				struct device_attribute *attr, char *buf)
{
	struct snd_soc_pcm_runtime *rtd = dev_get_drvdata(dev);

	return sysfs_emit(buf, "%ld\n", rtd->pmdown_time);
}

static ssize_t pmdown_time_store(struct device *dev,
				 struct device_attribute *attr,
				 const char *buf, size_t count)
{
	struct snd_soc_pcm_runtime *rtd = dev_get_drvdata(dev);
	int ret;

	ret = kstrtol(buf, 10, &rtd->pmdown_time);
	if (ret)
		return ret;

	return count;
}

static DEVICE_ATTR_RW(pmdown_time);

static struct attribute *soc_dev_attrs[] = {
	&dev_attr_pmdown_time.attr,
	NULL
};

static umode_t soc_dev_attr_is_visible(struct kobject *kobj,
				       struct attribute *attr, int idx)
{
	struct device *dev = kobj_to_dev(kobj);
	struct snd_soc_pcm_runtime *rtd = dev_get_drvdata(dev);

	if (!rtd)
		return 0;

	if (attr == &dev_attr_pmdown_time.attr)
		return attr->mode; /* always visible */
	return rtd->dai_link->num_codecs ? attr->mode : 0; /* enabled only with codec */
}

static const struct attribute_group soc_dapm_dev_group = {
	.attrs = soc_dapm_dev_attrs,
	.is_visible = soc_dev_attr_is_visible,
};

static const struct attribute_group soc_dev_group = {
	.attrs = soc_dev_attrs,
	.is_visible = soc_dev_attr_is_visible,
};

static const struct attribute_group *soc_dev_attr_groups[] = {
	&soc_dapm_dev_group,
	&soc_dev_group,
	NULL
};

#ifdef CONFIG_DEBUG_FS
struct dentry *snd_soc_debugfs_root;
EXPORT_SYMBOL_GPL(snd_soc_debugfs_root);

static void soc_init_component_debugfs(struct snd_soc_component *component)
{
	if (!component->card->debugfs_card_root)
		return;

	if (component->debugfs_prefix) {
		char *name;

		name = kasprintf(GFP_KERNEL, "%s:%s",
			component->debugfs_prefix, component->name);
		if (name) {
			component->debugfs_root = debugfs_create_dir(name,
				component->card->debugfs_card_root);
			kfree(name);
		}
	} else {
		component->debugfs_root = debugfs_create_dir(component->name,
				component->card->debugfs_card_root);
	}

	snd_soc_dapm_debugfs_init(snd_soc_component_get_dapm(component),
		component->debugfs_root);
}

static void soc_cleanup_component_debugfs(struct snd_soc_component *component)
{
	if (!component->debugfs_root)
		return;
	debugfs_remove_recursive(component->debugfs_root);
	component->debugfs_root = NULL;
}

static int dai_list_show(struct seq_file *m, void *v)
{
	struct snd_soc_component *component;
	struct snd_soc_dai *dai;

	mutex_lock(&client_mutex);

	for_each_component(component)
		for_each_component_dais(component, dai)
			seq_printf(m, "%s\n", dai->name);

	mutex_unlock(&client_mutex);

	return 0;
}
DEFINE_SHOW_ATTRIBUTE(dai_list);

static int component_list_show(struct seq_file *m, void *v)
{
	struct snd_soc_component *component;

	mutex_lock(&client_mutex);

	for_each_component(component)
		seq_printf(m, "%s\n", component->name);

	mutex_unlock(&client_mutex);

	return 0;
}
DEFINE_SHOW_ATTRIBUTE(component_list);

static void soc_init_card_debugfs(struct snd_soc_card *card)
{
	card->debugfs_card_root = debugfs_create_dir(card->name,
						     snd_soc_debugfs_root);

	debugfs_create_u32("dapm_pop_time", 0644, card->debugfs_card_root,
			   &card->pop_time);

	snd_soc_dapm_debugfs_init(&card->dapm, card->debugfs_card_root);
}

static void soc_cleanup_card_debugfs(struct snd_soc_card *card)
{
	debugfs_remove_recursive(card->debugfs_card_root);
	card->debugfs_card_root = NULL;
}

static void snd_soc_debugfs_init(void)
{
	snd_soc_debugfs_root = debugfs_create_dir("asoc", NULL);

	debugfs_create_file("dais", 0444, snd_soc_debugfs_root, NULL,
			    &dai_list_fops);

	debugfs_create_file("components", 0444, snd_soc_debugfs_root, NULL,
			    &component_list_fops);
}

static void snd_soc_debugfs_exit(void)
{
	debugfs_remove_recursive(snd_soc_debugfs_root);
}

#else

static inline void soc_init_component_debugfs(struct snd_soc_component *component) { }
static inline void soc_cleanup_component_debugfs(struct snd_soc_component *component) { }
static inline void soc_init_card_debugfs(struct snd_soc_card *card) { }
static inline void soc_cleanup_card_debugfs(struct snd_soc_card *card) { }
static inline void snd_soc_debugfs_init(void) { }
static inline void snd_soc_debugfs_exit(void) { }

#endif

static int snd_soc_rtd_add_component(struct snd_soc_pcm_runtime *rtd,
				     struct snd_soc_component *component)
{
	struct snd_soc_component *comp;
	int i;

	for_each_rtd_components(rtd, i, comp) {
		/* already connected */
		if (comp == component)
			return 0;
	}

	/* see for_each_rtd_components */
	rtd->components[rtd->num_components] = component;
	rtd->num_components++;

	return 0;
}

struct snd_soc_component *snd_soc_rtdcom_lookup(struct snd_soc_pcm_runtime *rtd,
						const char *driver_name)
{
	struct snd_soc_component *component;
	int i;

	if (!driver_name)
		return NULL;

	/*
	 * NOTE
	 *
	 * snd_soc_rtdcom_lookup() will find component from rtd by using
	 * specified driver name.
	 * But, if many components which have same driver name are connected
	 * to 1 rtd, this function will return 1st found component.
	 */
	for_each_rtd_components(rtd, i, component) {
		const char *component_name = component->driver->name;

		if (!component_name)
			continue;

		if ((component_name == driver_name) ||
		    strcmp(component_name, driver_name) == 0)
			return component;
	}

	return NULL;
}
EXPORT_SYMBOL_GPL(snd_soc_rtdcom_lookup);

struct snd_soc_component
*snd_soc_lookup_component_nolocked(struct device *dev, const char *driver_name)
{
	struct snd_soc_component *component;
	struct snd_soc_component *found_component;

	found_component = NULL;
	for_each_component(component) {
		if ((dev == component->dev) &&
		    (!driver_name ||
		     (driver_name == component->driver->name) ||
		     (strcmp(component->driver->name, driver_name) == 0))) {
			found_component = component;
			break;
		}
	}

	return found_component;
}
EXPORT_SYMBOL_GPL(snd_soc_lookup_component_nolocked);

struct snd_soc_component *snd_soc_lookup_component(struct device *dev,
						   const char *driver_name)
{
	struct snd_soc_component *component;

	mutex_lock(&client_mutex);
	component = snd_soc_lookup_component_nolocked(dev, driver_name);
	mutex_unlock(&client_mutex);

	return component;
}
EXPORT_SYMBOL_GPL(snd_soc_lookup_component);

struct snd_soc_pcm_runtime
*snd_soc_get_pcm_runtime(struct snd_soc_card *card,
			 struct snd_soc_dai_link *dai_link)
{
	struct snd_soc_pcm_runtime *rtd;

	for_each_card_rtds(card, rtd) {
		if (rtd->dai_link == dai_link)
			return rtd;
	}
	dev_dbg(card->dev, "ASoC: failed to find rtd %s\n", dai_link->name);
	return NULL;
}
EXPORT_SYMBOL_GPL(snd_soc_get_pcm_runtime);

/*
 * Power down the audio subsystem pmdown_time msecs after close is called.
 * This is to ensure there are no pops or clicks in between any music tracks
 * due to DAPM power cycling.
 */
void snd_soc_close_delayed_work(struct snd_soc_pcm_runtime *rtd)
{
	struct snd_soc_dai *codec_dai = asoc_rtd_to_codec(rtd, 0);
	int playback = SNDRV_PCM_STREAM_PLAYBACK;

	snd_soc_dpcm_mutex_lock(rtd);

	dev_dbg(rtd->dev,
		"ASoC: pop wq checking: %s status: %s waiting: %s\n",
		codec_dai->driver->playback.stream_name,
		snd_soc_dai_stream_active(codec_dai, playback) ?
		"active" : "inactive",
		rtd->pop_wait ? "yes" : "no");

	/* are we waiting on this codec DAI stream */
	if (rtd->pop_wait == 1) {
		rtd->pop_wait = 0;
		snd_soc_dapm_stream_event(rtd, playback,
					  SND_SOC_DAPM_STREAM_STOP);
	}

	snd_soc_dpcm_mutex_unlock(rtd);
}
EXPORT_SYMBOL_GPL(snd_soc_close_delayed_work);

static void soc_release_rtd_dev(struct device *dev)
{
	/* "dev" means "rtd->dev" */
	kfree(dev);
}

static void soc_free_pcm_runtime(struct snd_soc_pcm_runtime *rtd)
{
	if (!rtd)
		return;

	list_del(&rtd->list);

	if (delayed_work_pending(&rtd->delayed_work))
		flush_delayed_work(&rtd->delayed_work);
	snd_soc_pcm_component_free(rtd);

	/*
	 * we don't need to call kfree() for rtd->dev
	 * see
	 *	soc_release_rtd_dev()
	 *
	 * We don't need rtd->dev NULL check, because
	 * it is alloced *before* rtd.
	 * see
	 *	soc_new_pcm_runtime()
	 *
	 * We don't need to mind freeing for rtd,
	 * because it was created from dev (= rtd->dev)
	 * see
	 *	soc_new_pcm_runtime()
	 *
	 *		rtd = devm_kzalloc(dev, ...);
	 *		rtd->dev = dev
	 */
	device_unregister(rtd->dev);
}

static void close_delayed_work(struct work_struct *work) {
	struct snd_soc_pcm_runtime *rtd =
			container_of(work, struct snd_soc_pcm_runtime,
				     delayed_work.work);

	if (rtd->close_delayed_work_func)
		rtd->close_delayed_work_func(rtd);
}

static struct snd_soc_pcm_runtime *soc_new_pcm_runtime(
	struct snd_soc_card *card, struct snd_soc_dai_link *dai_link)
{
	struct snd_soc_pcm_runtime *rtd;
	struct snd_soc_component *component;
	struct device *dev;
	int ret;
	int stream;

	/*
	 * for rtd->dev
	 */
	dev = kzalloc(sizeof(struct device), GFP_KERNEL);
	if (!dev)
		return NULL;

	dev->parent	= card->dev;
	dev->release	= soc_release_rtd_dev;

	dev_set_name(dev, "%s", dai_link->name);

	ret = device_register(dev);
	if (ret < 0) {
		put_device(dev); /* soc_release_rtd_dev */
		return NULL;
	}

	/*
	 * for rtd
	 */
	rtd = devm_kzalloc(dev,
			   sizeof(*rtd) +
			   sizeof(component) * (dai_link->num_cpus +
						 dai_link->num_codecs +
						 dai_link->num_platforms),
			   GFP_KERNEL);
	if (!rtd) {
		device_unregister(dev);
		return NULL;
	}

	rtd->dev = dev;
	INIT_LIST_HEAD(&rtd->list);
	for_each_pcm_streams(stream) {
		INIT_LIST_HEAD(&rtd->dpcm[stream].be_clients);
		INIT_LIST_HEAD(&rtd->dpcm[stream].fe_clients);
	}
	dev_set_drvdata(dev, rtd);
	INIT_DELAYED_WORK(&rtd->delayed_work, close_delayed_work);

	/*
	 * for rtd->dais
	 */
	rtd->dais = devm_kcalloc(dev, dai_link->num_cpus + dai_link->num_codecs,
					sizeof(struct snd_soc_dai *),
					GFP_KERNEL);
	if (!rtd->dais)
		goto free_rtd;

	/*
	 * dais = [][][][][][][][][][][][][][][][][][]
	 *	  ^cpu_dais         ^codec_dais
	 *	  |--- num_cpus ---|--- num_codecs --|
	 * see
	 *	asoc_rtd_to_cpu()
	 *	asoc_rtd_to_codec()
	 */
	rtd->card	= card;
	rtd->dai_link	= dai_link;
	rtd->num	= card->num_rtd++;
	rtd->pmdown_time = pmdown_time;			/* default power off timeout */

	/* see for_each_card_rtds */
	list_add_tail(&rtd->list, &card->rtd_list);

	ret = device_add_groups(dev, soc_dev_attr_groups);
	if (ret < 0)
		goto free_rtd;

	return rtd;

free_rtd:
	soc_free_pcm_runtime(rtd);
	return NULL;
}

static void snd_soc_flush_all_delayed_work(struct snd_soc_card *card)
{
	struct snd_soc_pcm_runtime *rtd;

	for_each_card_rtds(card, rtd)
		flush_delayed_work(&rtd->delayed_work);
}

#ifdef CONFIG_PM_SLEEP
static void soc_playback_digital_mute(struct snd_soc_card *card, int mute)
{
	struct snd_soc_pcm_runtime *rtd;
	struct snd_soc_dai *dai;
	int playback = SNDRV_PCM_STREAM_PLAYBACK;
	int i;

	for_each_card_rtds(card, rtd) {

		if (rtd->dai_link->ignore_suspend)
			continue;

		for_each_rtd_dais(rtd, i, dai) {
			if (snd_soc_dai_stream_active(dai, playback))
				snd_soc_dai_digital_mute(dai, mute, playback);
		}
	}
}

static void soc_dapm_suspend_resume(struct snd_soc_card *card, int event)
{
	struct snd_soc_pcm_runtime *rtd;
	int stream;

	for_each_card_rtds(card, rtd) {

		if (rtd->dai_link->ignore_suspend)
			continue;

		for_each_pcm_streams(stream)
			snd_soc_dapm_stream_event(rtd, stream, event);
	}
}

/* powers down audio subsystem for suspend */
int snd_soc_suspend(struct device *dev)
{
	struct snd_soc_card *card = dev_get_drvdata(dev);
	struct snd_soc_component *component;
	struct snd_soc_pcm_runtime *rtd;
	int i;

	/* If the card is not initialized yet there is nothing to do */
	if (!snd_soc_card_is_instantiated(card))
		return 0;

	/*
	 * Due to the resume being scheduled into a workqueue we could
	 * suspend before that's finished - wait for it to complete.
	 */
	snd_power_wait(card->snd_card);

	/* we're going to block userspace touching us until resume completes */
	snd_power_change_state(card->snd_card, SNDRV_CTL_POWER_D3hot);

	/* mute any active DACs */
	soc_playback_digital_mute(card, 1);

	/* suspend all pcms */
	for_each_card_rtds(card, rtd) {
		if (rtd->dai_link->ignore_suspend)
			continue;

		snd_pcm_suspend_all(rtd->pcm);
	}

	snd_soc_card_suspend_pre(card);

	/* close any waiting streams */
	snd_soc_flush_all_delayed_work(card);

	soc_dapm_suspend_resume(card, SND_SOC_DAPM_STREAM_SUSPEND);

	/* Recheck all endpoints too, their state is affected by suspend */
	dapm_mark_endpoints_dirty(card);
	snd_soc_dapm_sync(&card->dapm);

	/* suspend all COMPONENTs */
	for_each_card_rtds(card, rtd) {

		if (rtd->dai_link->ignore_suspend)
			continue;

		for_each_rtd_components(rtd, i, component) {
			struct snd_soc_dapm_context *dapm =
				snd_soc_component_get_dapm(component);

			/*
			 * ignore if component was already suspended
			 */
			if (snd_soc_component_is_suspended(component))
				continue;

			/*
			 * If there are paths active then the COMPONENT will be
			 * held with bias _ON and should not be suspended.
			 */
			switch (snd_soc_dapm_get_bias_level(dapm)) {
			case SND_SOC_BIAS_STANDBY:
				/*
				 * If the COMPONENT is capable of idle
				 * bias off then being in STANDBY
				 * means it's doing something,
				 * otherwise fall through.
				 */
				if (dapm->idle_bias_off) {
					dev_dbg(component->dev,
						"ASoC: idle_bias_off CODEC on over suspend\n");
					break;
				}
				fallthrough;

			case SND_SOC_BIAS_OFF:
				snd_soc_component_suspend(component);
				if (component->regmap)
					regcache_mark_dirty(component->regmap);
				/* deactivate pins to sleep state */
				pinctrl_pm_select_sleep_state(component->dev);
				break;
			default:
				dev_dbg(component->dev,
					"ASoC: COMPONENT is on over suspend\n");
				break;
			}
		}
	}

	snd_soc_card_suspend_post(card);

	return 0;
}
EXPORT_SYMBOL_GPL(snd_soc_suspend);

/*
 * deferred resume work, so resume can complete before we finished
 * setting our codec back up, which can be very slow on I2C
 */
static void soc_resume_deferred(struct work_struct *work)
{
	struct snd_soc_card *card =
			container_of(work, struct snd_soc_card,
				     deferred_resume_work);
	struct snd_soc_component *component;

	/*
	 * our power state is still SNDRV_CTL_POWER_D3hot from suspend time,
	 * so userspace apps are blocked from touching us
	 */

	dev_dbg(card->dev, "ASoC: starting resume work\n");

	/* Bring us up into D2 so that DAPM starts enabling things */
	snd_power_change_state(card->snd_card, SNDRV_CTL_POWER_D2);

	snd_soc_card_resume_pre(card);

	for_each_card_components(card, component) {
		if (snd_soc_component_is_suspended(component))
			snd_soc_component_resume(component);
	}

	soc_dapm_suspend_resume(card, SND_SOC_DAPM_STREAM_RESUME);

	/* unmute any active DACs */
	soc_playback_digital_mute(card, 0);

	snd_soc_card_resume_post(card);

	dev_dbg(card->dev, "ASoC: resume work completed\n");

	/* Recheck all endpoints too, their state is affected by suspend */
	dapm_mark_endpoints_dirty(card);
	snd_soc_dapm_sync(&card->dapm);

	/* userspace can access us now we are back as we were before */
	snd_power_change_state(card->snd_card, SNDRV_CTL_POWER_D0);
}

/* powers up audio subsystem after a suspend */
int snd_soc_resume(struct device *dev)
{
	struct snd_soc_card *card = dev_get_drvdata(dev);
	struct snd_soc_component *component;

	/* If the card is not initialized yet there is nothing to do */
	if (!snd_soc_card_is_instantiated(card))
		return 0;

	/* activate pins from sleep state */
	for_each_card_components(card, component)
		if (snd_soc_component_active(component))
			pinctrl_pm_select_default_state(component->dev);

	dev_dbg(dev, "ASoC: Scheduling resume work\n");
	if (!schedule_work(&card->deferred_resume_work))
		dev_err(dev, "ASoC: resume work item may be lost\n");

	return 0;
}
EXPORT_SYMBOL_GPL(snd_soc_resume);

static void soc_resume_init(struct snd_soc_card *card)
{
	/* deferred resume work */
	INIT_WORK(&card->deferred_resume_work, soc_resume_deferred);
}
#else
#define snd_soc_suspend NULL
#define snd_soc_resume NULL
static inline void soc_resume_init(struct snd_soc_card *card) { }
#endif

static struct device_node
*soc_component_to_node(struct snd_soc_component *component)
{
	struct device_node *of_node;

	of_node = component->dev->of_node;
	if (!of_node && component->dev->parent)
		of_node = component->dev->parent->of_node;

	return of_node;
}

static int snd_soc_is_matching_component(
	const struct snd_soc_dai_link_component *dlc,
	struct snd_soc_component *component)
{
	struct device_node *component_of_node;

	if (!dlc)
		return 0;

	component_of_node = soc_component_to_node(component);

	if (dlc->of_node && component_of_node != dlc->of_node)
		return 0;
	if (dlc->name && strcmp(component->name, dlc->name))
		return 0;

	return 1;
}

static struct snd_soc_component *soc_find_component(
	const struct snd_soc_dai_link_component *dlc)
{
	struct snd_soc_component *component;

	lockdep_assert_held(&client_mutex);

	/*
	 * NOTE
	 *
	 * It returns *1st* found component, but some driver
	 * has few components by same of_node/name
	 * ex)
	 *	CPU component and generic DMAEngine component
	 */
	for_each_component(component)
		if (snd_soc_is_matching_component(dlc, component))
			return component;

	return NULL;
}

/**
 * snd_soc_find_dai - Find a registered DAI
 *
 * @dlc: name of the DAI or the DAI driver and optional component info to match
 *
 * This function will search all registered components and their DAIs to
 * find the DAI of the same name. The component's of_node and name
 * should also match if being specified.
 *
 * Return: pointer of DAI, or NULL if not found.
 */
struct snd_soc_dai *snd_soc_find_dai(
	const struct snd_soc_dai_link_component *dlc)
{
	struct snd_soc_component *component;
	struct snd_soc_dai *dai;

	lockdep_assert_held(&client_mutex);

	/* Find CPU DAI from registered DAIs */
	for_each_component(component) {
		if (!snd_soc_is_matching_component(dlc, component))
			continue;
		for_each_component_dais(component, dai) {
			if (dlc->dai_name && strcmp(dai->name, dlc->dai_name)
			    && (!dai->driver->name
				|| strcmp(dai->driver->name, dlc->dai_name)))
				continue;

			return dai;
		}
	}

	return NULL;
}
EXPORT_SYMBOL_GPL(snd_soc_find_dai);

struct snd_soc_dai *snd_soc_find_dai_with_mutex(
	const struct snd_soc_dai_link_component *dlc)
{
	struct snd_soc_dai *dai;

	mutex_lock(&client_mutex);
	dai = snd_soc_find_dai(dlc);
	mutex_unlock(&client_mutex);

	return dai;
}
EXPORT_SYMBOL_GPL(snd_soc_find_dai_with_mutex);

static int soc_dai_link_sanity_check(struct snd_soc_card *card,
				     struct snd_soc_dai_link *link)
{
	int i;
	struct snd_soc_dai_link_component *cpu, *codec, *platform;

	for_each_link_codecs(link, i, codec) {
		/*
		 * Codec must be specified by 1 of name or OF node,
		 * not both or neither.
		 */
		if (!!codec->name == !!codec->of_node) {
			dev_err(card->dev, "ASoC: Neither/both codec name/of_node are set for %s\n",
				link->name);
			return -EINVAL;
		}

		/* Codec DAI name must be specified */
		if (!codec->dai_name) {
			dev_err(card->dev, "ASoC: codec_dai_name not set for %s\n",
				link->name);
			return -EINVAL;
		}

		/*
		 * Defer card registration if codec component is not added to
		 * component list.
		 */
		if (!soc_find_component(codec)) {
			dev_dbg(card->dev,
				"ASoC: codec component %s not found for link %s\n",
				codec->name, link->name);
			return -EPROBE_DEFER;
		}
	}

	for_each_link_platforms(link, i, platform) {
		/*
		 * Platform may be specified by either name or OF node, but it
		 * can be left unspecified, then no components will be inserted
		 * in the rtdcom list
		 */
		if (!!platform->name == !!platform->of_node) {
			dev_err(card->dev,
				"ASoC: Neither/both platform name/of_node are set for %s\n",
				link->name);
			return -EINVAL;
		}

		/*
		 * Defer card registration if platform component is not added to
		 * component list.
		 */
		if (!soc_find_component(platform)) {
			dev_dbg(card->dev,
				"ASoC: platform component %s not found for link %s\n",
				platform->name, link->name);
			return -EPROBE_DEFER;
		}
	}

	for_each_link_cpus(link, i, cpu) {
		/*
		 * CPU device may be specified by either name or OF node, but
		 * can be left unspecified, and will be matched based on DAI
		 * name alone..
		 */
		if (cpu->name && cpu->of_node) {
			dev_err(card->dev,
				"ASoC: Neither/both cpu name/of_node are set for %s\n",
				link->name);
			return -EINVAL;
		}

		/*
		 * Defer card registration if cpu dai component is not added to
		 * component list.
		 */
		if ((cpu->of_node || cpu->name) &&
		    !soc_find_component(cpu)) {
			dev_dbg(card->dev,
				"ASoC: cpu component %s not found for link %s\n",
				cpu->name, link->name);
			return -EPROBE_DEFER;
		}

		/*
		 * At least one of CPU DAI name or CPU device name/node must be
		 * specified
		 */
		if (!cpu->dai_name &&
		    !(cpu->name || cpu->of_node)) {
			dev_err(card->dev,
				"ASoC: Neither cpu_dai_name nor cpu_name/of_node are set for %s\n",
				link->name);
			return -EINVAL;
		}
	}

	return 0;
}

/**
 * snd_soc_remove_pcm_runtime - Remove a pcm_runtime from card
 * @card: The ASoC card to which the pcm_runtime has
 * @rtd: The pcm_runtime to remove
 *
 * This function removes a pcm_runtime from the ASoC card.
 */
void snd_soc_remove_pcm_runtime(struct snd_soc_card *card,
				struct snd_soc_pcm_runtime *rtd)
{
	lockdep_assert_held(&client_mutex);

	/*
	 * Notify the machine driver for extra destruction
	 */
	snd_soc_card_remove_dai_link(card, rtd->dai_link);

	soc_free_pcm_runtime(rtd);
}
EXPORT_SYMBOL_GPL(snd_soc_remove_pcm_runtime);

/**
 * snd_soc_add_pcm_runtime - Add a pcm_runtime dynamically via dai_link
 * @card: The ASoC card to which the pcm_runtime is added
 * @dai_link: The DAI link to find pcm_runtime
 *
 * This function adds a pcm_runtime ASoC card by using dai_link.
 *
 * Note: Topology can use this API to add pcm_runtime when probing the
 * topology component. And machine drivers can still define static
 * DAI links in dai_link array.
 */
static int snd_soc_add_pcm_runtime(struct snd_soc_card *card,
				   struct snd_soc_dai_link *dai_link)
{
	struct snd_soc_pcm_runtime *rtd;
	struct snd_soc_dai_link_component *codec, *platform, *cpu;
	struct snd_soc_component *component;
	int i, ret;

	lockdep_assert_held(&client_mutex);

	/*
	 * Notify the machine driver for extra initialization
	 */
	ret = snd_soc_card_add_dai_link(card, dai_link);
	if (ret < 0)
		return ret;

	if (dai_link->ignore)
		return 0;

	dev_dbg(card->dev, "ASoC: binding %s\n", dai_link->name);

	ret = soc_dai_link_sanity_check(card, dai_link);
	if (ret < 0)
		return ret;

	rtd = soc_new_pcm_runtime(card, dai_link);
	if (!rtd)
		return -ENOMEM;

	for_each_link_cpus(dai_link, i, cpu) {
		asoc_rtd_to_cpu(rtd, i) = snd_soc_find_dai(cpu);
		if (!asoc_rtd_to_cpu(rtd, i)) {
			dev_info(card->dev, "ASoC: CPU DAI %s not registered\n",
				 cpu->dai_name);
			goto _err_defer;
		}
		snd_soc_rtd_add_component(rtd, asoc_rtd_to_cpu(rtd, i)->component);
	}

	/* Find CODEC from registered CODECs */
	for_each_link_codecs(dai_link, i, codec) {
		asoc_rtd_to_codec(rtd, i) = snd_soc_find_dai(codec);
		if (!asoc_rtd_to_codec(rtd, i)) {
			dev_info(card->dev, "ASoC: CODEC DAI %s not registered\n",
				 codec->dai_name);
			goto _err_defer;
		}

		snd_soc_rtd_add_component(rtd, asoc_rtd_to_codec(rtd, i)->component);
	}

	/* Find PLATFORM from registered PLATFORMs */
	for_each_link_platforms(dai_link, i, platform) {
		for_each_component(component) {
			if (!snd_soc_is_matching_component(platform, component))
				continue;

			snd_soc_rtd_add_component(rtd, component);
		}
	}

	return 0;

_err_defer:
	snd_soc_remove_pcm_runtime(card, rtd);
	return -EPROBE_DEFER;
}

int snd_soc_add_pcm_runtimes(struct snd_soc_card *card,
			     struct snd_soc_dai_link *dai_link,
			     int num_dai_link)
{
	for (int i = 0; i < num_dai_link; i++) {
		int ret = snd_soc_add_pcm_runtime(card, dai_link + i);

		if (ret < 0)
			return ret;
	}

	return 0;
}
EXPORT_SYMBOL_GPL(snd_soc_add_pcm_runtimes);

static void snd_soc_runtime_get_dai_fmt(struct snd_soc_pcm_runtime *rtd)
{
	struct snd_soc_dai_link *dai_link = rtd->dai_link;
	struct snd_soc_dai *dai, *not_used;
	u64 pos, possible_fmt;
	unsigned int mask = 0, dai_fmt = 0;
	int i, j, priority, pri, until;

	/*
	 * Get selectable format from each DAIs.
	 *
	 ****************************
	 *            NOTE
	 * Using .auto_selectable_formats is not mandatory,
	 * we can select format manually from Sound Card.
	 * When use it, driver should list well tested format only.
	 ****************************
	 *
	 * ex)
	 *	auto_selectable_formats (= SND_SOC_POSSIBLE_xxx)
	 *		 (A)	 (B)	 (C)
	 *	DAI0_: { 0x000F, 0x00F0, 0x0F00 };
	 *	DAI1 : { 0xF000, 0x0F00 };
	 *		 (X)	 (Y)
	 *
	 * "until" will be 3 in this case (MAX array size from DAI0 and DAI1)
	 * Here is dev_dbg() message and comments
	 *
	 * priority = 1
	 * DAI0: (pri, fmt) = (1, 000000000000000F) // 1st check (A) DAI1 is not selected
	 * DAI1: (pri, fmt) = (0, 0000000000000000) //               Necessary Waste
	 * DAI0: (pri, fmt) = (1, 000000000000000F) // 2nd check (A)
	 * DAI1: (pri, fmt) = (1, 000000000000F000) //           (X)
	 * priority = 2
	 * DAI0: (pri, fmt) = (2, 00000000000000FF) // 3rd check (A) + (B)
	 * DAI1: (pri, fmt) = (1, 000000000000F000) //           (X)
	 * DAI0: (pri, fmt) = (2, 00000000000000FF) // 4th check (A) + (B)
	 * DAI1: (pri, fmt) = (2, 000000000000FF00) //           (X) + (Y)
	 * priority = 3
	 * DAI0: (pri, fmt) = (3, 0000000000000FFF) // 5th check (A) + (B) + (C)
	 * DAI1: (pri, fmt) = (2, 000000000000FF00) //           (X) + (Y)
	 * found auto selected format: 0000000000000F00
	 */
	until = snd_soc_dai_get_fmt_max_priority(rtd);
	for (priority = 1; priority <= until; priority++) {
		for_each_rtd_dais(rtd, j, not_used) {

			possible_fmt = ULLONG_MAX;
			for_each_rtd_dais(rtd, i, dai) {
				u64 fmt = 0;

				pri = (j >= i) ? priority : priority - 1;
				fmt = snd_soc_dai_get_fmt(dai, pri);
				possible_fmt &= fmt;
			}
			if (possible_fmt)
				goto found;
		}
	}
	/* Not Found */
	return;
found:
	/*
	 * convert POSSIBLE_DAIFMT to DAIFMT
	 *
	 * Some basic/default settings on each is defined as 0.
	 * see
	 *	SND_SOC_DAIFMT_NB_NF
	 *	SND_SOC_DAIFMT_GATED
	 *
	 * SND_SOC_DAIFMT_xxx_MASK can't notice it if Sound Card specify
	 * these value, and will be overwrite to auto selected value.
	 *
	 * To avoid such issue, loop from 63 to 0 here.
	 * Small number of SND_SOC_POSSIBLE_xxx will be Hi priority.
	 * Basic/Default settings of each part and aboves are defined
	 * as Hi priority (= small number) of SND_SOC_POSSIBLE_xxx.
	 */
	for (i = 63; i >= 0; i--) {
		pos = 1ULL << i;
		switch (possible_fmt & pos) {
		/*
		 * for format
		 */
		case SND_SOC_POSSIBLE_DAIFMT_I2S:
		case SND_SOC_POSSIBLE_DAIFMT_RIGHT_J:
		case SND_SOC_POSSIBLE_DAIFMT_LEFT_J:
		case SND_SOC_POSSIBLE_DAIFMT_DSP_A:
		case SND_SOC_POSSIBLE_DAIFMT_DSP_B:
		case SND_SOC_POSSIBLE_DAIFMT_AC97:
		case SND_SOC_POSSIBLE_DAIFMT_PDM:
			dai_fmt = (dai_fmt & ~SND_SOC_DAIFMT_FORMAT_MASK) | i;
			break;
		/*
		 * for clock
		 */
		case SND_SOC_POSSIBLE_DAIFMT_CONT:
			dai_fmt = (dai_fmt & ~SND_SOC_DAIFMT_CLOCK_MASK) | SND_SOC_DAIFMT_CONT;
			break;
		case SND_SOC_POSSIBLE_DAIFMT_GATED:
			dai_fmt = (dai_fmt & ~SND_SOC_DAIFMT_CLOCK_MASK) | SND_SOC_DAIFMT_GATED;
			break;
		/*
		 * for clock invert
		 */
		case SND_SOC_POSSIBLE_DAIFMT_NB_NF:
			dai_fmt = (dai_fmt & ~SND_SOC_DAIFMT_INV_MASK) | SND_SOC_DAIFMT_NB_NF;
			break;
		case SND_SOC_POSSIBLE_DAIFMT_NB_IF:
			dai_fmt = (dai_fmt & ~SND_SOC_DAIFMT_INV_MASK) | SND_SOC_DAIFMT_NB_IF;
			break;
		case SND_SOC_POSSIBLE_DAIFMT_IB_NF:
			dai_fmt = (dai_fmt & ~SND_SOC_DAIFMT_INV_MASK) | SND_SOC_DAIFMT_IB_NF;
			break;
		case SND_SOC_POSSIBLE_DAIFMT_IB_IF:
			dai_fmt = (dai_fmt & ~SND_SOC_DAIFMT_INV_MASK) | SND_SOC_DAIFMT_IB_IF;
			break;
		/*
		 * for clock provider / consumer
		 */
		case SND_SOC_POSSIBLE_DAIFMT_CBP_CFP:
			dai_fmt = (dai_fmt & ~SND_SOC_DAIFMT_CLOCK_PROVIDER_MASK) | SND_SOC_DAIFMT_CBP_CFP;
			break;
		case SND_SOC_POSSIBLE_DAIFMT_CBC_CFP:
			dai_fmt = (dai_fmt & ~SND_SOC_DAIFMT_CLOCK_PROVIDER_MASK) | SND_SOC_DAIFMT_CBC_CFP;
			break;
		case SND_SOC_POSSIBLE_DAIFMT_CBP_CFC:
			dai_fmt = (dai_fmt & ~SND_SOC_DAIFMT_CLOCK_PROVIDER_MASK) | SND_SOC_DAIFMT_CBP_CFC;
			break;
		case SND_SOC_POSSIBLE_DAIFMT_CBC_CFC:
			dai_fmt = (dai_fmt & ~SND_SOC_DAIFMT_CLOCK_PROVIDER_MASK) | SND_SOC_DAIFMT_CBC_CFC;
			break;
		}
	}

	/*
	 * Some driver might have very complex limitation.
	 * In such case, user want to auto-select non-limitation part,
	 * and want to manually specify complex part.
	 *
	 * Or for example, if both CPU and Codec can be clock provider,
	 * but because of its quality, user want to specify it manually.
	 *
	 * Use manually specified settings if sound card did.
	 */
	if (!(dai_link->dai_fmt & SND_SOC_DAIFMT_FORMAT_MASK))
		mask |= SND_SOC_DAIFMT_FORMAT_MASK;
	if (!(dai_link->dai_fmt & SND_SOC_DAIFMT_CLOCK_MASK))
		mask |= SND_SOC_DAIFMT_CLOCK_MASK;
	if (!(dai_link->dai_fmt & SND_SOC_DAIFMT_INV_MASK))
		mask |= SND_SOC_DAIFMT_INV_MASK;
	if (!(dai_link->dai_fmt & SND_SOC_DAIFMT_CLOCK_PROVIDER_MASK))
		mask |= SND_SOC_DAIFMT_CLOCK_PROVIDER_MASK;

	dai_link->dai_fmt |= (dai_fmt & mask);
}

/**
 * snd_soc_runtime_set_dai_fmt() - Change DAI link format for a ASoC runtime
 * @rtd: The runtime for which the DAI link format should be changed
 * @dai_fmt: The new DAI link format
 *
 * This function updates the DAI link format for all DAIs connected to the DAI
 * link for the specified runtime.
 *
 * Note: For setups with a static format set the dai_fmt field in the
 * corresponding snd_dai_link struct instead of using this function.
 *
 * Returns 0 on success, otherwise a negative error code.
 */
int snd_soc_runtime_set_dai_fmt(struct snd_soc_pcm_runtime *rtd,
				unsigned int dai_fmt)
{
	struct snd_soc_dai *cpu_dai;
	struct snd_soc_dai *codec_dai;
	unsigned int i;
	int ret;

	if (!dai_fmt)
		return 0;

	for_each_rtd_codec_dais(rtd, i, codec_dai) {
		ret = snd_soc_dai_set_fmt(codec_dai, dai_fmt);
		if (ret != 0 && ret != -ENOTSUPP)
			return ret;
	}

	/* Flip the polarity for the "CPU" end of link */
	dai_fmt = snd_soc_daifmt_clock_provider_flipped(dai_fmt);

	for_each_rtd_cpu_dais(rtd, i, cpu_dai) {
		ret = snd_soc_dai_set_fmt(cpu_dai, dai_fmt);
		if (ret != 0 && ret != -ENOTSUPP)
			return ret;
	}

	return 0;
}
EXPORT_SYMBOL_GPL(snd_soc_runtime_set_dai_fmt);

static int soc_init_pcm_runtime(struct snd_soc_card *card,
				struct snd_soc_pcm_runtime *rtd)
{
	struct snd_soc_dai_link *dai_link = rtd->dai_link;
	struct snd_soc_dai *cpu_dai = asoc_rtd_to_cpu(rtd, 0);
	struct snd_soc_component *component;
	int ret, num, i;

	/* do machine specific initialization */
	ret = snd_soc_link_init(rtd);
	if (ret < 0)
		return ret;

	snd_soc_runtime_get_dai_fmt(rtd);
	ret = snd_soc_runtime_set_dai_fmt(rtd, dai_link->dai_fmt);
	if (ret)
		return ret;

	/* add DPCM sysfs entries */
	soc_dpcm_debugfs_add(rtd);

	num = rtd->num;

	/*
	 * most drivers will register their PCMs using DAI link ordering but
	 * topology based drivers can use the DAI link id field to set PCM
	 * device number and then use rtd + a base offset of the BEs.
	 */
	for_each_rtd_components(rtd, i, component) {
		if (!component->driver->use_dai_pcm_id)
			continue;

		if (rtd->dai_link->no_pcm)
			num += component->driver->be_pcm_base;
		else
			num = rtd->dai_link->id;
	}

	/* create compress_device if possible */
	ret = snd_soc_dai_compress_new(cpu_dai, rtd, num);
	if (ret != -ENOTSUPP)
		return ret;

	/* create the pcm */
	ret = soc_new_pcm(rtd, num);
	if (ret < 0) {
		dev_err(card->dev, "ASoC: can't create pcm %s :%d\n",
			dai_link->stream_name, ret);
		return ret;
	}

	return snd_soc_pcm_dai_new(rtd);
}

static void soc_set_name_prefix(struct snd_soc_card *card,
				struct snd_soc_component *component)
{
	struct device_node *of_node = soc_component_to_node(component);
	const char *str;
	int ret, i;

	for (i = 0; i < card->num_configs; i++) {
		struct snd_soc_codec_conf *map = &card->codec_conf[i];

		if (snd_soc_is_matching_component(&map->dlc, component) &&
		    map->name_prefix) {
			component->name_prefix = map->name_prefix;
			return;
		}
	}

	/*
	 * If there is no configuration table or no match in the table,
	 * check if a prefix is provided in the node
	 */
	ret = of_property_read_string(of_node, "sound-name-prefix", &str);
	if (ret < 0)
		return;

	component->name_prefix = str;
}

static void soc_remove_component(struct snd_soc_component *component,
				 int probed)
{

	if (!component->card)
		return;

	if (probed)
		snd_soc_component_remove(component);

	list_del_init(&component->card_list);
	snd_soc_dapm_free(snd_soc_component_get_dapm(component));
	soc_cleanup_component_debugfs(component);
	component->card = NULL;
	snd_soc_component_module_put_when_remove(component);
}

static int soc_probe_component(struct snd_soc_card *card,
			       struct snd_soc_component *component)
{
	struct snd_soc_dapm_context *dapm =
		snd_soc_component_get_dapm(component);
	struct snd_soc_dai *dai;
	int probed = 0;
	int ret;

	if (snd_soc_component_is_dummy(component))
		return 0;

	if (component->card) {
		if (component->card != card) {
			dev_err(component->dev,
				"Trying to bind component to card \"%s\" but is already bound to card \"%s\"\n",
				card->name, component->card->name);
			return -ENODEV;
		}
		return 0;
	}

	ret = snd_soc_component_module_get_when_probe(component);
	if (ret < 0)
		return ret;

	component->card = card;
	soc_set_name_prefix(card, component);

	soc_init_component_debugfs(component);

	snd_soc_dapm_init(dapm, card, component);

	ret = snd_soc_dapm_new_controls(dapm,
					component->driver->dapm_widgets,
					component->driver->num_dapm_widgets);

	if (ret != 0) {
		dev_err(component->dev,
			"Failed to create new controls %d\n", ret);
		goto err_probe;
	}

	for_each_component_dais(component, dai) {
		ret = snd_soc_dapm_new_dai_widgets(dapm, dai);
		if (ret != 0) {
			dev_err(component->dev,
				"Failed to create DAI widgets %d\n", ret);
			goto err_probe;
		}
	}

	ret = snd_soc_component_probe(component);
	if (ret < 0)
		goto err_probe;

	WARN(dapm->idle_bias_off &&
	     dapm->bias_level != SND_SOC_BIAS_OFF,
	     "codec %s can not start from non-off bias with idle_bias_off==1\n",
	     component->name);
	probed = 1;

	/*
	 * machine specific init
	 * see
	 *	snd_soc_component_set_aux()
	 */
	ret = snd_soc_component_init(component);
	if (ret < 0)
		goto err_probe;

	ret = snd_soc_add_component_controls(component,
					     component->driver->controls,
					     component->driver->num_controls);
	if (ret < 0)
		goto err_probe;

	ret = snd_soc_dapm_add_routes(dapm,
				      component->driver->dapm_routes,
				      component->driver->num_dapm_routes);
	if (ret < 0) {
		if (card->disable_route_checks) {
			dev_info(card->dev,
				 "%s: disable_route_checks set, ignoring errors on add_routes\n",
				 __func__);
		} else {
			dev_err(card->dev,
				"%s: snd_soc_dapm_add_routes failed: %d\n",
				__func__, ret);
			goto err_probe;
		}
	}

	/* see for_each_card_components */
	list_add(&component->card_list, &card->component_dev_list);

err_probe:
	if (ret < 0)
		soc_remove_component(component, probed);

	return ret;
}

static void soc_remove_link_dais(struct snd_soc_card *card)
{
	struct snd_soc_pcm_runtime *rtd;
	int order;

	for_each_comp_order(order) {
		for_each_card_rtds(card, rtd) {
			/* remove all rtd connected DAIs in good order */
			snd_soc_pcm_dai_remove(rtd, order);
		}
	}
}

static int soc_probe_link_dais(struct snd_soc_card *card)
{
	struct snd_soc_pcm_runtime *rtd;
	int order, ret;

	for_each_comp_order(order) {
		for_each_card_rtds(card, rtd) {
			/* probe all rtd connected DAIs in good order */
			ret = snd_soc_pcm_dai_probe(rtd, order);
			if (ret)
				return ret;
		}
	}

	return 0;
}

static void soc_remove_link_components(struct snd_soc_card *card)
{
	struct snd_soc_component *component;
	struct snd_soc_pcm_runtime *rtd;
	int i, order;

	for_each_comp_order(order) {
		for_each_card_rtds(card, rtd) {
			for_each_rtd_components(rtd, i, component) {
				if (component->driver->remove_order != order)
					continue;

				soc_remove_component(component, 1);
			}
		}
	}
}

static int soc_probe_link_components(struct snd_soc_card *card)
{
	struct snd_soc_component *component;
	struct snd_soc_pcm_runtime *rtd;
	int i, ret, order;

	for_each_comp_order(order) {
		for_each_card_rtds(card, rtd) {
			for_each_rtd_components(rtd, i, component) {
				if (component->driver->probe_order != order)
					continue;

				ret = soc_probe_component(card, component);
				if (ret < 0)
					return ret;
			}
		}
	}

	return 0;
}

static void soc_unbind_aux_dev(struct snd_soc_card *card)
{
	struct snd_soc_component *component, *_component;

	for_each_card_auxs_safe(card, component, _component) {
		/* for snd_soc_component_init() */
		snd_soc_component_set_aux(component, NULL);
		list_del(&component->card_aux_list);
	}
}

static int soc_bind_aux_dev(struct snd_soc_card *card)
{
	struct snd_soc_component *component;
	struct snd_soc_aux_dev *aux;
	int i;

	for_each_card_pre_auxs(card, i, aux) {
		/* codecs, usually analog devices */
		component = soc_find_component(&aux->dlc);
		if (!component)
			return -EPROBE_DEFER;

		/* for snd_soc_component_init() */
		snd_soc_component_set_aux(component, aux);
		/* see for_each_card_auxs */
		list_add(&component->card_aux_list, &card->aux_comp_list);
	}
	return 0;
}

static int soc_probe_aux_devices(struct snd_soc_card *card)
{
	struct snd_soc_component *component;
	int order;
	int ret;

	for_each_comp_order(order) {
		for_each_card_auxs(card, component) {
			if (component->driver->probe_order != order)
				continue;

			ret = soc_probe_component(card,	component);
			if (ret < 0)
				return ret;
		}
	}

	return 0;
}

static void soc_remove_aux_devices(struct snd_soc_card *card)
{
	struct snd_soc_component *comp, *_comp;
	int order;

	for_each_comp_order(order) {
		for_each_card_auxs_safe(card, comp, _comp) {
			if (comp->driver->remove_order == order)
				soc_remove_component(comp, 1);
		}
	}
}

#ifdef CONFIG_DMI
/*
 * If a DMI filed contain strings in this blacklist (e.g.
 * "Type2 - Board Manufacturer" or "Type1 - TBD by OEM"), it will be taken
 * as invalid and dropped when setting the card long name from DMI info.
 */
static const char * const dmi_blacklist[] = {
	"To be filled by OEM",
	"TBD by OEM",
	"Default String",
	"Board Manufacturer",
	"Board Vendor Name",
	"Board Product Name",
	NULL,	/* terminator */
};

/*
 * Trim special characters, and replace '-' with '_' since '-' is used to
 * separate different DMI fields in the card long name. Only number and
 * alphabet characters and a few separator characters are kept.
 */
static void cleanup_dmi_name(char *name)
{
	int i, j = 0;

	for (i = 0; name[i]; i++) {
		if (isalnum(name[i]) || (name[i] == '.')
		    || (name[i] == '_'))
			name[j++] = name[i];
		else if (name[i] == '-')
			name[j++] = '_';
	}

	name[j] = '\0';
}

/*
 * Check if a DMI field is valid, i.e. not containing any string
 * in the black list.
 */
static int is_dmi_valid(const char *field)
{
	int i = 0;

	while (dmi_blacklist[i]) {
		if (strstr(field, dmi_blacklist[i]))
			return 0;
		i++;
	}

	return 1;
}

/*
 * Append a string to card->dmi_longname with character cleanups.
 */
static void append_dmi_string(struct snd_soc_card *card, const char *str)
{
	char *dst = card->dmi_longname;
	size_t dst_len = sizeof(card->dmi_longname);
	size_t len;

	len = strlen(dst);
	snprintf(dst + len, dst_len - len, "-%s", str);

	len++;	/* skip the separator "-" */
	if (len < dst_len)
		cleanup_dmi_name(dst + len);
}

/**
 * snd_soc_set_dmi_name() - Register DMI names to card
 * @card: The card to register DMI names
 * @flavour: The flavour "differentiator" for the card amongst its peers.
 *
 * An Intel machine driver may be used by many different devices but are
 * difficult for userspace to differentiate, since machine drivers ususally
 * use their own name as the card short name and leave the card long name
 * blank. To differentiate such devices and fix bugs due to lack of
 * device-specific configurations, this function allows DMI info to be used
 * as the sound card long name, in the format of
 * "vendor-product-version-board"
 * (Character '-' is used to separate different DMI fields here).
 * This will help the user space to load the device-specific Use Case Manager
 * (UCM) configurations for the card.
 *
 * Possible card long names may be:
 * DellInc.-XPS139343-01-0310JH
 * ASUSTeKCOMPUTERINC.-T100TA-1.0-T100TA
 * Circuitco-MinnowboardMaxD0PLATFORM-D0-MinnowBoardMAX
 *
 * This function also supports flavoring the card longname to provide
 * the extra differentiation, like "vendor-product-version-board-flavor".
 *
 * We only keep number and alphabet characters and a few separator characters
 * in the card long name since UCM in the user space uses the card long names
 * as card configuration directory names and AudoConf cannot support special
 * charactors like SPACE.
 *
 * Returns 0 on success, otherwise a negative error code.
 */
int snd_soc_set_dmi_name(struct snd_soc_card *card, const char *flavour)
{
	const char *vendor, *product, *board;

	if (card->long_name)
		return 0; /* long name already set by driver or from DMI */

	if (!dmi_available)
		return 0;

	/* make up dmi long name as: vendor-product-version-board */
	vendor = dmi_get_system_info(DMI_BOARD_VENDOR);
	if (!vendor || !is_dmi_valid(vendor)) {
		dev_warn(card->dev, "ASoC: no DMI vendor name!\n");
		return 0;
	}

	snprintf(card->dmi_longname, sizeof(card->dmi_longname), "%s", vendor);
	cleanup_dmi_name(card->dmi_longname);

	product = dmi_get_system_info(DMI_PRODUCT_NAME);
	if (product && is_dmi_valid(product)) {
		const char *product_version = dmi_get_system_info(DMI_PRODUCT_VERSION);

		append_dmi_string(card, product);

		/*
		 * some vendors like Lenovo may only put a self-explanatory
		 * name in the product version field
		 */
		if (product_version && is_dmi_valid(product_version))
			append_dmi_string(card, product_version);
	}

	board = dmi_get_system_info(DMI_BOARD_NAME);
	if (board && is_dmi_valid(board)) {
		if (!product || strcasecmp(board, product))
			append_dmi_string(card, board);
	} else if (!product) {
		/* fall back to using legacy name */
		dev_warn(card->dev, "ASoC: no DMI board/product name!\n");
		return 0;
	}

	/* Add flavour to dmi long name */
	if (flavour)
		append_dmi_string(card, flavour);

	/* set the card long name */
	card->long_name = card->dmi_longname;

	return 0;
}
EXPORT_SYMBOL_GPL(snd_soc_set_dmi_name);
#endif /* CONFIG_DMI */

static void soc_check_tplg_fes(struct snd_soc_card *card)
{
	struct snd_soc_component *component;
	const struct snd_soc_component_driver *comp_drv;
	struct snd_soc_dai_link *dai_link;
	int i;

	for_each_component(component) {

		/* does this component override BEs ? */
		if (!component->driver->ignore_machine)
			continue;

		/* for this machine ? */
		if (!strcmp(component->driver->ignore_machine,
			    card->dev->driver->name))
			goto match;
		if (strcmp(component->driver->ignore_machine,
			   dev_name(card->dev)))
			continue;
match:
		/* machine matches, so override the rtd data */
		for_each_card_prelinks(card, i, dai_link) {

			/* ignore this FE */
			if (dai_link->dynamic) {
				dai_link->ignore = true;
				continue;
			}

			dev_dbg(card->dev, "info: override BE DAI link %s\n",
				card->dai_link[i].name);

			/* override platform component */
			if (!dai_link->platforms) {
				dev_err(card->dev, "init platform error");
				continue;
			}

			if (component->dev->of_node)
				dai_link->platforms->of_node = component->dev->of_node;
			else
				dai_link->platforms->name = component->name;

			/* convert non BE into BE */
			if (!dai_link->no_pcm) {
				dai_link->no_pcm = 1;

				if (dai_link->dpcm_playback)
					dev_warn(card->dev,
						 "invalid configuration, dailink %s has flags no_pcm=0 and dpcm_playback=1\n",
						 dai_link->name);
				if (dai_link->dpcm_capture)
					dev_warn(card->dev,
						 "invalid configuration, dailink %s has flags no_pcm=0 and dpcm_capture=1\n",
						 dai_link->name);

				/* convert normal link into DPCM one */
				if (!(dai_link->dpcm_playback ||
				      dai_link->dpcm_capture)) {
					dai_link->dpcm_playback = !dai_link->capture_only;
					dai_link->dpcm_capture = !dai_link->playback_only;
				}
			}

			/*
			 * override any BE fixups
			 * see
			 *	snd_soc_link_be_hw_params_fixup()
			 */
			dai_link->be_hw_params_fixup =
				component->driver->be_hw_params_fixup;

			/*
			 * most BE links don't set stream name, so set it to
			 * dai link name if it's NULL to help bind widgets.
			 */
			if (!dai_link->stream_name)
				dai_link->stream_name = dai_link->name;
		}

		/* Inform userspace we are using alternate topology */
		if (component->driver->topology_name_prefix) {

			/* topology shortname created? */
			if (!card->topology_shortname_created) {
				comp_drv = component->driver;

				snprintf(card->topology_shortname, 32, "%s-%s",
					 comp_drv->topology_name_prefix,
					 card->name);
				card->topology_shortname_created = true;
			}

			/* use topology shortname */
			card->name = card->topology_shortname;
		}
	}
}

#define soc_setup_card_name(card, name, name1, name2) \
	__soc_setup_card_name(card, name, sizeof(name), name1, name2)
static void __soc_setup_card_name(struct snd_soc_card *card,
				  char *name, int len,
				  const char *name1, const char *name2)
{
	const char *src = name1 ? name1 : name2;
	int i;

	snprintf(name, len, "%s", src);

	if (name != card->snd_card->driver)
		return;

	/*
	 * Name normalization (driver field)
	 *
	 * The driver name is somewhat special, as it's used as a key for
	 * searches in the user-space.
	 *
	 * ex)
	 *	"abcd??efg" -> "abcd__efg"
	 */
	for (i = 0; i < len; i++) {
		switch (name[i]) {
		case '_':
		case '-':
		case '\0':
			break;
		default:
			if (!isalnum(name[i]))
				name[i] = '_';
			break;
		}
	}

	/*
	 * The driver field should contain a valid string from the user view.
	 * The wrapping usually does not work so well here. Set a smaller string
	 * in the specific ASoC driver.
	 */
	if (strlen(src) > len - 1)
		dev_err(card->dev, "ASoC: driver name too long '%s' -> '%s'\n", src, name);
}

static void soc_cleanup_card_resources(struct snd_soc_card *card)
{
	struct snd_soc_pcm_runtime *rtd, *n;

	if (card->snd_card)
		snd_card_disconnect_sync(card->snd_card);

	snd_soc_dapm_shutdown(card);

	/* release machine specific resources */
	for_each_card_rtds(card, rtd)
		snd_soc_link_exit(rtd);
	/* remove and free each DAI */
	soc_remove_link_dais(card);
	soc_remove_link_components(card);

	for_each_card_rtds_safe(card, rtd, n)
		snd_soc_remove_pcm_runtime(card, rtd);

	/* remove auxiliary devices */
	soc_remove_aux_devices(card);
	soc_unbind_aux_dev(card);

	snd_soc_dapm_free(&card->dapm);
	soc_cleanup_card_debugfs(card);

	/* remove the card */
	snd_soc_card_remove(card);

	if (card->snd_card) {
		snd_card_free(card->snd_card);
		card->snd_card = NULL;
	}
}

static void snd_soc_unbind_card(struct snd_soc_card *card, bool unregister)
{
	if (snd_soc_card_is_instantiated(card)) {
		card->instantiated = false;
		snd_soc_flush_all_delayed_work(card);

		soc_cleanup_card_resources(card);
		if (!unregister)
			list_add(&card->list, &unbind_card_list);
	} else {
		if (unregister)
			list_del(&card->list);
	}
}

static int snd_soc_bind_card(struct snd_soc_card *card)
{
	struct snd_soc_pcm_runtime *rtd;
	struct snd_soc_component *component;
	int ret;

	mutex_lock(&client_mutex);
	snd_soc_card_mutex_lock_root(card);

	snd_soc_dapm_init(&card->dapm, card, NULL);

	/* check whether any platform is ignore machine FE and using topology */
	soc_check_tplg_fes(card);

	/* bind aux_devs too */
	ret = soc_bind_aux_dev(card);
	if (ret < 0)
		goto probe_end;

	/* add predefined DAI links to the list */
	card->num_rtd = 0;
	ret = snd_soc_add_pcm_runtimes(card, card->dai_link, card->num_links);
	if (ret < 0)
		goto probe_end;

	/* card bind complete so register a sound card */
	ret = snd_card_new(card->dev, SNDRV_DEFAULT_IDX1, SNDRV_DEFAULT_STR1,
			card->owner, 0, &card->snd_card);
	if (ret < 0) {
		dev_err(card->dev,
			"ASoC: can't create sound card for card %s: %d\n",
			card->name, ret);
		goto probe_end;
	}

	soc_init_card_debugfs(card);

	soc_resume_init(card);

	ret = snd_soc_dapm_new_controls(&card->dapm, card->dapm_widgets,
					card->num_dapm_widgets);
	if (ret < 0)
		goto probe_end;

	ret = snd_soc_dapm_new_controls(&card->dapm, card->of_dapm_widgets,
					card->num_of_dapm_widgets);
	if (ret < 0)
		goto probe_end;

	/* initialise the sound card only once */
	ret = snd_soc_card_probe(card);
	if (ret < 0)
		goto probe_end;

	/* probe all components used by DAI links on this card */
	ret = soc_probe_link_components(card);
	if (ret < 0) {
		dev_err(card->dev,
			"ASoC: failed to instantiate card %d\n", ret);
		goto probe_end;
	}

	/* probe auxiliary components */
	ret = soc_probe_aux_devices(card);
	if (ret < 0) {
		dev_err(card->dev,
			"ASoC: failed to probe aux component %d\n", ret);
		goto probe_end;
	}

	/* probe all DAI links on this card */
	ret = soc_probe_link_dais(card);
	if (ret < 0) {
		dev_err(card->dev,
			"ASoC: failed to instantiate card %d\n", ret);
		goto probe_end;
	}

	for_each_card_rtds(card, rtd) {
		ret = soc_init_pcm_runtime(card, rtd);
		if (ret < 0)
			goto probe_end;
	}

	snd_soc_dapm_link_dai_widgets(card);
	snd_soc_dapm_connect_dai_link_widgets(card);

	ret = snd_soc_add_card_controls(card, card->controls,
					card->num_controls);
	if (ret < 0)
		goto probe_end;

	ret = snd_soc_dapm_add_routes(&card->dapm, card->dapm_routes,
				      card->num_dapm_routes);
	if (ret < 0) {
		if (card->disable_route_checks) {
			dev_info(card->dev,
				 "%s: disable_route_checks set, ignoring errors on add_routes\n",
				 __func__);
		} else {
			dev_err(card->dev,
				 "%s: snd_soc_dapm_add_routes failed: %d\n",
				 __func__, ret);
			goto probe_end;
		}
	}

	ret = snd_soc_dapm_add_routes(&card->dapm, card->of_dapm_routes,
				      card->num_of_dapm_routes);
	if (ret < 0)
		goto probe_end;

	/* try to set some sane longname if DMI is available */
	snd_soc_set_dmi_name(card, NULL);

	soc_setup_card_name(card, card->snd_card->shortname,
			    card->name, NULL);
	soc_setup_card_name(card, card->snd_card->longname,
			    card->long_name, card->name);
	soc_setup_card_name(card, card->snd_card->driver,
			    card->driver_name, card->name);

	if (card->components) {
		/* the current implementation of snd_component_add() accepts */
		/* multiple components in the string separated by space, */
		/* but the string collision (identical string) check might */
		/* not work correctly */
		ret = snd_component_add(card->snd_card, card->components);
		if (ret < 0) {
			dev_err(card->dev, "ASoC: %s snd_component_add() failed: %d\n",
				card->name, ret);
			goto probe_end;
		}
	}

	ret = snd_soc_card_late_probe(card);
	if (ret < 0)
		goto probe_end;

	snd_soc_dapm_new_widgets(card);
	snd_soc_card_fixup_controls(card);

	ret = snd_card_register(card->snd_card);
	if (ret < 0) {
		dev_err(card->dev, "ASoC: failed to register soundcard %d\n",
				ret);
		goto probe_end;
	}

	card->instantiated = 1;
	dapm_mark_endpoints_dirty(card);
	snd_soc_dapm_sync(&card->dapm);

	/* deactivate pins to sleep state */
	for_each_card_components(card, component)
		if (!snd_soc_component_active(component))
			pinctrl_pm_select_sleep_state(component->dev);

probe_end:
	if (ret < 0)
		soc_cleanup_card_resources(card);

	snd_soc_card_mutex_unlock(card);
	mutex_unlock(&client_mutex);

	return ret;
}

/* probes a new socdev */
static int soc_probe(struct platform_device *pdev)
{
	struct snd_soc_card *card = platform_get_drvdata(pdev);

	/*
	 * no card, so machine driver should be registering card
	 * we should not be here in that case so ret error
	 */
	if (!card)
		return -EINVAL;

	dev_warn(&pdev->dev,
		 "ASoC: machine %s should use snd_soc_register_card()\n",
		 card->name);

	/* Bodge while we unpick instantiation */
	card->dev = &pdev->dev;

	return devm_snd_soc_register_card(&pdev->dev, card);
}

int snd_soc_poweroff(struct device *dev)
{
	struct snd_soc_card *card = dev_get_drvdata(dev);
	struct snd_soc_component *component;

	if (!snd_soc_card_is_instantiated(card))
		return 0;

	/*
	 * Flush out pmdown_time work - we actually do want to run it
	 * now, we're shutting down so no imminent restart.
	 */
	snd_soc_flush_all_delayed_work(card);

	snd_soc_dapm_shutdown(card);

	/* deactivate pins to sleep state */
	for_each_card_components(card, component)
		pinctrl_pm_select_sleep_state(component->dev);

	return 0;
}
EXPORT_SYMBOL_GPL(snd_soc_poweroff);

const struct dev_pm_ops snd_soc_pm_ops = {
	.suspend = snd_soc_suspend,
	.resume = snd_soc_resume,
	.freeze = snd_soc_suspend,
	.thaw = snd_soc_resume,
	.poweroff = snd_soc_poweroff,
	.restore = snd_soc_resume,
};
EXPORT_SYMBOL_GPL(snd_soc_pm_ops);

/* ASoC platform driver */
static struct platform_driver soc_driver = {
	.driver		= {
		.name		= "soc-audio",
		.pm		= &snd_soc_pm_ops,
	},
	.probe		= soc_probe,
};

/**
 * snd_soc_cnew - create new control
 * @_template: control template
 * @data: control private data
 * @long_name: control long name
 * @prefix: control name prefix
 *
 * Create a new mixer control from a template control.
 *
 * Returns 0 for success, else error.
 */
struct snd_kcontrol *snd_soc_cnew(const struct snd_kcontrol_new *_template,
				  void *data, const char *long_name,
				  const char *prefix)
{
	struct snd_kcontrol_new template;
	struct snd_kcontrol *kcontrol;
	char *name = NULL;

	memcpy(&template, _template, sizeof(template));
	template.index = 0;

	if (!long_name)
		long_name = template.name;

	if (prefix) {
		name = kasprintf(GFP_KERNEL, "%s %s", prefix, long_name);
		if (!name)
			return NULL;

		template.name = name;
	} else {
		template.name = long_name;
	}

	kcontrol = snd_ctl_new1(&template, data);

	kfree(name);

	return kcontrol;
}
EXPORT_SYMBOL_GPL(snd_soc_cnew);

static int snd_soc_add_controls(struct snd_card *card, struct device *dev,
	const struct snd_kcontrol_new *controls, int num_controls,
	const char *prefix, void *data)
{
	int i;

	for (i = 0; i < num_controls; i++) {
		const struct snd_kcontrol_new *control = &controls[i];
		int err = snd_ctl_add(card, snd_soc_cnew(control, data,
							 control->name, prefix));
		if (err < 0) {
			dev_err(dev, "ASoC: Failed to add %s: %d\n",
				control->name, err);
			return err;
		}
	}

	return 0;
}

/**
 * snd_soc_add_component_controls - Add an array of controls to a component.
 *
 * @component: Component to add controls to
 * @controls: Array of controls to add
 * @num_controls: Number of elements in the array
 *
 * Return: 0 for success, else error.
 */
int snd_soc_add_component_controls(struct snd_soc_component *component,
	const struct snd_kcontrol_new *controls, unsigned int num_controls)
{
	struct snd_card *card = component->card->snd_card;

	return snd_soc_add_controls(card, component->dev, controls,
			num_controls, component->name_prefix, component);
}
EXPORT_SYMBOL_GPL(snd_soc_add_component_controls);

/**
 * snd_soc_add_card_controls - add an array of controls to a SoC card.
 * Convenience function to add a list of controls.
 *
 * @soc_card: SoC card to add controls to
 * @controls: array of controls to add
 * @num_controls: number of elements in the array
 *
 * Return 0 for success, else error.
 */
int snd_soc_add_card_controls(struct snd_soc_card *soc_card,
	const struct snd_kcontrol_new *controls, int num_controls)
{
	struct snd_card *card = soc_card->snd_card;

	return snd_soc_add_controls(card, soc_card->dev, controls, num_controls,
			NULL, soc_card);
}
EXPORT_SYMBOL_GPL(snd_soc_add_card_controls);

/**
 * snd_soc_add_dai_controls - add an array of controls to a DAI.
 * Convienience function to add a list of controls.
 *
 * @dai: DAI to add controls to
 * @controls: array of controls to add
 * @num_controls: number of elements in the array
 *
 * Return 0 for success, else error.
 */
int snd_soc_add_dai_controls(struct snd_soc_dai *dai,
	const struct snd_kcontrol_new *controls, int num_controls)
{
	struct snd_card *card = dai->component->card->snd_card;

	return snd_soc_add_controls(card, dai->dev, controls, num_controls,
			NULL, dai);
}
EXPORT_SYMBOL_GPL(snd_soc_add_dai_controls);

/**
 * snd_soc_register_card - Register a card with the ASoC core
 *
 * @card: Card to register
 *
 */
int snd_soc_register_card(struct snd_soc_card *card)
{
	if (!card->name || !card->dev)
		return -EINVAL;

	dev_set_drvdata(card->dev, card);

	INIT_LIST_HEAD(&card->widgets);
	INIT_LIST_HEAD(&card->paths);
	INIT_LIST_HEAD(&card->dapm_list);
	INIT_LIST_HEAD(&card->aux_comp_list);
	INIT_LIST_HEAD(&card->component_dev_list);
	INIT_LIST_HEAD(&card->list);
	INIT_LIST_HEAD(&card->rtd_list);
	INIT_LIST_HEAD(&card->dapm_dirty);
	INIT_LIST_HEAD(&card->dobj_list);

	card->instantiated = 0;
	mutex_init(&card->mutex);
	mutex_init(&card->dapm_mutex);
	mutex_init(&card->pcm_mutex);

	return snd_soc_bind_card(card);
}
EXPORT_SYMBOL_GPL(snd_soc_register_card);

/**
 * snd_soc_unregister_card - Unregister a card with the ASoC core
 *
 * @card: Card to unregister
 *
 */
void snd_soc_unregister_card(struct snd_soc_card *card)
{
	mutex_lock(&client_mutex);
	snd_soc_unbind_card(card, true);
	mutex_unlock(&client_mutex);
	dev_dbg(card->dev, "ASoC: Unregistered card '%s'\n", card->name);
}
EXPORT_SYMBOL_GPL(snd_soc_unregister_card);

/*
 * Simplify DAI link configuration by removing ".-1" from device names
 * and sanitizing names.
 */
static char *fmt_single_name(struct device *dev, int *id)
{
	const char *devname = dev_name(dev);
	char *found, *name;
	unsigned int id1, id2;

	if (devname == NULL)
		return NULL;

	name = devm_kstrdup(dev, devname, GFP_KERNEL);
	if (!name)
		return NULL;

	/* are we a "%s.%d" name (platform and SPI components) */
	found = strstr(name, dev->driver->name);
	if (found) {
		/* get ID */
		if (sscanf(&found[strlen(dev->driver->name)], ".%d", id) == 1) {

			/* discard ID from name if ID == -1 */
			if (*id == -1)
				found[strlen(dev->driver->name)] = '\0';
		}

	/* I2C component devices are named "bus-addr" */
	} else if (sscanf(name, "%x-%x", &id1, &id2) == 2) {

		/* create unique ID number from I2C addr and bus */
		*id = ((id1 & 0xffff) << 16) + id2;

		devm_kfree(dev, name);

		/* sanitize component name for DAI link creation */
		name = devm_kasprintf(dev, GFP_KERNEL, "%s.%s", dev->driver->name, devname);
	} else {
		*id = 0;
	}

	return name;
}

/*
 * Simplify DAI link naming for single devices with multiple DAIs by removing
 * any ".-1" and using the DAI name (instead of device name).
 */
static inline char *fmt_multiple_name(struct device *dev,
		struct snd_soc_dai_driver *dai_drv)
{
	if (dai_drv->name == NULL) {
		dev_err(dev,
			"ASoC: error - multiple DAI %s registered with no name\n",
			dev_name(dev));
		return NULL;
	}

	return devm_kstrdup(dev, dai_drv->name, GFP_KERNEL);
}

void snd_soc_unregister_dai(struct snd_soc_dai *dai)
{
	dev_dbg(dai->dev, "ASoC: Unregistered DAI '%s'\n", dai->name);
	list_del(&dai->list);
}
EXPORT_SYMBOL_GPL(snd_soc_unregister_dai);

/**
 * snd_soc_register_dai - Register a DAI dynamically & create its widgets
 *
 * @component: The component the DAIs are registered for
 * @dai_drv: DAI driver to use for the DAI
 * @legacy_dai_naming: if %true, use legacy single-name format;
 * 	if %false, use multiple-name format;
 *
 * Topology can use this API to register DAIs when probing a component.
 * These DAIs's widgets will be freed in the card cleanup and the DAIs
 * will be freed in the component cleanup.
 */
struct snd_soc_dai *snd_soc_register_dai(struct snd_soc_component *component,
					 struct snd_soc_dai_driver *dai_drv,
					 bool legacy_dai_naming)
{
	struct device *dev = component->dev;
	struct snd_soc_dai *dai;

	lockdep_assert_held(&client_mutex);

	dai = devm_kzalloc(dev, sizeof(*dai), GFP_KERNEL);
	if (dai == NULL)
		return NULL;

	/*
	 * Back in the old days when we still had component-less DAIs,
	 * instead of having a static name, component-less DAIs would
	 * inherit the name of the parent device so it is possible to
	 * register multiple instances of the DAI. We still need to keep
	 * the same naming style even though those DAIs are not
	 * component-less anymore.
	 */
	if (legacy_dai_naming &&
	    (dai_drv->id == 0 || dai_drv->name == NULL)) {
		dai->name = fmt_single_name(dev, &dai->id);
	} else {
		dai->name = fmt_multiple_name(dev, dai_drv);
		if (dai_drv->id)
			dai->id = dai_drv->id;
		else
			dai->id = component->num_dai;
	}
	if (!dai->name)
		return NULL;

	dai->component = component;
	dai->dev = dev;
	dai->driver = dai_drv;

	/* see for_each_component_dais */
	list_add_tail(&dai->list, &component->dai_list);
	component->num_dai++;

	dev_dbg(dev, "ASoC: Registered DAI '%s'\n", dai->name);
	return dai;
}
EXPORT_SYMBOL_GPL(snd_soc_register_dai);

/**
 * snd_soc_unregister_dais - Unregister DAIs from the ASoC core
 *
 * @component: The component for which the DAIs should be unregistered
 */
static void snd_soc_unregister_dais(struct snd_soc_component *component)
{
	struct snd_soc_dai *dai, *_dai;

	for_each_component_dais_safe(component, dai, _dai)
		snd_soc_unregister_dai(dai);
}

/**
 * snd_soc_register_dais - Register a DAI with the ASoC core
 *
 * @component: The component the DAIs are registered for
 * @dai_drv: DAI driver to use for the DAIs
 * @count: Number of DAIs
 */
static int snd_soc_register_dais(struct snd_soc_component *component,
				 struct snd_soc_dai_driver *dai_drv,
				 size_t count)
{
	struct snd_soc_dai *dai;
	unsigned int i;
	int ret;

	for (i = 0; i < count; i++) {
		dai = snd_soc_register_dai(component, dai_drv + i, count == 1 &&
					   component->driver->legacy_dai_naming);
		if (dai == NULL) {
			ret = -ENOMEM;
			goto err;
		}
	}

	return 0;

err:
	snd_soc_unregister_dais(component);

	return ret;
}

#define ENDIANNESS_MAP(name) \
	(SNDRV_PCM_FMTBIT_##name##LE | SNDRV_PCM_FMTBIT_##name##BE)
static u64 endianness_format_map[] = {
	ENDIANNESS_MAP(S16_),
	ENDIANNESS_MAP(U16_),
	ENDIANNESS_MAP(S24_),
	ENDIANNESS_MAP(U24_),
	ENDIANNESS_MAP(S32_),
	ENDIANNESS_MAP(U32_),
	ENDIANNESS_MAP(S24_3),
	ENDIANNESS_MAP(U24_3),
	ENDIANNESS_MAP(S20_3),
	ENDIANNESS_MAP(U20_3),
	ENDIANNESS_MAP(S18_3),
	ENDIANNESS_MAP(U18_3),
	ENDIANNESS_MAP(FLOAT_),
	ENDIANNESS_MAP(FLOAT64_),
	ENDIANNESS_MAP(IEC958_SUBFRAME_),
};

/*
 * Fix up the DAI formats for endianness: codecs don't actually see
 * the endianness of the data but we're using the CPU format
 * definitions which do need to include endianness so we ensure that
 * codec DAIs always have both big and little endian variants set.
 */
static void convert_endianness_formats(struct snd_soc_pcm_stream *stream)
{
	int i;

	for (i = 0; i < ARRAY_SIZE(endianness_format_map); i++)
		if (stream->formats & endianness_format_map[i])
			stream->formats |= endianness_format_map[i];
}

static void snd_soc_try_rebind_card(void)
{
	struct snd_soc_card *card, *c;

	list_for_each_entry_safe(card, c, &unbind_card_list, list)
		if (!snd_soc_bind_card(card))
			list_del(&card->list);
}

static void snd_soc_del_component_unlocked(struct snd_soc_component *component)
{
	struct snd_soc_card *card = component->card;

	snd_soc_unregister_dais(component);

	if (card)
		snd_soc_unbind_card(card, false);

	list_del(&component->list);
}

int snd_soc_component_initialize(struct snd_soc_component *component,
				 const struct snd_soc_component_driver *driver,
				 struct device *dev)
{
	INIT_LIST_HEAD(&component->dai_list);
	INIT_LIST_HEAD(&component->dobj_list);
	INIT_LIST_HEAD(&component->card_list);
	INIT_LIST_HEAD(&component->list);
	mutex_init(&component->io_mutex);

	component->name = fmt_single_name(dev, &component->id);
	if (!component->name) {
		dev_err(dev, "ASoC: Failed to allocate name\n");
		return -ENOMEM;
	}

	component->dev		= dev;
	component->driver	= driver;

#ifdef CONFIG_DEBUG_FS
	if (!component->debugfs_prefix)
		component->debugfs_prefix = driver->debugfs_prefix;
#endif

	return 0;
}
EXPORT_SYMBOL_GPL(snd_soc_component_initialize);

int snd_soc_add_component(struct snd_soc_component *component,
			  struct snd_soc_dai_driver *dai_drv,
			  int num_dai)
{
	int ret;
	int i;

	mutex_lock(&client_mutex);

	if (component->driver->endianness) {
		for (i = 0; i < num_dai; i++) {
			convert_endianness_formats(&dai_drv[i].playback);
			convert_endianness_formats(&dai_drv[i].capture);
		}
	}

	ret = snd_soc_register_dais(component, dai_drv, num_dai);
	if (ret < 0) {
		dev_err(component->dev, "ASoC: Failed to register DAIs: %d\n",
			ret);
		goto err_cleanup;
	}

	if (!component->driver->write && !component->driver->read) {
		if (!component->regmap)
			component->regmap = dev_get_regmap(component->dev,
							   NULL);
		if (component->regmap)
			snd_soc_component_setup_regmap(component);
	}

	/* see for_each_component */
	list_add(&component->list, &component_list);

err_cleanup:
	if (ret < 0)
		snd_soc_del_component_unlocked(component);

	mutex_unlock(&client_mutex);

	if (ret == 0)
		snd_soc_try_rebind_card();

	return ret;
}
EXPORT_SYMBOL_GPL(snd_soc_add_component);

int snd_soc_register_component(struct device *dev,
			const struct snd_soc_component_driver *component_driver,
			struct snd_soc_dai_driver *dai_drv,
			int num_dai)
{
	struct snd_soc_component *component;
	int ret;

	component = devm_kzalloc(dev, sizeof(*component), GFP_KERNEL);
	if (!component)
		return -ENOMEM;

	ret = snd_soc_component_initialize(component, component_driver, dev);
	if (ret < 0)
		return ret;

	return snd_soc_add_component(component, dai_drv, num_dai);
}
EXPORT_SYMBOL_GPL(snd_soc_register_component);

/**
 * snd_soc_unregister_component_by_driver - Unregister component using a given driver
 * from the ASoC core
 *
 * @dev: The device to unregister
 * @component_driver: The component driver to unregister
 */
void snd_soc_unregister_component_by_driver(struct device *dev,
					    const struct snd_soc_component_driver *component_driver)
{
	struct snd_soc_component *component;

	if (!component_driver)
		return;

	mutex_lock(&client_mutex);
	component = snd_soc_lookup_component_nolocked(dev, component_driver->name);
	if (!component)
		goto out;

	snd_soc_del_component_unlocked(component);

out:
	mutex_unlock(&client_mutex);
}
EXPORT_SYMBOL_GPL(snd_soc_unregister_component_by_driver);

/**
 * snd_soc_unregister_component - Unregister all related component
 * from the ASoC core
 *
 * @dev: The device to unregister
 */
void snd_soc_unregister_component(struct device *dev)
{
	mutex_lock(&client_mutex);
	while (1) {
		struct snd_soc_component *component = snd_soc_lookup_component_nolocked(dev, NULL);

		if (!component)
			break;

		snd_soc_del_component_unlocked(component);
	}
	mutex_unlock(&client_mutex);
}
EXPORT_SYMBOL_GPL(snd_soc_unregister_component);

/* Retrieve a card's name from device tree */
int snd_soc_of_parse_card_name(struct snd_soc_card *card,
			       const char *propname)
{
	struct device_node *np;
	int ret;

	if (!card->dev) {
		pr_err("card->dev is not set before calling %s\n", __func__);
		return -EINVAL;
	}

	np = card->dev->of_node;

	ret = of_property_read_string_index(np, propname, 0, &card->name);
	/*
	 * EINVAL means the property does not exist. This is fine providing
	 * card->name was previously set, which is checked later in
	 * snd_soc_register_card.
	 */
	if (ret < 0 && ret != -EINVAL) {
		dev_err(card->dev,
			"ASoC: Property '%s' could not be read: %d\n",
			propname, ret);
		return ret;
	}

	return 0;
}
EXPORT_SYMBOL_GPL(snd_soc_of_parse_card_name);

static const struct snd_soc_dapm_widget simple_widgets[] = {
	SND_SOC_DAPM_MIC("Microphone", NULL),
	SND_SOC_DAPM_LINE("Line", NULL),
	SND_SOC_DAPM_HP("Headphone", NULL),
	SND_SOC_DAPM_SPK("Speaker", NULL),
};

int snd_soc_of_parse_audio_simple_widgets(struct snd_soc_card *card,
					  const char *propname)
{
	struct device_node *np = card->dev->of_node;
	struct snd_soc_dapm_widget *widgets;
	const char *template, *wname;
	int i, j, num_widgets;

	num_widgets = of_property_count_strings(np, propname);
	if (num_widgets < 0) {
		dev_err(card->dev,
			"ASoC: Property '%s' does not exist\n",	propname);
		return -EINVAL;
	}
	if (!num_widgets) {
		dev_err(card->dev, "ASoC: Property '%s's length is zero\n",
			propname);
		return -EINVAL;
	}
	if (num_widgets & 1) {
		dev_err(card->dev,
			"ASoC: Property '%s' length is not even\n", propname);
		return -EINVAL;
	}

	num_widgets /= 2;

	widgets = devm_kcalloc(card->dev, num_widgets, sizeof(*widgets),
			       GFP_KERNEL);
	if (!widgets) {
		dev_err(card->dev,
			"ASoC: Could not allocate memory for widgets\n");
		return -ENOMEM;
	}

	for (i = 0; i < num_widgets; i++) {
		int ret = of_property_read_string_index(np, propname,
							2 * i, &template);
		if (ret) {
			dev_err(card->dev,
				"ASoC: Property '%s' index %d read error:%d\n",
				propname, 2 * i, ret);
			return -EINVAL;
		}

		for (j = 0; j < ARRAY_SIZE(simple_widgets); j++) {
			if (!strncmp(template, simple_widgets[j].name,
				     strlen(simple_widgets[j].name))) {
				widgets[i] = simple_widgets[j];
				break;
			}
		}

		if (j >= ARRAY_SIZE(simple_widgets)) {
			dev_err(card->dev,
				"ASoC: DAPM widget '%s' is not supported\n",
				template);
			return -EINVAL;
		}

		ret = of_property_read_string_index(np, propname,
						    (2 * i) + 1,
						    &wname);
		if (ret) {
			dev_err(card->dev,
				"ASoC: Property '%s' index %d read error:%d\n",
				propname, (2 * i) + 1, ret);
			return -EINVAL;
		}

		widgets[i].name = wname;
	}

	card->of_dapm_widgets = widgets;
	card->num_of_dapm_widgets = num_widgets;

	return 0;
}
EXPORT_SYMBOL_GPL(snd_soc_of_parse_audio_simple_widgets);

int snd_soc_of_parse_pin_switches(struct snd_soc_card *card, const char *prop)
{
	const unsigned int nb_controls_max = 16;
	const char **strings, *control_name;
	struct snd_kcontrol_new *controls;
	struct device *dev = card->dev;
	unsigned int i, nb_controls;
	int ret;

	if (!of_property_read_bool(dev->of_node, prop))
		return 0;

	strings = devm_kcalloc(dev, nb_controls_max,
			       sizeof(*strings), GFP_KERNEL);
	if (!strings)
		return -ENOMEM;

	ret = of_property_read_string_array(dev->of_node, prop,
					    strings, nb_controls_max);
	if (ret < 0)
		return ret;

	nb_controls = (unsigned int)ret;

	controls = devm_kcalloc(dev, nb_controls,
				sizeof(*controls), GFP_KERNEL);
	if (!controls)
		return -ENOMEM;

	for (i = 0; i < nb_controls; i++) {
		control_name = devm_kasprintf(dev, GFP_KERNEL,
					      "%s Switch", strings[i]);
		if (!control_name)
			return -ENOMEM;

		controls[i].iface = SNDRV_CTL_ELEM_IFACE_MIXER;
		controls[i].name = control_name;
		controls[i].info = snd_soc_dapm_info_pin_switch;
		controls[i].get = snd_soc_dapm_get_pin_switch;
		controls[i].put = snd_soc_dapm_put_pin_switch;
		controls[i].private_value = (unsigned long)strings[i];
	}

	card->controls = controls;
	card->num_controls = nb_controls;

	return 0;
}
EXPORT_SYMBOL_GPL(snd_soc_of_parse_pin_switches);

int snd_soc_of_get_slot_mask(struct device_node *np,
			     const char *prop_name,
			     unsigned int *mask)
{
	u32 val;
	const __be32 *of_slot_mask = of_get_property(np, prop_name, &val);
	int i;

	if (!of_slot_mask)
		return 0;
	val /= sizeof(u32);
	for (i = 0; i < val; i++)
		if (be32_to_cpup(&of_slot_mask[i]))
			*mask |= (1 << i);

	return val;
}
EXPORT_SYMBOL_GPL(snd_soc_of_get_slot_mask);

int snd_soc_of_parse_tdm_slot(struct device_node *np,
			      unsigned int *tx_mask,
			      unsigned int *rx_mask,
			      unsigned int *slots,
			      unsigned int *slot_width)
{
	u32 val;
	int ret;

	if (tx_mask)
		snd_soc_of_get_slot_mask(np, "dai-tdm-slot-tx-mask", tx_mask);
	if (rx_mask)
		snd_soc_of_get_slot_mask(np, "dai-tdm-slot-rx-mask", rx_mask);

	if (of_property_read_bool(np, "dai-tdm-slot-num")) {
		ret = of_property_read_u32(np, "dai-tdm-slot-num", &val);
		if (ret)
			return ret;

		if (slots)
			*slots = val;
	}

	if (of_property_read_bool(np, "dai-tdm-slot-width")) {
		ret = of_property_read_u32(np, "dai-tdm-slot-width", &val);
		if (ret)
			return ret;

		if (slot_width)
			*slot_width = val;
	}

	return 0;
}
EXPORT_SYMBOL_GPL(snd_soc_of_parse_tdm_slot);

void snd_soc_of_parse_node_prefix(struct device_node *np,
				  struct snd_soc_codec_conf *codec_conf,
				  struct device_node *of_node,
				  const char *propname)
{
	const char *str;
	int ret;

	ret = of_property_read_string(np, propname, &str);
	if (ret < 0) {
		/* no prefix is not error */
		return;
	}

	codec_conf->dlc.of_node	= of_node;
	codec_conf->name_prefix	= str;
}
EXPORT_SYMBOL_GPL(snd_soc_of_parse_node_prefix);

int snd_soc_of_parse_audio_routing(struct snd_soc_card *card,
				   const char *propname)
{
	struct device_node *np = card->dev->of_node;
	int num_routes;
	struct snd_soc_dapm_route *routes;
	int i;

	num_routes = of_property_count_strings(np, propname);
	if (num_routes < 0 || num_routes & 1) {
		dev_err(card->dev,
			"ASoC: Property '%s' does not exist or its length is not even\n",
			propname);
		return -EINVAL;
	}
	num_routes /= 2;

	routes = devm_kcalloc(card->dev, num_routes, sizeof(*routes),
			      GFP_KERNEL);
	if (!routes) {
		dev_err(card->dev,
			"ASoC: Could not allocate DAPM route table\n");
		return -ENOMEM;
	}

	for (i = 0; i < num_routes; i++) {
		int ret = of_property_read_string_index(np, propname,
							2 * i, &routes[i].sink);
		if (ret) {
			dev_err(card->dev,
				"ASoC: Property '%s' index %d could not be read: %d\n",
				propname, 2 * i, ret);
			return -EINVAL;
		}
		ret = of_property_read_string_index(np, propname,
			(2 * i) + 1, &routes[i].source);
		if (ret) {
			dev_err(card->dev,
				"ASoC: Property '%s' index %d could not be read: %d\n",
				propname, (2 * i) + 1, ret);
			return -EINVAL;
		}
	}

	card->num_of_dapm_routes = num_routes;
	card->of_dapm_routes = routes;

	return 0;
}
EXPORT_SYMBOL_GPL(snd_soc_of_parse_audio_routing);

int snd_soc_of_parse_aux_devs(struct snd_soc_card *card, const char *propname)
{
	struct device_node *node = card->dev->of_node;
	struct snd_soc_aux_dev *aux;
	int num, i;

	num = of_count_phandle_with_args(node, propname, NULL);
	if (num == -ENOENT) {
		return 0;
	} else if (num < 0) {
		dev_err(card->dev, "ASOC: Property '%s' could not be read: %d\n",
			propname, num);
		return num;
	}

	aux = devm_kcalloc(card->dev, num, sizeof(*aux), GFP_KERNEL);
	if (!aux)
		return -ENOMEM;
	card->aux_dev = aux;
	card->num_aux_devs = num;

	for_each_card_pre_auxs(card, i, aux) {
		aux->dlc.of_node = of_parse_phandle(node, propname, i);
		if (!aux->dlc.of_node)
			return -EINVAL;
	}

	return 0;
}
EXPORT_SYMBOL_GPL(snd_soc_of_parse_aux_devs);

unsigned int snd_soc_daifmt_clock_provider_flipped(unsigned int dai_fmt)
{
	unsigned int inv_dai_fmt = dai_fmt & ~SND_SOC_DAIFMT_CLOCK_PROVIDER_MASK;

	switch (dai_fmt & SND_SOC_DAIFMT_CLOCK_PROVIDER_MASK) {
	case SND_SOC_DAIFMT_CBP_CFP:
		inv_dai_fmt |= SND_SOC_DAIFMT_CBC_CFC;
		break;
	case SND_SOC_DAIFMT_CBP_CFC:
		inv_dai_fmt |= SND_SOC_DAIFMT_CBC_CFP;
		break;
	case SND_SOC_DAIFMT_CBC_CFP:
		inv_dai_fmt |= SND_SOC_DAIFMT_CBP_CFC;
		break;
	case SND_SOC_DAIFMT_CBC_CFC:
		inv_dai_fmt |= SND_SOC_DAIFMT_CBP_CFP;
		break;
	}

	return inv_dai_fmt;
}
EXPORT_SYMBOL_GPL(snd_soc_daifmt_clock_provider_flipped);

unsigned int snd_soc_daifmt_clock_provider_from_bitmap(unsigned int bit_frame)
{
	/*
	 * bit_frame is return value from
	 *	snd_soc_daifmt_parse_clock_provider_raw()
	 */

	/* Codec base */
	switch (bit_frame) {
	case 0x11:
		return SND_SOC_DAIFMT_CBP_CFP;
	case 0x10:
		return SND_SOC_DAIFMT_CBP_CFC;
	case 0x01:
		return SND_SOC_DAIFMT_CBC_CFP;
	default:
		return SND_SOC_DAIFMT_CBC_CFC;
	}

	return 0;
}
EXPORT_SYMBOL_GPL(snd_soc_daifmt_clock_provider_from_bitmap);

unsigned int snd_soc_daifmt_parse_format(struct device_node *np,
					 const char *prefix)
{
	int ret;
	char prop[128];
	unsigned int format = 0;
	int bit, frame;
	const char *str;
	struct {
		char *name;
		unsigned int val;
	} of_fmt_table[] = {
		{ "i2s",	SND_SOC_DAIFMT_I2S },
		{ "right_j",	SND_SOC_DAIFMT_RIGHT_J },
		{ "left_j",	SND_SOC_DAIFMT_LEFT_J },
		{ "dsp_a",	SND_SOC_DAIFMT_DSP_A },
		{ "dsp_b",	SND_SOC_DAIFMT_DSP_B },
		{ "ac97",	SND_SOC_DAIFMT_AC97 },
		{ "pdm",	SND_SOC_DAIFMT_PDM},
		{ "msb",	SND_SOC_DAIFMT_MSB },
		{ "lsb",	SND_SOC_DAIFMT_LSB },
	};

	if (!prefix)
		prefix = "";

	/*
	 * check "dai-format = xxx"
	 * or    "[prefix]format = xxx"
	 * SND_SOC_DAIFMT_FORMAT_MASK area
	 */
	ret = of_property_read_string(np, "dai-format", &str);
	if (ret < 0) {
		snprintf(prop, sizeof(prop), "%sformat", prefix);
		ret = of_property_read_string(np, prop, &str);
	}
	if (ret == 0) {
		int i;

		for (i = 0; i < ARRAY_SIZE(of_fmt_table); i++) {
			if (strcmp(str, of_fmt_table[i].name) == 0) {
				format |= of_fmt_table[i].val;
				break;
			}
		}
	}

	/*
	 * check "[prefix]continuous-clock"
	 * SND_SOC_DAIFMT_CLOCK_MASK area
	 */
	snprintf(prop, sizeof(prop), "%scontinuous-clock", prefix);
	if (of_property_read_bool(np, prop))
		format |= SND_SOC_DAIFMT_CONT;
	else
		format |= SND_SOC_DAIFMT_GATED;

	/*
	 * check "[prefix]bitclock-inversion"
	 * check "[prefix]frame-inversion"
	 * SND_SOC_DAIFMT_INV_MASK area
	 */
	snprintf(prop, sizeof(prop), "%sbitclock-inversion", prefix);
	bit = !!of_get_property(np, prop, NULL);

	snprintf(prop, sizeof(prop), "%sframe-inversion", prefix);
	frame = !!of_get_property(np, prop, NULL);

	switch ((bit << 4) + frame) {
	case 0x11:
		format |= SND_SOC_DAIFMT_IB_IF;
		break;
	case 0x10:
		format |= SND_SOC_DAIFMT_IB_NF;
		break;
	case 0x01:
		format |= SND_SOC_DAIFMT_NB_IF;
		break;
	default:
		/* SND_SOC_DAIFMT_NB_NF is default */
		break;
	}

	return format;
}
EXPORT_SYMBOL_GPL(snd_soc_daifmt_parse_format);

unsigned int snd_soc_daifmt_parse_clock_provider_raw(struct device_node *np,
						     const char *prefix,
						     struct device_node **bitclkmaster,
						     struct device_node **framemaster)
{
	char prop[128];
	unsigned int bit, frame;

	if (!prefix)
		prefix = "";

	/*
	 * check "[prefix]bitclock-master"
	 * check "[prefix]frame-master"
	 */
	snprintf(prop, sizeof(prop), "%sbitclock-master", prefix);
	bit = !!of_get_property(np, prop, NULL);
	if (bit && bitclkmaster)
		*bitclkmaster = of_parse_phandle(np, prop, 0);

	snprintf(prop, sizeof(prop), "%sframe-master", prefix);
	frame = !!of_get_property(np, prop, NULL);
	if (frame && framemaster)
		*framemaster = of_parse_phandle(np, prop, 0);

	/*
	 * return bitmap.
	 * It will be parameter of
	 *	snd_soc_daifmt_clock_provider_from_bitmap()
	 */
	return (bit << 4) + frame;
}
EXPORT_SYMBOL_GPL(snd_soc_daifmt_parse_clock_provider_raw);

int snd_soc_get_stream_cpu(struct snd_soc_dai_link *dai_link, int stream)
{
	/*
	 * [Normal]
	 *
	 * Playback
	 *	CPU  : SNDRV_PCM_STREAM_PLAYBACK
	 *	Codec: SNDRV_PCM_STREAM_PLAYBACK
	 *
	 * Capture
	 *	CPU  : SNDRV_PCM_STREAM_CAPTURE
	 *	Codec: SNDRV_PCM_STREAM_CAPTURE
	 */
	if (!dai_link->c2c_params)
		return stream;

	/*
	 * [Codec2Codec]
	 *
	 * Playback
	 *	CPU  : SNDRV_PCM_STREAM_CAPTURE
	 *	Codec: SNDRV_PCM_STREAM_PLAYBACK
	 *
	 * Capture
	 *	CPU  : SNDRV_PCM_STREAM_PLAYBACK
	 *	Codec: SNDRV_PCM_STREAM_CAPTURE
	 */
	if (stream == SNDRV_PCM_STREAM_CAPTURE)
		return SNDRV_PCM_STREAM_PLAYBACK;

	return SNDRV_PCM_STREAM_CAPTURE;
}
EXPORT_SYMBOL_GPL(snd_soc_get_stream_cpu);

int snd_soc_get_dai_id(struct device_node *ep)
{
	struct snd_soc_component *component;
	struct snd_soc_dai_link_component dlc;
	int ret;

	dlc.of_node	= of_graph_get_port_parent(ep);
	dlc.name	= NULL;
	/*
	 * For example HDMI case, HDMI has video/sound port,
	 * but ALSA SoC needs sound port number only.
	 * Thus counting HDMI DT port/endpoint doesn't work.
	 * Then, it should have .of_xlate_dai_id
	 */
	ret = -ENOTSUPP;
	mutex_lock(&client_mutex);
	component = soc_find_component(&dlc);
	if (component)
		ret = snd_soc_component_of_xlate_dai_id(component, ep);
	mutex_unlock(&client_mutex);

	of_node_put(dlc.of_node);

	return ret;
}
EXPORT_SYMBOL_GPL(snd_soc_get_dai_id);

<<<<<<< HEAD
/**
 * snd_soc_info_multi_ext - external single mixer info callback
 * @kcontrol: mixer control
 * @uinfo: control element information
 *
 * Callback to provide information about a single external mixer control.
 * that accepts multiple input.
 *
 * Returns 0 for success.
 */
int snd_soc_info_multi_ext(struct snd_kcontrol *kcontrol,
	struct snd_ctl_elem_info *uinfo)
{
	struct soc_multi_mixer_control *mc =
		(struct soc_multi_mixer_control *)kcontrol->private_value;
	int platform_max;

	if (!mc->platform_max)
		mc->platform_max = mc->max;
	platform_max = mc->platform_max;

	if (platform_max == 1 && !strnstr(kcontrol->id.name, " Volume", 30))
		uinfo->type = SNDRV_CTL_ELEM_TYPE_BOOLEAN;
	else
		uinfo->type = SNDRV_CTL_ELEM_TYPE_INTEGER;

	uinfo->count = mc->count;
	uinfo->value.integer.min = 0;
	uinfo->value.integer.max = platform_max;
	return 0;
}
EXPORT_SYMBOL_GPL(snd_soc_info_multi_ext);

int snd_soc_get_dai_name(const struct of_phandle_args *args,
				const char **dai_name)
=======
int snd_soc_get_dlc(const struct of_phandle_args *args, struct snd_soc_dai_link_component *dlc)
>>>>>>> f8824e15
{
	struct snd_soc_component *pos;
	int ret = -EPROBE_DEFER;

	dlc->of_node = args->np;

	mutex_lock(&client_mutex);
	for_each_component(pos) {
		struct device_node *component_of_node = soc_component_to_node(pos);

		if (component_of_node != args->np || !pos->num_dai)
			continue;

		ret = snd_soc_component_of_xlate_dai_name(pos, args, &dlc->dai_name);
		if (ret == -ENOTSUPP) {
			struct snd_soc_dai *dai;
			int id = -1;

			switch (args->args_count) {
			case 0:
				id = 0; /* same as dai_drv[0] */
				break;
			case 1:
				id = args->args[0];
				break;
			default:
				/* not supported */
				break;
			}

			if (id < 0 || id >= pos->num_dai) {
				ret = -EINVAL;
				continue;
			}

			ret = 0;

			/* find target DAI */
			for_each_component_dais(pos, dai) {
				if (id == 0)
					break;
				id--;
			}

			dlc->dai_name	= dai->driver->name;
			if (!dlc->dai_name)
				dlc->dai_name = pos->name;
		} else if (ret) {
			/*
			 * if another error than ENOTSUPP is returned go on and
			 * check if another component is provided with the same
			 * node. This may happen if a device provides several
			 * components
			 */
			continue;
		}

		break;
	}
	mutex_unlock(&client_mutex);
	return ret;
}
EXPORT_SYMBOL_GPL(snd_soc_get_dlc);

int snd_soc_of_get_dlc(struct device_node *of_node,
		       struct of_phandle_args *args,
		       struct snd_soc_dai_link_component *dlc,
		       int index)
{
	struct of_phandle_args __args;
	int ret;

	if (!args)
		args = &__args;

	ret = of_parse_phandle_with_args(of_node, "sound-dai",
					 "#sound-dai-cells", index, args);
	if (ret)
		return ret;

	return snd_soc_get_dlc(args, dlc);
}
EXPORT_SYMBOL_GPL(snd_soc_of_get_dlc);

int snd_soc_get_dai_name(const struct of_phandle_args *args,
			 const char **dai_name)
{
	struct snd_soc_dai_link_component dlc;
	int ret = snd_soc_get_dlc(args, &dlc);

	if (ret == 0)
		*dai_name = dlc.dai_name;

	return ret;
}
EXPORT_SYMBOL_GPL(snd_soc_get_dai_name);

int snd_soc_of_get_dai_name(struct device_node *of_node,
			    const char **dai_name, int index)
{
	struct snd_soc_dai_link_component dlc;
	int ret = snd_soc_of_get_dlc(of_node, NULL, &dlc, index);

	if (ret == 0)
		*dai_name = dlc.dai_name;

	return ret;
}
EXPORT_SYMBOL_GPL(snd_soc_of_get_dai_name);

static void __snd_soc_of_put_component(struct snd_soc_dai_link_component *component)
{
	if (component->of_node) {
		of_node_put(component->of_node);
		component->of_node = NULL;
	}
}

static int __snd_soc_of_get_dai_link_component_alloc(
	struct device *dev, struct device_node *of_node,
	struct snd_soc_dai_link_component **ret_component,
	int *ret_num)
{
	struct snd_soc_dai_link_component *component;
	int num;

	/* Count the number of CPUs/CODECs */
	num = of_count_phandle_with_args(of_node, "sound-dai", "#sound-dai-cells");
	if (num <= 0) {
		if (num == -ENOENT)
			dev_err(dev, "No 'sound-dai' property\n");
		else
			dev_err(dev, "Bad phandle in 'sound-dai'\n");
		return num;
	}
	component = devm_kcalloc(dev, num, sizeof(*component), GFP_KERNEL);
	if (!component)
		return -ENOMEM;

	*ret_component	= component;
	*ret_num	= num;

	return 0;
}

/*
 * snd_soc_of_put_dai_link_codecs - Dereference device nodes in the codecs array
 * @dai_link: DAI link
 *
 * Dereference device nodes acquired by snd_soc_of_get_dai_link_codecs().
 */
void snd_soc_of_put_dai_link_codecs(struct snd_soc_dai_link *dai_link)
{
	struct snd_soc_dai_link_component *component;
	int index;

	for_each_link_codecs(dai_link, index, component)
		__snd_soc_of_put_component(component);
}
EXPORT_SYMBOL_GPL(snd_soc_of_put_dai_link_codecs);

/*
 * snd_soc_of_get_dai_link_codecs - Parse a list of CODECs in the devicetree
 * @dev: Card device
 * @of_node: Device node
 * @dai_link: DAI link
 *
 * Builds an array of CODEC DAI components from the DAI link property
 * 'sound-dai'.
 * The array is set in the DAI link and the number of DAIs is set accordingly.
 * The device nodes in the array (of_node) must be dereferenced by calling
 * snd_soc_of_put_dai_link_codecs() on @dai_link.
 *
 * Returns 0 for success
 */
int snd_soc_of_get_dai_link_codecs(struct device *dev,
				   struct device_node *of_node,
				   struct snd_soc_dai_link *dai_link)
{
	struct snd_soc_dai_link_component *component;
	int index, ret;

	ret = __snd_soc_of_get_dai_link_component_alloc(dev, of_node,
					 &dai_link->codecs, &dai_link->num_codecs);
	if (ret < 0)
		return ret;

	/* Parse the list */
	for_each_link_codecs(dai_link, index, component) {
		ret = snd_soc_of_get_dlc(of_node, NULL, component, index);
		if (ret)
			goto err;
	}
	return 0;
err:
	snd_soc_of_put_dai_link_codecs(dai_link);
	dai_link->codecs = NULL;
	dai_link->num_codecs = 0;
	return ret;
}
EXPORT_SYMBOL_GPL(snd_soc_of_get_dai_link_codecs);

/*
 * snd_soc_of_put_dai_link_cpus - Dereference device nodes in the codecs array
 * @dai_link: DAI link
 *
 * Dereference device nodes acquired by snd_soc_of_get_dai_link_cpus().
 */
void snd_soc_of_put_dai_link_cpus(struct snd_soc_dai_link *dai_link)
{
	struct snd_soc_dai_link_component *component;
	int index;

	for_each_link_cpus(dai_link, index, component)
		__snd_soc_of_put_component(component);
}
EXPORT_SYMBOL_GPL(snd_soc_of_put_dai_link_cpus);

/*
 * snd_soc_of_get_dai_link_cpus - Parse a list of CPU DAIs in the devicetree
 * @dev: Card device
 * @of_node: Device node
 * @dai_link: DAI link
 *
 * Is analogous to snd_soc_of_get_dai_link_codecs but parses a list of CPU DAIs
 * instead.
 *
 * Returns 0 for success
 */
int snd_soc_of_get_dai_link_cpus(struct device *dev,
				 struct device_node *of_node,
				 struct snd_soc_dai_link *dai_link)
{
	struct snd_soc_dai_link_component *component;
	int index, ret;

	/* Count the number of CPUs */
	ret = __snd_soc_of_get_dai_link_component_alloc(dev, of_node,
					 &dai_link->cpus, &dai_link->num_cpus);
	if (ret < 0)
		return ret;

	/* Parse the list */
	for_each_link_cpus(dai_link, index, component) {
		ret = snd_soc_of_get_dlc(of_node, NULL, component, index);
		if (ret)
			goto err;
	}
	return 0;
err:
	snd_soc_of_put_dai_link_cpus(dai_link);
	dai_link->cpus = NULL;
	dai_link->num_cpus = 0;
	return ret;
}
EXPORT_SYMBOL_GPL(snd_soc_of_get_dai_link_cpus);

static int __init snd_soc_init(void)
{
	int ret;

	snd_soc_debugfs_init();
	ret = snd_soc_util_init();
	if (ret)
		goto err_util_init;

	ret = platform_driver_register(&soc_driver);
	if (ret)
		goto err_register;
	return 0;

err_register:
	snd_soc_util_exit();
err_util_init:
	snd_soc_debugfs_exit();
	return ret;
}
module_init(snd_soc_init);

static void __exit snd_soc_exit(void)
{
	snd_soc_util_exit();
	snd_soc_debugfs_exit();

	platform_driver_unregister(&soc_driver);
}
module_exit(snd_soc_exit);

/* Module information */
MODULE_AUTHOR("Liam Girdwood, lrg@slimlogic.co.uk");
MODULE_DESCRIPTION("ALSA SoC Core");
MODULE_LICENSE("GPL");
MODULE_ALIAS("platform:soc-audio");<|MERGE_RESOLUTION|>--- conflicted
+++ resolved
@@ -3257,7 +3257,6 @@
 }
 EXPORT_SYMBOL_GPL(snd_soc_get_dai_id);
 
-<<<<<<< HEAD
 /**
  * snd_soc_info_multi_ext - external single mixer info callback
  * @kcontrol: mixer control
@@ -3291,11 +3290,7 @@
 }
 EXPORT_SYMBOL_GPL(snd_soc_info_multi_ext);
 
-int snd_soc_get_dai_name(const struct of_phandle_args *args,
-				const char **dai_name)
-=======
 int snd_soc_get_dlc(const struct of_phandle_args *args, struct snd_soc_dai_link_component *dlc)
->>>>>>> f8824e15
 {
 	struct snd_soc_component *pos;
 	int ret = -EPROBE_DEFER;
