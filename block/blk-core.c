--- conflicted
+++ resolved
@@ -752,11 +752,7 @@
 				      bio->bi_iter.bi_sector -
 				      p->bd_start_sect);
 	}
-<<<<<<< HEAD
-	bio->bi_bdev = bdev_whole(p);
-=======
 	bio_set_flag(bio, BIO_REMAPPED);
->>>>>>> 582cd91f
 	return 0;
 }
 
@@ -819,19 +815,12 @@
 		goto end_io;
 	if (unlikely(bio_check_ro(bio)))
 		goto end_io;
-<<<<<<< HEAD
-	if (unlikely(bio_check_eod(bio)))
-		goto end_io;
-	if (bio->bi_bdev->bd_partno && unlikely(blk_partition_remap(bio)))
-		goto end_io;
-=======
 	if (!bio_flagged(bio, BIO_REMAPPED)) {
 		if (unlikely(bio_check_eod(bio)))
 			goto end_io;
 		if (bdev->bd_partno && unlikely(blk_partition_remap(bio)))
 			goto end_io;
 	}
->>>>>>> 582cd91f
 
 	/*
 	 * Filter flush bio's early so that bio based drivers without flush
