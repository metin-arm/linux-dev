--- conflicted
+++ resolved
@@ -3858,26 +3858,6 @@
 	}
 
 	return 0;
-<<<<<<< HEAD
-}
-
-static void __init hugetlb_sysfs_init(void)
-{
-	struct hstate *h;
-	int err;
-
-	hugepages_kobj = kobject_create_and_add("hugepages", mm_kobj);
-	if (!hugepages_kobj)
-		return;
-
-	for_each_hstate(h) {
-		err = hugetlb_sysfs_add_hstate(h, hugepages_kobj,
-					 hstate_kobjs, &hstate_attr_group);
-		if (err)
-			pr_err("HugeTLB: Unable to add hstate %s", h->name);
-	}
-=======
->>>>>>> 27bc50fc
 }
 
 #ifdef CONFIG_NUMA
@@ -4031,8 +4011,6 @@
 }
 #endif
 
-<<<<<<< HEAD
-=======
 static void __init hugetlb_sysfs_init(void)
 {
 	struct hstate *h;
@@ -4055,7 +4033,6 @@
 	hugetlb_register_all_nodes();
 }
 
->>>>>>> 27bc50fc
 static int __init hugetlb_init(void)
 {
 	int i;
@@ -5587,13 +5564,6 @@
 	 * Use page lock to guard against racing truncation
 	 * before we get page_table_lock.
 	 */
-<<<<<<< HEAD
-	size = i_size_read(mapping->host) >> huge_page_shift(h);
-	if (idx >= size)
-		goto out;
-
-=======
->>>>>>> 27bc50fc
 	new_page = false;
 	page = find_lock_page(mapping, idx);
 	if (!page) {
