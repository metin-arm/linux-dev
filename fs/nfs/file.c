// SPDX-License-Identifier: GPL-2.0-only
/*
 *  linux/fs/nfs/file.c
 *
 *  Copyright (C) 1992  Rick Sladkey
 *
 *  Changes Copyright (C) 1994 by Florian La Roche
 *   - Do not copy data too often around in the kernel.
 *   - In nfs_file_read the return value of kmalloc wasn't checked.
 *   - Put in a better version of read look-ahead buffering. Original idea
 *     and implementation by Wai S Kok elekokws@ee.nus.sg.
 *
 *  Expire cache on write to a file by Wai S Kok (Oct 1994).
 *
 *  Total rewrite of read side for new NFS buffer cache.. Linus.
 *
 *  nfs regular file handling functions
 */

#include <linux/module.h>
#include <linux/time.h>
#include <linux/kernel.h>
#include <linux/errno.h>
#include <linux/fcntl.h>
#include <linux/stat.h>
#include <linux/nfs_fs.h>
#include <linux/nfs_mount.h>
#include <linux/mm.h>
#include <linux/pagemap.h>
#include <linux/gfp.h>
#include <linux/swap.h>

#include <linux/uaccess.h>

#include "delegation.h"
#include "internal.h"
#include "iostat.h"
#include "fscache.h"
#include "pnfs.h"

#include "nfstrace.h"

#define NFSDBG_FACILITY		NFSDBG_FILE

static const struct vm_operations_struct nfs_file_vm_ops;

int nfs_check_flags(int flags)
{
	if ((flags & (O_APPEND | O_DIRECT)) == (O_APPEND | O_DIRECT))
		return -EINVAL;

	return 0;
}
EXPORT_SYMBOL_GPL(nfs_check_flags);

/*
 * Open file
 */
static int
nfs_file_open(struct inode *inode, struct file *filp)
{
	int res;

	dprintk("NFS: open file(%pD2)\n", filp);

	nfs_inc_stats(inode, NFSIOS_VFSOPEN);
	res = nfs_check_flags(filp->f_flags);
	if (res)
		return res;

	res = nfs_open(inode, filp);
	if (res == 0)
		filp->f_mode |= FMODE_CAN_ODIRECT;
	return res;
}

int
nfs_file_release(struct inode *inode, struct file *filp)
{
	dprintk("NFS: release(%pD2)\n", filp);

	nfs_inc_stats(inode, NFSIOS_VFSRELEASE);
	nfs_file_clear_open_context(filp);
	nfs_fscache_release_file(inode, filp);
	return 0;
}
EXPORT_SYMBOL_GPL(nfs_file_release);

/**
 * nfs_revalidate_file_size - Revalidate the file size
 * @inode: pointer to inode struct
 * @filp: pointer to struct file
 *
 * Revalidates the file length. This is basically a wrapper around
 * nfs_revalidate_inode() that takes into account the fact that we may
 * have cached writes (in which case we don't care about the server's
 * idea of what the file length is), or O_DIRECT (in which case we
 * shouldn't trust the cache).
 */
static int nfs_revalidate_file_size(struct inode *inode, struct file *filp)
{
	struct nfs_server *server = NFS_SERVER(inode);

	if (filp->f_flags & O_DIRECT)
		goto force_reval;
	if (nfs_check_cache_invalid(inode, NFS_INO_INVALID_SIZE))
		goto force_reval;
	return 0;
force_reval:
	return __nfs_revalidate_inode(server, inode);
}

loff_t nfs_file_llseek(struct file *filp, loff_t offset, int whence)
{
	dprintk("NFS: llseek file(%pD2, %lld, %d)\n",
			filp, offset, whence);

	/*
	 * whence == SEEK_END || SEEK_DATA || SEEK_HOLE => we must revalidate
	 * the cached file length
	 */
	if (whence != SEEK_SET && whence != SEEK_CUR) {
		struct inode *inode = filp->f_mapping->host;

		int retval = nfs_revalidate_file_size(inode, filp);
		if (retval < 0)
			return (loff_t)retval;
	}

	return generic_file_llseek(filp, offset, whence);
}
EXPORT_SYMBOL_GPL(nfs_file_llseek);

/*
 * Flush all dirty pages, and check for write errors.
 */
static int
nfs_file_flush(struct file *file, fl_owner_t id)
{
	struct inode	*inode = file_inode(file);
	errseq_t since;

	dprintk("NFS: flush(%pD2)\n", file);

	nfs_inc_stats(inode, NFSIOS_VFSFLUSH);
	if ((file->f_mode & FMODE_WRITE) == 0)
		return 0;

	/* Flush writes to the server and return any errors */
	since = filemap_sample_wb_err(file->f_mapping);
	nfs_wb_all(inode);
	return filemap_check_wb_err(file->f_mapping, since);
}

ssize_t
nfs_file_read(struct kiocb *iocb, struct iov_iter *to)
{
	struct inode *inode = file_inode(iocb->ki_filp);
	ssize_t result;

	if (iocb->ki_flags & IOCB_DIRECT)
		return nfs_file_direct_read(iocb, to, false);

	dprintk("NFS: read(%pD2, %zu@%lu)\n",
		iocb->ki_filp,
		iov_iter_count(to), (unsigned long) iocb->ki_pos);

	nfs_start_io_read(inode);
	result = nfs_revalidate_mapping(inode, iocb->ki_filp->f_mapping);
	if (!result) {
		result = generic_file_read_iter(iocb, to);
		if (result > 0)
			nfs_add_stats(inode, NFSIOS_NORMALREADBYTES, result);
	}
	nfs_end_io_read(inode);
	return result;
}
EXPORT_SYMBOL_GPL(nfs_file_read);

int
nfs_file_mmap(struct file * file, struct vm_area_struct * vma)
{
	struct inode *inode = file_inode(file);
	int	status;

	dprintk("NFS: mmap(%pD2)\n", file);

	/* Note: generic_file_mmap() returns ENOSYS on nommu systems
	 *       so we call that before revalidating the mapping
	 */
	status = generic_file_mmap(file, vma);
	if (!status) {
		vma->vm_ops = &nfs_file_vm_ops;
		status = nfs_revalidate_mapping(inode, file->f_mapping);
	}
	return status;
}
EXPORT_SYMBOL_GPL(nfs_file_mmap);

/*
 * Flush any dirty pages for this process, and check for write errors.
 * The return status from this call provides a reliable indication of
 * whether any write errors occurred for this process.
 */
static int
nfs_file_fsync_commit(struct file *file, int datasync)
{
	struct inode *inode = file_inode(file);
	int ret, ret2;

	dprintk("NFS: fsync file(%pD2) datasync %d\n", file, datasync);

	nfs_inc_stats(inode, NFSIOS_VFSFSYNC);
	ret = nfs_commit_inode(inode, FLUSH_SYNC);
	ret2 = file_check_and_advance_wb_err(file);
	if (ret2 < 0)
		return ret2;
	return ret;
}

int
nfs_file_fsync(struct file *file, loff_t start, loff_t end, int datasync)
{
	struct nfs_open_context *ctx = nfs_file_open_context(file);
	struct inode *inode = file_inode(file);
	int ret;

	trace_nfs_fsync_enter(inode);

	for (;;) {
		ret = file_write_and_wait_range(file, start, end);
		if (ret != 0)
			break;
		ret = nfs_file_fsync_commit(file, datasync);
		if (ret != 0)
			break;
		ret = pnfs_sync_inode(inode, !!datasync);
		if (ret != 0)
			break;
		if (!test_and_clear_bit(NFS_CONTEXT_RESEND_WRITES, &ctx->flags))
			break;
		/*
		 * If nfs_file_fsync_commit detected a server reboot, then
		 * resend all dirty pages that might have been covered by
		 * the NFS_CONTEXT_RESEND_WRITES flag
		 */
		start = 0;
		end = LLONG_MAX;
	}

	trace_nfs_fsync_exit(inode, ret);
	return ret;
}
EXPORT_SYMBOL_GPL(nfs_file_fsync);

/*
 * Decide whether a read/modify/write cycle may be more efficient
 * then a modify/write/read cycle when writing to a page in the
 * page cache.
 *
 * Some pNFS layout drivers can only read/write at a certain block
 * granularity like all block devices and therefore we must perform
 * read/modify/write whenever a page hasn't read yet and the data
 * to be written there is not aligned to a block boundary and/or
 * smaller than the block size.
 *
 * The modify/write/read cycle may occur if a page is read before
 * being completely filled by the writer.  In this situation, the
 * page must be completely written to stable storage on the server
 * before it can be refilled by reading in the page from the server.
 * This can lead to expensive, small, FILE_SYNC mode writes being
 * done.
 *
 * It may be more efficient to read the page first if the file is
 * open for reading in addition to writing, the page is not marked
 * as Uptodate, it is not dirty or waiting to be committed,
 * indicating that it was previously allocated and then modified,
 * that there were valid bytes of data in that range of the file,
 * and that the new data won't completely replace the old data in
 * that range of the file.
 */
static bool nfs_full_page_write(struct page *page, loff_t pos, unsigned int len)
{
	unsigned int pglen = nfs_page_length(page);
	unsigned int offset = pos & (PAGE_SIZE - 1);
	unsigned int end = offset + len;

	return !pglen || (end >= pglen && !offset);
}

static bool nfs_want_read_modify_write(struct file *file, struct page *page,
			loff_t pos, unsigned int len)
{
	/*
	 * Up-to-date pages, those with ongoing or full-page write
	 * don't need read/modify/write
	 */
	if (PageUptodate(page) || PagePrivate(page) ||
	    nfs_full_page_write(page, pos, len))
		return false;

	if (pnfs_ld_read_whole_page(file->f_mapping->host))
		return true;
	/* Open for reading too? */
	if (file->f_mode & FMODE_READ)
		return true;
	return false;
}

/*
 * This does the "real" work of the write. We must allocate and lock the
 * page to be sent back to the generic routine, which then copies the
 * data from user space.
 *
 * If the writer ends up delaying the write, the writer needs to
 * increment the page use counts until he is done with the page.
 */
static int nfs_write_begin(struct file *file, struct address_space *mapping,
			loff_t pos, unsigned len,
			struct page **pagep, void **fsdata)
{
	int ret;
	pgoff_t index = pos >> PAGE_SHIFT;
	struct page *page;
	int once_thru = 0;

	dfprintk(PAGECACHE, "NFS: write_begin(%pD2(%lu), %u@%lld)\n",
		file, mapping->host->i_ino, len, (long long) pos);

start:
	page = grab_cache_page_write_begin(mapping, index);
	if (!page)
		return -ENOMEM;
	*pagep = page;

	ret = nfs_flush_incompatible(file, page);
	if (ret) {
		unlock_page(page);
		put_page(page);
	} else if (!once_thru &&
		   nfs_want_read_modify_write(file, page, pos, len)) {
		once_thru = 1;
		ret = nfs_read_folio(file, page_folio(page));
		put_page(page);
		if (!ret)
			goto start;
	}
	return ret;
}

static int nfs_write_end(struct file *file, struct address_space *mapping,
			loff_t pos, unsigned len, unsigned copied,
			struct page *page, void *fsdata)
{
	unsigned offset = pos & (PAGE_SIZE - 1);
	struct nfs_open_context *ctx = nfs_file_open_context(file);
	int status;

	dfprintk(PAGECACHE, "NFS: write_end(%pD2(%lu), %u@%lld)\n",
		file, mapping->host->i_ino, len, (long long) pos);

	/*
	 * Zero any uninitialised parts of the page, and then mark the page
	 * as up to date if it turns out that we're extending the file.
	 */
	if (!PageUptodate(page)) {
		unsigned pglen = nfs_page_length(page);
		unsigned end = offset + copied;

		if (pglen == 0) {
			zero_user_segments(page, 0, offset,
					end, PAGE_SIZE);
			SetPageUptodate(page);
		} else if (end >= pglen) {
			zero_user_segment(page, end, PAGE_SIZE);
			if (offset == 0)
				SetPageUptodate(page);
		} else
			zero_user_segment(page, pglen, PAGE_SIZE);
	}

	status = nfs_updatepage(file, page, offset, copied);

	unlock_page(page);
	put_page(page);

	if (status < 0)
		return status;
	NFS_I(mapping->host)->write_io += copied;

	if (nfs_ctx_key_to_expire(ctx, mapping->host))
		nfs_wb_all(mapping->host);

	return copied;
}

/*
 * Partially or wholly invalidate a page
 * - Release the private state associated with a page if undergoing complete
 *   page invalidation
 * - Called if either PG_private or PG_fscache is set on the page
 * - Caller holds page lock
 */
static void nfs_invalidate_folio(struct folio *folio, size_t offset,
				size_t length)
{
	dfprintk(PAGECACHE, "NFS: invalidate_folio(%lu, %zu, %zu)\n",
		 folio->index, offset, length);

	if (offset != 0 || length < folio_size(folio))
		return;
	/* Cancel any unstarted writes on this page */
	nfs_wb_folio_cancel(folio->mapping->host, folio);
	folio_wait_fscache(folio);
}

/*
 * Attempt to release the private state associated with a folio
 * - Called if either private or fscache flags are set on the folio
 * - Caller holds folio lock
 * - Return true (may release folio) or false (may not)
 */
static bool nfs_release_folio(struct folio *folio, gfp_t gfp)
{
	dfprintk(PAGECACHE, "NFS: release_folio(%p)\n", folio);

	/* If the private flag is set, then the folio is not freeable */
	if (folio_test_private(folio))
		return false;
	return nfs_fscache_release_folio(folio, gfp);
}

static void nfs_check_dirty_writeback(struct folio *folio,
				bool *dirty, bool *writeback)
{
	struct nfs_inode *nfsi;
	struct address_space *mapping = folio->mapping;

	/*
	 * Check if an unstable folio is currently being committed and
	 * if so, have the VM treat it as if the folio is under writeback
	 * so it will not block due to folios that will shortly be freeable.
	 */
	nfsi = NFS_I(mapping->host);
	if (atomic_read(&nfsi->commit_info.rpcs_out)) {
		*writeback = true;
		return;
	}

	/*
	 * If the private flag is set, then the folio is not freeable
	 * and as the inode is not being committed, it's not going to
	 * be cleaned in the near future so treat it as dirty
	 */
	if (folio_test_private(folio))
		*dirty = true;
}

/*
 * Attempt to clear the private state associated with a page when an error
 * occurs that requires the cached contents of an inode to be written back or
 * destroyed
 * - Called if either PG_private or fscache is set on the page
 * - Caller holds page lock
 * - Return 0 if successful, -error otherwise
 */
static int nfs_launder_folio(struct folio *folio)
{
	struct inode *inode = folio->mapping->host;

	dfprintk(PAGECACHE, "NFS: launder_folio(%ld, %llu)\n",
		inode->i_ino, folio_pos(folio));

	folio_wait_fscache(folio);
	return nfs_wb_page(inode, &folio->page);
}

static int nfs_swap_activate(struct swap_info_struct *sis, struct file *file,
						sector_t *span)
{
	unsigned long blocks;
	long long isize;
<<<<<<< HEAD
=======
	int ret;
>>>>>>> 88084a3d
	struct inode *inode = file_inode(file);
	struct rpc_clnt *clnt = NFS_CLIENT(inode);
	struct nfs_client *cl = NFS_SERVER(inode)->nfs_client;

	spin_lock(&inode->i_lock);
	blocks = inode->i_blocks;
	isize = inode->i_size;
	spin_unlock(&inode->i_lock);
	if (blocks*512 < isize) {
		pr_warn("swap activate: swapfile has holes\n");
		return -EINVAL;
	}

	ret = rpc_clnt_swap_activate(clnt);
	if (ret)
		return ret;
	ret = add_swap_extent(sis, 0, sis->max, 0);
	if (ret < 0) {
		rpc_clnt_swap_deactivate(clnt);
		return ret;
	}

	*span = sis->pages;

<<<<<<< HEAD

	if (cl->rpc_ops->enable_swap)
		cl->rpc_ops->enable_swap(inode);

	return rpc_clnt_swap_activate(clnt);
=======
	if (cl->rpc_ops->enable_swap)
		cl->rpc_ops->enable_swap(inode);

	sis->flags |= SWP_FS_OPS;
	return ret;
>>>>>>> 88084a3d
}

static void nfs_swap_deactivate(struct file *file)
{
	struct inode *inode = file_inode(file);
	struct rpc_clnt *clnt = NFS_CLIENT(inode);
	struct nfs_client *cl = NFS_SERVER(inode)->nfs_client;

	rpc_clnt_swap_deactivate(clnt);
	if (cl->rpc_ops->disable_swap)
		cl->rpc_ops->disable_swap(file_inode(file));
}

const struct address_space_operations nfs_file_aops = {
<<<<<<< HEAD
	.readpage = nfs_readpage,
=======
	.read_folio = nfs_read_folio,
>>>>>>> 88084a3d
	.readahead = nfs_readahead,
	.dirty_folio = filemap_dirty_folio,
	.writepage = nfs_writepage,
	.writepages = nfs_writepages,
	.write_begin = nfs_write_begin,
	.write_end = nfs_write_end,
	.invalidate_folio = nfs_invalidate_folio,
<<<<<<< HEAD
	.releasepage = nfs_release_page,
	.direct_IO = nfs_direct_IO,
=======
	.release_folio = nfs_release_folio,
>>>>>>> 88084a3d
#ifdef CONFIG_MIGRATION
	.migratepage = nfs_migrate_page,
#endif
	.launder_folio = nfs_launder_folio,
	.is_dirty_writeback = nfs_check_dirty_writeback,
	.error_remove_page = generic_error_remove_page,
	.swap_activate = nfs_swap_activate,
	.swap_deactivate = nfs_swap_deactivate,
	.swap_rw = nfs_swap_rw,
};

/*
 * Notification that a PTE pointing to an NFS page is about to be made
 * writable, implying that someone is about to modify the page through a
 * shared-writable mapping
 */
static vm_fault_t nfs_vm_page_mkwrite(struct vm_fault *vmf)
{
	struct page *page = vmf->page;
	struct file *filp = vmf->vma->vm_file;
	struct inode *inode = file_inode(filp);
	unsigned pagelen;
	vm_fault_t ret = VM_FAULT_NOPAGE;
	struct address_space *mapping;

	dfprintk(PAGECACHE, "NFS: vm_page_mkwrite(%pD2(%lu), offset %lld)\n",
		filp, filp->f_mapping->host->i_ino,
		(long long)page_offset(page));

	sb_start_pagefault(inode->i_sb);

	/* make sure the cache has finished storing the page */
	if (PageFsCache(page) &&
	    wait_on_page_fscache_killable(vmf->page) < 0) {
		ret = VM_FAULT_RETRY;
		goto out;
	}

	wait_on_bit_action(&NFS_I(inode)->flags, NFS_INO_INVALIDATING,
			nfs_wait_bit_killable, TASK_KILLABLE);

	lock_page(page);
	mapping = page_file_mapping(page);
	if (mapping != inode->i_mapping)
		goto out_unlock;

	wait_on_page_writeback(page);

	pagelen = nfs_page_length(page);
	if (pagelen == 0)
		goto out_unlock;

	ret = VM_FAULT_LOCKED;
	if (nfs_flush_incompatible(filp, page) == 0 &&
	    nfs_updatepage(filp, page, 0, pagelen) == 0)
		goto out;

	ret = VM_FAULT_SIGBUS;
out_unlock:
	unlock_page(page);
out:
	sb_end_pagefault(inode->i_sb);
	return ret;
}

static const struct vm_operations_struct nfs_file_vm_ops = {
	.fault = filemap_fault,
	.map_pages = filemap_map_pages,
	.page_mkwrite = nfs_vm_page_mkwrite,
};

ssize_t nfs_file_write(struct kiocb *iocb, struct iov_iter *from)
{
	struct file *file = iocb->ki_filp;
	struct inode *inode = file_inode(file);
	unsigned int mntflags = NFS_SERVER(inode)->flags;
	ssize_t result, written;
	errseq_t since;
	int error;

	result = nfs_key_timeout_notify(file, inode);
	if (result)
		return result;

	if (iocb->ki_flags & IOCB_DIRECT)
		return nfs_file_direct_write(iocb, from, false);

	dprintk("NFS: write(%pD2, %zu@%Ld)\n",
		file, iov_iter_count(from), (long long) iocb->ki_pos);

	if (IS_SWAPFILE(inode))
		goto out_swapfile;
	/*
	 * O_APPEND implies that we must revalidate the file length.
	 */
	if (iocb->ki_flags & IOCB_APPEND || iocb->ki_pos > i_size_read(inode)) {
		result = nfs_revalidate_file_size(inode, file);
		if (result)
			return result;
	}

	nfs_clear_invalid_mapping(file->f_mapping);

	since = filemap_sample_wb_err(file->f_mapping);
	nfs_start_io_write(inode);
	result = generic_write_checks(iocb, from);
	if (result > 0) {
		current->backing_dev_info = inode_to_bdi(inode);
		result = generic_perform_write(iocb, from);
		current->backing_dev_info = NULL;
	}
	nfs_end_io_write(inode);
	if (result <= 0)
		goto out;

	written = result;
	iocb->ki_pos += written;
	nfs_add_stats(inode, NFSIOS_NORMALWRITTENBYTES, written);

	if (mntflags & NFS_MOUNT_WRITE_EAGER) {
		result = filemap_fdatawrite_range(file->f_mapping,
						  iocb->ki_pos - written,
						  iocb->ki_pos - 1);
		if (result < 0)
			goto out;
	}
	if (mntflags & NFS_MOUNT_WRITE_WAIT) {
		result = filemap_fdatawait_range(file->f_mapping,
						 iocb->ki_pos - written,
						 iocb->ki_pos - 1);
		if (result < 0)
			goto out;
	}
	result = generic_write_sync(iocb, written);
	if (result < 0)
		return result;

out:
	/* Return error values */
	error = filemap_check_wb_err(file->f_mapping, since);
	switch (error) {
	default:
		break;
	case -EDQUOT:
	case -EFBIG:
	case -ENOSPC:
		nfs_wb_all(inode);
		error = file_check_and_advance_wb_err(file);
		if (error < 0)
			result = error;
	}
	return result;

out_swapfile:
	printk(KERN_INFO "NFS: attempt to write to active swap file!\n");
	return -ETXTBSY;
}
EXPORT_SYMBOL_GPL(nfs_file_write);

static int
do_getlk(struct file *filp, int cmd, struct file_lock *fl, int is_local)
{
	struct inode *inode = filp->f_mapping->host;
	int status = 0;
	unsigned int saved_type = fl->fl_type;

	/* Try local locking first */
	posix_test_lock(filp, fl);
	if (fl->fl_type != F_UNLCK) {
		/* found a conflict */
		goto out;
	}
	fl->fl_type = saved_type;

	if (NFS_PROTO(inode)->have_delegation(inode, FMODE_READ))
		goto out_noconflict;

	if (is_local)
		goto out_noconflict;

	status = NFS_PROTO(inode)->lock(filp, cmd, fl);
out:
	return status;
out_noconflict:
	fl->fl_type = F_UNLCK;
	goto out;
}

static int
do_unlk(struct file *filp, int cmd, struct file_lock *fl, int is_local)
{
	struct inode *inode = filp->f_mapping->host;
	struct nfs_lock_context *l_ctx;
	int status;

	/*
	 * Flush all pending writes before doing anything
	 * with locks..
	 */
	nfs_wb_all(inode);

	l_ctx = nfs_get_lock_context(nfs_file_open_context(filp));
	if (!IS_ERR(l_ctx)) {
		status = nfs_iocounter_wait(l_ctx);
		nfs_put_lock_context(l_ctx);
		/*  NOTE: special case
		 * 	If we're signalled while cleaning up locks on process exit, we
		 * 	still need to complete the unlock.
		 */
		if (status < 0 && !(fl->fl_flags & FL_CLOSE))
			return status;
	}

	/*
	 * Use local locking if mounted with "-onolock" or with appropriate
	 * "-olocal_lock="
	 */
	if (!is_local)
		status = NFS_PROTO(inode)->lock(filp, cmd, fl);
	else
		status = locks_lock_file_wait(filp, fl);
	return status;
}

static int
do_setlk(struct file *filp, int cmd, struct file_lock *fl, int is_local)
{
	struct inode *inode = filp->f_mapping->host;
	int status;

	/*
	 * Flush all pending writes before doing anything
	 * with locks..
	 */
	status = nfs_sync_mapping(filp->f_mapping);
	if (status != 0)
		goto out;

	/*
	 * Use local locking if mounted with "-onolock" or with appropriate
	 * "-olocal_lock="
	 */
	if (!is_local)
		status = NFS_PROTO(inode)->lock(filp, cmd, fl);
	else
		status = locks_lock_file_wait(filp, fl);
	if (status < 0)
		goto out;

	/*
	 * Invalidate cache to prevent missing any changes.  If
	 * the file is mapped, clear the page cache as well so
	 * those mappings will be loaded.
	 *
	 * This makes locking act as a cache coherency point.
	 */
	nfs_sync_mapping(filp->f_mapping);
	if (!NFS_PROTO(inode)->have_delegation(inode, FMODE_READ)) {
		nfs_zap_caches(inode);
		if (mapping_mapped(filp->f_mapping))
			nfs_revalidate_mapping(inode, filp->f_mapping);
	}
out:
	return status;
}

/*
 * Lock a (portion of) a file
 */
int nfs_lock(struct file *filp, int cmd, struct file_lock *fl)
{
	struct inode *inode = filp->f_mapping->host;
	int ret = -ENOLCK;
	int is_local = 0;

	dprintk("NFS: lock(%pD2, t=%x, fl=%x, r=%lld:%lld)\n",
			filp, fl->fl_type, fl->fl_flags,
			(long long)fl->fl_start, (long long)fl->fl_end);

	nfs_inc_stats(inode, NFSIOS_VFSLOCK);

	if (fl->fl_flags & FL_RECLAIM)
		return -ENOGRACE;

	if (NFS_SERVER(inode)->flags & NFS_MOUNT_LOCAL_FCNTL)
		is_local = 1;

	if (NFS_PROTO(inode)->lock_check_bounds != NULL) {
		ret = NFS_PROTO(inode)->lock_check_bounds(fl);
		if (ret < 0)
			goto out_err;
	}

	if (IS_GETLK(cmd))
		ret = do_getlk(filp, cmd, fl, is_local);
	else if (fl->fl_type == F_UNLCK)
		ret = do_unlk(filp, cmd, fl, is_local);
	else
		ret = do_setlk(filp, cmd, fl, is_local);
out_err:
	return ret;
}
EXPORT_SYMBOL_GPL(nfs_lock);

/*
 * Lock a (portion of) a file
 */
int nfs_flock(struct file *filp, int cmd, struct file_lock *fl)
{
	struct inode *inode = filp->f_mapping->host;
	int is_local = 0;

	dprintk("NFS: flock(%pD2, t=%x, fl=%x)\n",
			filp, fl->fl_type, fl->fl_flags);

	if (!(fl->fl_flags & FL_FLOCK))
		return -ENOLCK;

	if (NFS_SERVER(inode)->flags & NFS_MOUNT_LOCAL_FLOCK)
		is_local = 1;

	/* We're simulating flock() locks using posix locks on the server */
	if (fl->fl_type == F_UNLCK)
		return do_unlk(filp, cmd, fl, is_local);
	return do_setlk(filp, cmd, fl, is_local);
}
EXPORT_SYMBOL_GPL(nfs_flock);

const struct file_operations nfs_file_operations = {
	.llseek		= nfs_file_llseek,
	.read_iter	= nfs_file_read,
	.write_iter	= nfs_file_write,
	.mmap		= nfs_file_mmap,
	.open		= nfs_file_open,
	.flush		= nfs_file_flush,
	.release	= nfs_file_release,
	.fsync		= nfs_file_fsync,
	.lock		= nfs_lock,
	.flock		= nfs_flock,
	.splice_read	= generic_file_splice_read,
	.splice_write	= iter_file_splice_write,
	.check_flags	= nfs_check_flags,
	.setlease	= simple_nosetlease,
};
EXPORT_SYMBOL_GPL(nfs_file_operations);<|MERGE_RESOLUTION|>--- conflicted
+++ resolved
@@ -480,10 +480,7 @@
 {
 	unsigned long blocks;
 	long long isize;
-<<<<<<< HEAD
-=======
 	int ret;
->>>>>>> 88084a3d
 	struct inode *inode = file_inode(file);
 	struct rpc_clnt *clnt = NFS_CLIENT(inode);
 	struct nfs_client *cl = NFS_SERVER(inode)->nfs_client;
@@ -508,19 +505,11 @@
 
 	*span = sis->pages;
 
-<<<<<<< HEAD
-
 	if (cl->rpc_ops->enable_swap)
 		cl->rpc_ops->enable_swap(inode);
 
-	return rpc_clnt_swap_activate(clnt);
-=======
-	if (cl->rpc_ops->enable_swap)
-		cl->rpc_ops->enable_swap(inode);
-
 	sis->flags |= SWP_FS_OPS;
 	return ret;
->>>>>>> 88084a3d
 }
 
 static void nfs_swap_deactivate(struct file *file)
@@ -535,11 +524,7 @@
 }
 
 const struct address_space_operations nfs_file_aops = {
-<<<<<<< HEAD
-	.readpage = nfs_readpage,
-=======
 	.read_folio = nfs_read_folio,
->>>>>>> 88084a3d
 	.readahead = nfs_readahead,
 	.dirty_folio = filemap_dirty_folio,
 	.writepage = nfs_writepage,
@@ -547,12 +532,7 @@
 	.write_begin = nfs_write_begin,
 	.write_end = nfs_write_end,
 	.invalidate_folio = nfs_invalidate_folio,
-<<<<<<< HEAD
-	.releasepage = nfs_release_page,
-	.direct_IO = nfs_direct_IO,
-=======
 	.release_folio = nfs_release_folio,
->>>>>>> 88084a3d
 #ifdef CONFIG_MIGRATION
 	.migratepage = nfs_migrate_page,
 #endif
